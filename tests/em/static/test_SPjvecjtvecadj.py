--- conflicted
+++ resolved
@@ -1,12 +1,7 @@
 import pytest
 import numpy as np
-<<<<<<< HEAD
-import SimPEG.electromagnetics.static.self_potential as sp
-import SimPEG.electromagnetics.static.resistivity as dc
-=======
 import simpeg.electromagnetics.static.spontaneous_potential as sp
 import simpeg.electromagnetics.static.resistivity as dc
->>>>>>> 8ab946ea
 import discretize
 from simpeg import utils
 from simpeg import maps
@@ -127,6 +122,6 @@
 # test deprications
 def test_deprications():
     with pytest.warns():
-        import SimPEG.electromagnetics.static.spontaneous_potential as sp2
+        import simpeg.electromagnetics.static.spontaneous_potential as sp2
     dirsp = [d for d in dir(sp) if not d.startswith("_")]
     assert np.all([d in dir(sp2) for d in dirsp])