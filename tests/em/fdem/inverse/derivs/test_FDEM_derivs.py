import unittest
import numpy as np
from simpeg import tests
from scipy.constants import mu_0
<<<<<<< HEAD
from SimPEG.electromagnetics.utils.testing_utils import (
    getFDEMProblem,
    getFDEMProblem_FaceEdgeConductivity,
)
=======
from simpeg.electromagnetics.utils.testing_utils import getFDEMProblem
>>>>>>> a22fb582

testE = False
testB = True
testH = False
testJ = False

verbose = False

TOL = 1e-5
FLR = 1e-20  # "zero", so if residual below this --> pass regardless of order
CONDUCTIVITY = 1e1
MU = mu_0
freq = 3.16
addrandoms = True

SrcType = [
    "MagDipole",
    "CircularLoop",
    "MagDipole_Bfield",
    "RawVec",
    "LineCurrent",
]  # or 'MAgDipole_Bfield', 'CircularLoop', 'RawVec'


def derivTest(fdemType, comp, src, sigma_only=True):
    if sigma_only:
        prb = getFDEMProblem(fdemType, comp, SrcType, freq)
    else:
        prb = getFDEMProblem_FaceEdgeConductivity(fdemType, comp, SrcType, freq)
    # prb.solverOpts = dict(check_accuracy=True)

    print(f"{fdemType} formulation {src} - {comp}")

    x0 = np.log(np.ones(prb.sigmaMap.nP) * CONDUCTIVITY)  # should work
    # mu = np.log(np.ones(prb.mesh.nC)*MU)

    if addrandoms is True:
        x0 = x0 + np.random.randn(prb.sigmaMap.nP) * np.log(CONDUCTIVITY) * 1e-1
        # mu = mu + np.random.randn(prb.sigmaMap.nP)*MU*1e-1

    def fun(x):
        return prb.dpred(x), lambda x: prb.Jvec(x0, x)

    return tests.check_derivative(fun, x0, num=2, plotIt=False, eps=FLR)


class FDEM_DerivTests(unittest.TestCase):
    if testE:

        def test_Jvec_e_Eform(self):
            for src in SrcType:
                for orientation in ["x", "y", "z"]:
                    for comp in ["r", "i"]:
                        self.assertTrue(
                            derivTest("e", ["ElectricField", orientation, comp], src)
                        )

        def test_Jvec_b_Eform(self):
            for src in SrcType:
                for orientation in ["x", "y", "z"]:
                    for comp in ["r", "i"]:
                        self.assertTrue(
                            derivTest(
                                "e", ["MagneticFluxDensity", orientation, comp], src
                            )
                        )

        def test_Jvec_j_Eform(self):
            for src in SrcType:
                for orientation in ["x", "y", "z"]:
                    for comp in ["r", "i"]:
                        self.assertTrue(
                            derivTest("e", ["CurrentDensity", orientation, comp], src)
                        )

        def test_Jvec_h_Eform(self):
            for src in SrcType:
                for orientation in ["x", "y", "z"]:
                    for comp in ["r", "i"]:
                        self.assertTrue(
                            derivTest("e", ["MagneticField", orientation, comp], src)
                        )

        def test_Jvec_e_Eform_FaceEdgeConductivity(self):
            for src in SrcType:
                for orientation in ["x", "y", "z"]:
                    for comp in ["r", "i"]:
                        self.assertTrue(
                            derivTest(
                                "e",
                                ["ElectricField", orientation, comp],
                                src,
                                sigma_only=False,
                            )
                        )

        def test_Jvec_b_Eform_FaceEdgeConductivity(self):
            for src in SrcType:
                for orientation in ["x", "y", "z"]:
                    for comp in ["r", "i"]:
                        self.assertTrue(
                            derivTest(
                                "e",
                                ["MagneticFluxDensity", orientation, comp],
                                src,
                                sigma_only=False,
                            )
                        )

        def test_Jvec_j_Eform_FaceEdgeConductivity(self):
            for src in SrcType:
                for orientation in ["x", "y", "z"]:
                    for comp in ["r", "i"]:
                        self.assertTrue(
                            derivTest(
                                "e",
                                ["CurrentDensity", orientation, comp],
                                src,
                                sigma_only=False,
                            )
                        )

        def test_Jvec_h_Eform_FaceEdgeConductivity(self):
            for src in SrcType:
                for orientation in ["x", "y", "z"]:
                    for comp in ["r", "i"]:
                        self.assertTrue(
                            derivTest(
                                "e",
                                ["MagneticField", orientation, comp],
                                src,
                                sigma_only=False,
                            )
                        )

    if testB:

        def test_Jvec_e_Bform(self):
            for src in SrcType:
                for orientation in ["x", "y", "z"]:
                    for comp in ["r", "i"]:
                        self.assertTrue(
                            derivTest("b", ["ElectricField", orientation, comp], src)
                        )

        def test_Jvec_b_Bform(self):
            for src in SrcType:
                for orientation in ["x", "y", "z"]:
                    for comp in ["r", "i"]:
                        self.assertTrue(
                            derivTest(
                                "b", ["MagneticFluxDensity", orientation, comp], src
                            )
                        )

        def test_Jvec_j_Bform(self):
            for src in SrcType:
                for orientation in ["x", "y", "z"]:
                    for comp in ["r", "i"]:
                        self.assertTrue(
                            derivTest("b", ["CurrentDensity", orientation, comp], src)
                        )

        def test_Jvec_h_Bform(self):
            for src in SrcType:
                for orientation in ["x", "y", "z"]:
                    for comp in ["r", "i"]:
                        self.assertTrue(
                            derivTest("b", ["MagneticField", orientation, comp], src)
                        )

        def test_Jvec_e_Bform_FaceEdgeConductivity(self):
            for src in SrcType:
                for orientation in ["x", "y", "z"]:
                    for comp in ["r", "i"]:
                        self.assertTrue(
                            derivTest(
                                "b",
                                ["ElectricField", orientation, comp],
                                src,
                                sigma_only=False,
                            )
                        )

        def test_Jvec_b_Bform_FaceEdgeConductivity(self):
            for src in SrcType:
                for orientation in ["x", "y", "z"]:
                    for comp in ["r", "i"]:
                        self.assertTrue(
                            derivTest(
                                "b",
                                ["MagneticFluxDensity", orientation, comp],
                                src,
                                sigma_only=False,
                            )
                        )

        def test_Jvec_j_Bform_FaceEdgeConductivity(self):
            for src in SrcType:
                for orientation in ["x", "y", "z"]:
                    for comp in ["r", "i"]:
                        self.assertTrue(
                            derivTest(
                                "b",
                                ["CurrentDensity", orientation, comp],
                                src,
                                sigma_only=False,
                            )
                        )

        def test_Jvec_h_Bform_FaceEdgeConductivity(self):
            for src in SrcType:
                for orientation in ["x", "y", "z"]:
                    for comp in ["r", "i"]:
                        self.assertTrue(
                            derivTest(
                                "b",
                                ["MagneticField", orientation, comp],
                                src,
                                sigma_only=False,
                            )
                        )

    if testJ:

        def test_Jvec_e_Jform(self):
            for src in SrcType:
                for orientation in ["x", "y", "z"]:
                    for comp in ["r", "i"]:
                        self.assertTrue(
                            derivTest("j", ["ElectricField", orientation, comp], src)
                        )

        def test_Jvec_b_Jform(self):
            for src in SrcType:
                for orientation in ["x", "y", "z"]:
                    for comp in ["r", "i"]:
                        self.assertTrue(
                            derivTest(
                                "j", ["MagneticFluxDensity", orientation, comp], src
                            )
                        )

        def test_Jvec_j_Jform(self):
            for src in SrcType:
                for orientation in ["x", "y", "z"]:
                    for comp in ["r", "i"]:
                        self.assertTrue(
                            derivTest("j", ["CurrentDensity", orientation, comp], src)
                        )

        def test_Jvec_h_Jform(self):
            for src in SrcType:
                for orientation in ["x", "y", "z"]:
                    for comp in ["r", "i"]:
                        self.assertTrue(
                            derivTest("j", ["MagneticField", orientation, comp], src)
                        )

    if testH:

        def test_Jvec_e_Hform(self):
            for src in SrcType:
                for orientation in ["x", "y", "z"]:
                    for comp in ["r", "i"]:
                        self.assertTrue(
                            derivTest("h", ["ElectricField", orientation, comp], src)
                        )

        def test_Jvec_b_Hform(self):
            for src in SrcType:
                for orientation in ["x", "y", "z"]:
                    for comp in ["r", "i"]:
                        self.assertTrue(
                            derivTest(
                                "h", ["MagneticFluxDensity", orientation, comp], src
                            )
                        )

        def test_Jvec_j_Hform(self):
            for src in SrcType:
                for orientation in ["x", "y", "z"]:
                    for comp in ["r", "i"]:
                        self.assertTrue(
                            derivTest("h", ["CurrentDensity", orientation, comp], src)
                        )

        def test_Jvec_h_Hform(self):
            for src in SrcType:
                for orientation in ["x", "y", "z"]:
                    for comp in ["r", "i"]:
                        self.assertTrue(
                            derivTest("h", ["MagneticField", orientation, comp], src)
                        )


if __name__ == "__main__":
    unittest.main()<|MERGE_RESOLUTION|>--- conflicted
+++ resolved
@@ -2,14 +2,10 @@
 import numpy as np
 from simpeg import tests
 from scipy.constants import mu_0
-<<<<<<< HEAD
 from SimPEG.electromagnetics.utils.testing_utils import (
     getFDEMProblem,
     getFDEMProblem_FaceEdgeConductivity,
 )
-=======
-from simpeg.electromagnetics.utils.testing_utils import getFDEMProblem
->>>>>>> a22fb582
 
 testE = False
 testB = True
