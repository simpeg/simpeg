--- conflicted
+++ resolved
@@ -114,17 +114,13 @@
         elif survey_type == "apparent_conductivity":
             rx_list = [nsem.receivers.ApparentConductivity(locations)]
 
-<<<<<<< HEAD
-        if source_type == "primary_secondary":
-            source_list.append(nsem.sources.PlanewaveXYPrimary(rx_list, f))
-        else:
-            source_list.append(nsem.sources.FictitiousSource3D(rx_list, f))
-=======
         if use_deprecated_source:
             source_list.append(PlanewaveXYPrimaryDeprecated(rx_list, f))
         else:
-            source_list.append(nsem.sources.PlanewaveXYPrimary(rx_list, f))
->>>>>>> 74186b97
+            if source_type == "primary_secondary":
+                source_list.append(nsem.sources.PlanewaveXYPrimary(rx_list, f))
+            else:
+                source_list.append(nsem.sources.FictitiousSource3D(rx_list, f))
 
     return nsem.survey.Survey(source_list)
 
@@ -275,10 +271,6 @@
     # print(np.c_[err_1, err_2])
     # print(err_2)
 
-<<<<<<< HEAD
-    # assert (np.all(err_1 < REL_TOLERANCE_TEST_2)) & (np.all(err_2 < REL_TOLERANCE_TEST_2))
-    assert np.all(err_2 < REL_TOLERANCE_TEST_2)
-=======
     assert np.all(err < REL_TOLERANCE)
 
 
@@ -315,5 +307,4 @@
         (numeric_solution - analytic_solution) / (analytic_solution + ABS_TOLERANCE)
     )
 
-    assert np.all(err < REL_TOLERANCE)
->>>>>>> 74186b97
+    assert np.all(err < REL_TOLERANCE)