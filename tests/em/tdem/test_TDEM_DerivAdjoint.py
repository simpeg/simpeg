import unittest
import numpy as np
import time
import discretize
from simpeg import maps, tests
from simpeg.electromagnetics import time_domain as tdem
from pymatsolver import Pardiso as Solver

plotIt = False
testDeriv = True
testAdjoint = True

TOL = 1e-4


def get_mesh():
    cs = 10.0
    ncx = 4
    ncy = 4
    ncz = 4
    npad = 2
    # hx = [(cs, ncx), (cs, npad, 1.3)]
    # hz = [(cs, npad, -1.3), (cs, ncy), (cs, npad, 1.3)]
    return discretize.TensorMesh(
        [
            [(cs, npad, -1.5), (cs, ncx), (cs, npad, 1.5)],
            [(cs, npad, -1.5), (cs, ncy), (cs, npad, 1.5)],
            [(cs, npad, -1.5), (cs, ncz), (cs, npad, 1.5)],
        ],
        "CCC",
    )


def get_sigma_mapping(mesh):
    # H AND J FORMULATIONS UNSTABLE WITHOUT SURJECT VERTICAL 1D
    active = mesh.cell_centers_z < 0.0
    activeMap = maps.InjectActiveCells(
        mesh, active, np.log(1e-8), nC=mesh.shape_cells[2]
    )
    return maps.ExpMap(mesh) * maps.SurjectVertical1D(mesh) * activeMap


def get_wire_mappings(mesh):
    # active cells, faces + edges
    active_cells = mesh.cell_centers[:, -1] < 0.0
    active_faces = mesh.faces[:, -1] < 0.0
    active_edges = mesh.edges[:, -1] < 0.0
    n_active_cells = np.sum(active_cells)
    n_active_faces = np.sum(active_faces)
    n_active_edges = np.sum(active_edges)

    # wire map
    wire_map = maps.Wires(
        ("log_sigma", n_active_cells),
        ("log_tau", n_active_faces),
        ("log_kappa", n_active_edges),
    )

    sigma_map = (
        maps.InjectActiveCells(mesh, active_cells, 1e-8)
        * maps.ExpMap(nP=n_active_cells)
        * wire_map.log_sigma
    )
    tau_map = (
        maps.InjectActiveFaces(mesh, active_faces, 0)
        * maps.ExpMap(nP=n_active_faces)
        * wire_map.log_tau
    )
    kappa_map = (
        maps.InjectActiveEdges(mesh, active_edges, 0)
        * maps.ExpMap(nP=n_active_edges)
        * wire_map.log_kappa
    )

    return sigma_map, tau_map, kappa_map


def get_prob(mesh, formulation, sigma_map, **kwargs):
    prb = getattr(tdem, "Simulation3D{}".format(formulation))(
        mesh, sigmaMap=sigma_map, **kwargs
    )
    prb.time_steps = [(1e-05, 10), (5e-05, 10), (2.5e-4, 10)]
<<<<<<< HEAD
    prb.solver = Solver
=======
>>>>>>> 557cd0cb
    return prb


def get_hierarchical_prob(
    mesh, formulation, sigma_map=None, tau_map=None, kappa_map=None, **kwargs
):
    prb = getattr(tdem, "Simulation3D{}".format(formulation))(
        mesh, sigmaMap=sigma_map, tauMap=tau_map, kappaMap=kappa_map, **kwargs
    )
    prb.time_steps = [(1e-05, 10), (5e-05, 10), (2.5e-4, 10)]
    return prb


def get_survey():
    src1 = tdem.Src.MagDipole([], location=np.array([0.0, 0.0, 0.0]))
    src2 = tdem.Src.MagDipole([], location=np.array([0.0, 0.0, 8.0]))
    return tdem.Survey([src1, src2])


# ====== TEST Jvec ========== #


class Base_DerivAdjoint_Test(unittest.TestCase):
    @classmethod
    def setUpClass(self):
        # create a prob where we will store the fields
        mesh = get_mesh()
        self.survey = get_survey()

        if "Hierarchical" in self.formulation:
            active_cells = mesh.cell_centers[:, -1] < 0.0
            active_faces = mesh.faces[:, -1] < 0.0
            active_edges = mesh.edges[:, -1] < 0.0

            sigma_map, tau_map, kappa_map = get_wire_mappings(mesh)
            self.prob = get_hierarchical_prob(
                mesh,
                self.formulation,
                sigma_map=sigma_map,
                tau_map=tau_map,
                kappa_map=kappa_map,
                survey=self.survey,
            )
            self.m = np.r_[
                np.log(1e-1) * np.ones(np.sum(active_cells))
                + 1e-3 * np.random.randn(np.sum(active_cells)),
                np.log(10 * 1e-1) * np.ones(np.sum(active_faces))
                + 1e-3 * np.random.randn(np.sum(active_faces)),
                np.log(100 * 1e-1) * np.ones(np.sum(active_edges))
                + 1e-3 * np.random.randn(np.sum(active_edges)),
            ]

        else:
            sigma_map = get_sigma_mapping(mesh)
            self.prob = get_prob(mesh, self.formulation, sigma_map, survey=self.survey)
            self.m = np.log(1e-1) * np.ones(
                self.prob.sigmaMap.nP
            ) + 1e-3 * np.random.randn(self.prob.sigmaMap.nP)

        print("Solving Fields for problem {}".format(self.formulation))
        t = time.time()
        self.fields = self.prob.fields(self.m)
        print("... done. Time: {}\n".format(time.time() - t))

        # create a prob where will be re-computing fields at each jvec
        # iteration
        mesh = get_mesh()
        self.surveyfwd = get_survey()
        if "Hierarchical" in self.formulation:
            sigma_map, tau_map, kappa_map = get_wire_mappings(mesh)
            self.probfwd = get_hierarchical_prob(
                mesh,
                self.formulation,
                sigma_map=sigma_map,
                tau_map=tau_map,
                kappa_map=kappa_map,
                survey=self.surveyfwd,
            )
        else:
            sigma_map = get_sigma_mapping(mesh)
            self.probfwd = get_prob(
                mesh, self.formulation, sigma_map, survey=self.surveyfwd
            )

    def get_rx(self, rxcomp):
        rxOffset = 15.0
        rxlocs = np.array([[rxOffset, 0.0, -1e-2]])
        rxtimes = np.logspace(-4, -3, 20)
        return getattr(tdem.Rx, "Point{}".format(rxcomp[:-1]))(
            locations=rxlocs, times=rxtimes, orientation=rxcomp[-1]
        )

    def set_receiver_list(self, rxcomp):
        # append the right rxlist to the surveys
        rx = [self.get_rx(rxcomp)]
        rxfwd = [self.get_rx(rxcomp)]

        # append to srclists
        for source_list, rxlist in zip(
            [self.survey.source_list, self.surveyfwd.source_list], [rx, rxfwd]
        ):
            for src in source_list:
                src.receiver_list = rxlist

    def JvecTest(self, rxcomp):
        self.set_receiver_list(rxcomp)

        def derChk(m):
            return [
                self.probfwd.dpred(m),
                lambda mx: self.prob.Jvec(self.m, mx, f=self.fields),
            ]

        print(
            "test_Jvec_{prbtype}_{rxcomp}".format(
                prbtype=self.formulation, rxcomp=rxcomp
            )
        )
        np.random.seed(10)  # use seed for check_derivative
        tests.check_derivative(derChk, self.m, plotIt=False, num=2, eps=1e-20)

    def JvecVsJtvecTest(self, rxcomp):
        self.set_receiver_list(rxcomp)
        print(
            "\nAdjoint Testing Jvec, Jtvec prob {}, {}".format(self.formulation, rxcomp)
        )

        rng = np.random.default_rng(seed=42)
        m = rng.uniform(size=self.prob.sigmaMap.nP)
        d = rng.normal(size=self.prob.survey.nD)
        V1 = d.dot(self.prob.Jvec(self.m, m, f=self.fields))
        V2 = m.dot(self.prob.Jtvec(self.m, d, f=self.fields))
        tol = TOL * (np.abs(V1) + np.abs(V2)) / 2.0
        passed = np.abs(V1 - V2) < tol

        print(f"{self.formulation} {V1} {V2} {passed}")
        self.assertTrue(passed)


class TDEM_Fields_B_Pieces(Base_DerivAdjoint_Test):
    formulation = "MagneticFluxDensity"

    def test_eDeriv_m_adjoint(self):
        prb = self.prob
        f = self.fields

        print("\n Testing eDeriv_m Adjoint")

        rng = np.random.default_rng(seed=42)
        m = rng.uniform(size=len(self.m))
        e = rng.normal(size=prb.mesh.nE)
        V1 = e.dot(f._eDeriv_m(1, prb.survey.source_list[0], m))
        V2 = m.dot(f._eDeriv_m(1, prb.survey.source_list[0], e, adjoint=True))
        tol = TOL * (np.abs(V1) + np.abs(V2)) / 2.0
        passed = np.abs(V1 - V2) < tol

        print("    ", V1, V2, np.abs(V1 - V2), tol, passed)
        self.assertTrue(passed)

    def test_eDeriv_u_adjoint(self):
        print("\n Testing eDeriv_u Adjoint")

        prb = self.prob
        f = self.fields

        rng = np.random.default_rng(seed=42)
        b = rng.uniform(size=prb.mesh.nF)
        e = rng.normal(size=prb.mesh.nE)
        V1 = e.dot(f._eDeriv_u(1, prb.survey.source_list[0], b))
        V2 = b.dot(f._eDeriv_u(1, prb.survey.source_list[0], e, adjoint=True))
        tol = TOL * (np.abs(V1) + np.abs(V2)) / 2.0
        passed = np.abs(V1 - V2) < tol

        print("    ", V1, V2, np.abs(V1 - V2), tol, passed)
        self.assertTrue(passed)


class DerivAdjoint_E(Base_DerivAdjoint_Test):
    formulation = "ElectricField"

    if testDeriv:

        def test_Jvec_e_dbxdt(self):
            self.JvecTest("MagneticFluxTimeDerivativex")

        def test_Jvec_e_dbzdt(self):
            self.JvecTest("MagneticFluxTimeDerivativez")

        def test_Jvec_e_ey(self):
            self.JvecTest("ElectricFieldy")

        def test_Jvec_e_dhxdt(self):
            self.JvecTest("MagneticFieldTimeDerivativex")

        def test_Jvec_e_dhzdt(self):
            self.JvecTest("MagneticFieldTimeDerivativez")

        def test_Jvec_e_jy(self):
            self.JvecTest("CurrentDensityy")

    if testAdjoint:

        def test_Jvec_adjoint_e_dbdtx(self):
            self.JvecVsJtvecTest("MagneticFluxTimeDerivativex")

        def test_Jvec_adjoint_e_dbdtz(self):
            self.JvecVsJtvecTest("MagneticFluxTimeDerivativez")

        def test_Jvec_adjoint_e_ey(self):
            self.JvecVsJtvecTest("ElectricFieldy")

        def test_Jvec_adjoint_e_dhdtx(self):
            self.JvecVsJtvecTest("MagneticFieldTimeDerivativex")

        def test_Jvec_adjoint_e_dhdtz(self):
            self.JvecVsJtvecTest("MagneticFieldTimeDerivativez")

        def test_Jvec_adjoint_e_jy(self):
            self.JvecVsJtvecTest("CurrentDensityy")

        pass


class DerivAdjoint_HierarchicalE(Base_DerivAdjoint_Test):
    formulation = "HierarchicalElectricField"

    if testDeriv:

        def test_Jvec_e_dbxdt(self):
            self.JvecTest("MagneticFluxTimeDerivativex")

        def test_Jvec_e_dbzdt(self):
            self.JvecTest("MagneticFluxTimeDerivativez")

        def test_Jvec_e_ey(self):
            self.JvecTest("ElectricFieldy")

        def test_Jvec_e_dhxdt(self):
            self.JvecTest("MagneticFieldTimeDerivativex")

        def test_Jvec_e_dhzdt(self):
            self.JvecTest("MagneticFieldTimeDerivativez")

        def test_Jvec_e_jy(self):
            self.JvecTest("CurrentDensityy")

    if testAdjoint:

        def test_Jvec_adjoint_e_dbdtx(self):
            self.JvecVsJtvecTest("MagneticFluxTimeDerivativex")

        def test_Jvec_adjoint_e_dbdtz(self):
            self.JvecVsJtvecTest("MagneticFluxTimeDerivativez")

        def test_Jvec_adjoint_e_ey(self):
            self.JvecVsJtvecTest("ElectricFieldy")

        def test_Jvec_adjoint_e_dhdtx(self):
            self.JvecVsJtvecTest("MagneticFieldTimeDerivativex")

        def test_Jvec_adjoint_e_dhdtz(self):
            self.JvecVsJtvecTest("MagneticFieldTimeDerivativez")

        def test_Jvec_adjoint_e_jy(self):
            self.JvecVsJtvecTest("CurrentDensityy")


class DerivAdjoint_B(Base_DerivAdjoint_Test):
    formulation = "MagneticFluxDensity"

    if testDeriv:

        def test_Jvec_b_bx(self):
            self.JvecTest("MagneticFluxDensityx")

        def test_Jvec_b_bz(self):
            self.JvecTest("MagneticFluxDensityz")

        def test_Jvec_b_dbdtx(self):
            self.JvecTest("MagneticFluxTimeDerivativex")

        def test_Jvec_b_dbdtz(self):
            self.JvecTest("MagneticFluxTimeDerivativez")

        def test_Jvec_b_hx(self):
            self.JvecTest("MagneticFieldx")

        def test_Jvec_b_hz(self):
            self.JvecTest("MagneticFieldz")

        def test_Jvec_b_dhdtx(self):
            self.JvecTest("MagneticFieldTimeDerivativex")

        def test_Jvec_b_dhdtz(self):
            self.JvecTest("MagneticFieldTimeDerivativez")

        def test_Jvec_b_jy(self):
            self.JvecTest("CurrentDensityy")

    if testAdjoint:

        def test_Jvec_adjoint_b_bx(self):
            self.JvecVsJtvecTest("MagneticFluxDensityx")

        def test_Jvec_adjoint_b_bz(self):
            self.JvecVsJtvecTest("MagneticFluxDensityz")

        def test_Jvec_adjoint_b_dbdtx(self):
            self.JvecVsJtvecTest("MagneticFluxTimeDerivativex")

        def test_Jvec_adjoint_b_dbdtz(self):
            self.JvecVsJtvecTest("MagneticFluxTimeDerivativez")

        def test_Jvec_adjoint_b_ey(self):
            self.JvecVsJtvecTest("ElectricFieldy")

        def test_Jvec_adjoint_b_hx(self):
            self.JvecVsJtvecTest("MagneticFieldx")

        def test_Jvec_adjoint_b_hz(self):
            self.JvecVsJtvecTest("MagneticFieldz")

        def test_Jvec_adjoint_b_dhdtx(self):
            self.JvecVsJtvecTest("MagneticFieldTimeDerivativex")

        def test_Jvec_adjoint_b_dhdtz(self):
            self.JvecVsJtvecTest("MagneticFieldTimeDerivativez")

        def test_Jvec_adjoint_b_jy(self):
            self.JvecVsJtvecTest("CurrentDensityy")


class DerivAdjoint_HierarchicalB(Base_DerivAdjoint_Test):
    formulation = "HierarchicalMagneticFluxDensity"

    if testDeriv:

        def test_Jvec_b_bx(self):
            self.JvecTest("MagneticFluxDensityx")

        def test_Jvec_b_bz(self):
            self.JvecTest("MagneticFluxDensityz")

        def test_Jvec_b_dbdtx(self):
            self.JvecTest("MagneticFluxTimeDerivativex")

        def test_Jvec_b_dbdtz(self):
            self.JvecTest("MagneticFluxTimeDerivativez")

        def test_Jvec_b_ey(self):
            self.JvecTest("ElectricFieldy")

        def test_Jvec_b_hx(self):
            self.JvecTest("MagneticFieldx")

        def test_Jvec_b_hz(self):
            self.JvecTest("MagneticFieldz")

        def test_Jvec_b_dhdtx(self):
            self.JvecTest("MagneticFieldTimeDerivativex")

        def test_Jvec_b_dhdtz(self):
            self.JvecTest("MagneticFieldTimeDerivativez")

        def test_Jvec_b_jy(self):
            self.JvecTest("CurrentDensityy")

    if testAdjoint:

        def test_Jvec_adjoint_b_bx(self):
            self.JvecVsJtvecTest("MagneticFluxDensityx")

        def test_Jvec_adjoint_b_bz(self):
            self.JvecVsJtvecTest("MagneticFluxDensityz")

        def test_Jvec_adjoint_b_dbdtx(self):
            self.JvecVsJtvecTest("MagneticFluxTimeDerivativex")

        def test_Jvec_adjoint_b_dbdtz(self):
            self.JvecVsJtvecTest("MagneticFluxTimeDerivativez")

        def test_Jvec_adjoint_b_ey(self):
            self.JvecVsJtvecTest("ElectricFieldy")

        def test_Jvec_adjoint_b_hx(self):
            self.JvecVsJtvecTest("MagneticFieldx")

        def test_Jvec_adjoint_b_hz(self):
            self.JvecVsJtvecTest("MagneticFieldz")

        def test_Jvec_adjoint_b_dhdtx(self):
            self.JvecVsJtvecTest("MagneticFieldTimeDerivativex")

        def test_Jvec_adjoint_b_dhdtz(self):
            self.JvecVsJtvecTest("MagneticFieldTimeDerivativez")

        def test_Jvec_adjoint_b_jy(self):
            self.JvecVsJtvecTest("CurrentDensityy")


class DerivAdjoint_H(Base_DerivAdjoint_Test):
    formulation = "MagneticField"

    if testDeriv:

        def test_Jvec_h_hx(self):
            self.JvecTest("MagneticFieldx")

        def test_Jvec_h_hz(self):
            self.JvecTest("MagneticFieldz")

        def test_Jvec_h_dhdtx(self):
            self.JvecTest("MagneticFieldTimeDerivativex")

        def test_Jvec_h_dhdtz(self):
            self.JvecTest("MagneticFieldTimeDerivativez")

        def test_Jvec_h_jy(self):
            self.JvecTest("CurrentDensityy")

        def test_Jvec_h_bx(self):
            self.JvecTest("MagneticFluxDensityx")

        def test_Jvec_h_bz(self):
            self.JvecTest("MagneticFluxDensityz")

        def test_Jvec_h_dbdtx(self):
            self.JvecTest("MagneticFluxTimeDerivativex")

        def test_Jvec_h_dbdtz(self):
            self.JvecTest("MagneticFluxTimeDerivativez")

        def test_Jvec_h_ey(self):
            self.JvecTest("ElectricFieldy")

    if testAdjoint:

        def test_Jvec_adjoint_h_hx(self):
            self.JvecVsJtvecTest("MagneticFieldx")

        def test_Jvec_adjoint_h_hz(self):
            self.JvecVsJtvecTest("MagneticFieldz")

        def test_Jvec_adjoint_h_dhdtx(self):
            self.JvecVsJtvecTest("MagneticFieldTimeDerivativex")

        def test_Jvec_adjoint_h_dhdtz(self):
            self.JvecVsJtvecTest("MagneticFieldTimeDerivativez")

        def test_Jvec_adjoint_h_jy(self):
            self.JvecVsJtvecTest("CurrentDensityy")

        def test_Jvec_adjoint_h_bx(self):
            self.JvecVsJtvecTest("MagneticFluxDensityx")

        def test_Jvec_adjoint_h_bz(self):
            self.JvecVsJtvecTest("MagneticFluxDensityz")

        def test_Jvec_adjoint_h_dbdtx(self):
            self.JvecVsJtvecTest("MagneticFluxTimeDerivativex")

        def test_Jvec_adjoint_h_dbdtz(self):
            self.JvecVsJtvecTest("MagneticFluxTimeDerivativez")

        def test_Jvec_adjoint_h_ey(self):
            self.JvecVsJtvecTest("ElectricFieldy")


class DerivAdjoint_J(Base_DerivAdjoint_Test):
    formulation = "CurrentDensity"

    if testDeriv:

        def test_Jvec_j_jy(self):
            self.JvecTest("CurrentDensityy")

        def test_Jvec_j_dhdtx(self):
            self.JvecTest("MagneticFieldTimeDerivativex")

        def test_Jvec_j_dhdtz(self):
            self.JvecTest("MagneticFieldTimeDerivativez")

        def test_Jvec_j_ey(self):
            self.JvecTest("ElectricFieldy")

        def test_Jvec_j_dbdtx(self):
            self.JvecTest("MagneticFluxTimeDerivativex")

        def test_Jvec_j_dbdtz(self):
            self.JvecTest("MagneticFluxTimeDerivativez")

    if testAdjoint:

        def test_Jvec_adjoint_j_jy(self):
            self.JvecVsJtvecTest("CurrentDensityy")

        def test_Jvec_adjoint_j_dhdtx(self):
            self.JvecVsJtvecTest("MagneticFieldTimeDerivativex")

        def test_Jvec_adjoint_j_dhdtz(self):
            self.JvecVsJtvecTest("MagneticFieldTimeDerivativez")

        def test_Jvec_adjoint_j_ey(self):
            self.JvecVsJtvecTest("ElectricFieldy")

        def test_Jvec_adjoint_j_dbdtx(self):
            self.JvecVsJtvecTest("MagneticFluxTimeDerivativex")

        def test_Jvec_adjoint_j_dbdtz(self):
            self.JvecVsJtvecTest("MagneticFluxTimeDerivativez")


if __name__ == "__main__":
    unittest.main()<|MERGE_RESOLUTION|>--- conflicted
+++ resolved
@@ -4,7 +4,6 @@
 import discretize
 from simpeg import maps, tests
 from simpeg.electromagnetics import time_domain as tdem
-from pymatsolver import Pardiso as Solver
 
 plotIt = False
 testDeriv = True
@@ -80,10 +79,6 @@
         mesh, sigmaMap=sigma_map, **kwargs
     )
     prb.time_steps = [(1e-05, 10), (5e-05, 10), (2.5e-4, 10)]
-<<<<<<< HEAD
-    prb.solver = Solver
-=======
->>>>>>> 557cd0cb
     return prb
 
 
