import unittest
import numpy as np
import time
import discretize
from simpeg import maps, tests
from simpeg.electromagnetics import time_domain as tdem

<<<<<<< HEAD
from pymatsolver import Pardiso as Solver
=======
plotIt = False
>>>>>>> 33c3dbf4

testDeriv = True
testAdjoint = True

TOL = 1e-4


def get_mesh():
    cs = 10.0
    ncx = 4
    ncy = 4
    ncz = 4
    npad = 2
    # hx = [(cs, ncx), (cs, npad, 1.3)]
    # hz = [(cs, npad, -1.3), (cs, ncy), (cs, npad, 1.3)]
    return discretize.TensorMesh(
        [
            [(cs, npad, -1.5), (cs, ncx), (cs, npad, 1.5)],
            [(cs, npad, -1.5), (cs, ncy), (cs, npad, 1.5)],
            [(cs, npad, -1.5), (cs, ncz), (cs, npad, 1.5)],
        ],
        "CCC",
    )


def get_sigma_mapping(mesh):
    # H AND J FORMULATIONS UNSTABLE WITHOUT SURJECT VERTICAL 1D
    active = mesh.cell_centers_z < 0.0
    activeMap = maps.InjectActiveCells(
        mesh, active, np.log(1e-8), nC=mesh.shape_cells[2]
    )
    return maps.ExpMap(mesh) * maps.SurjectVertical1D(mesh) * activeMap


def get_wire_mappings(mesh):
    # active cells, faces + edges
    active_cells = mesh.cell_centers[:, -1] < 0.0
    active_faces = mesh.faces[:, -1] < 0.0
    active_edges = mesh.edges[:, -1] < 0.0
    n_active_cells = np.sum(active_cells)
    n_active_faces = np.sum(active_faces)
    n_active_edges = np.sum(active_edges)

    # wire map
    wire_map = maps.Wires(
        ("log_sigma", n_active_cells),
        ("log_tau", n_active_faces),
        ("log_kappa", n_active_edges),
    )

    sigma_map = (
        maps.InjectActiveCells(mesh, active_cells, 1e-8)
        * maps.ExpMap(nP=n_active_cells)
        * wire_map.log_sigma
    )
    tau_map = (
        maps.InjectActiveFaces(mesh, active_faces, 0)
        * maps.ExpMap(nP=n_active_faces)
        * wire_map.log_tau
    )
    kappa_map = (
        maps.InjectActiveEdges(mesh, active_edges, 0)
        * maps.ExpMap(nP=n_active_edges)
        * wire_map.log_kappa
    )

    return sigma_map, tau_map, kappa_map


def get_prob(mesh, formulation, sigma_map, **kwargs):
    prb = getattr(tdem, "Simulation3D{}".format(formulation))(
        mesh, sigmaMap=sigma_map, **kwargs
    )
    prb.time_steps = [(1e-05, 10), (5e-05, 10), (2.5e-4, 10)]
    prb.solver = Solver
    return prb


def get_hierarchical_prob(
    mesh, formulation, sigma_map=None, tau_map=None, kappa_map=None, **kwargs
):
    prb = getattr(tdem, "Simulation3D{}".format(formulation))(
        mesh, sigmaMap=sigma_map, tauMap=tau_map, kappaMap=kappa_map, **kwargs
    )
    prb.time_steps = [(1e-05, 10), (5e-05, 10), (2.5e-4, 10)]
    return prb


def get_survey():
    src1 = tdem.Src.MagDipole([], location=np.array([0.0, 0.0, 0.0]))
    src2 = tdem.Src.MagDipole([], location=np.array([0.0, 0.0, 8.0]))
    return tdem.Survey([src1, src2])


# ====== TEST Jvec ========== #


class Base_DerivAdjoint_Test(unittest.TestCase):
    @classmethod
    def setUpClass(self):
        # create a prob where we will store the fields
        mesh = get_mesh()
        self.survey = get_survey()

        if "Hierarchical" in self.formulation:
            active_cells = mesh.cell_centers[:, -1] < 0.0
            active_faces = mesh.faces[:, -1] < 0.0
            active_edges = mesh.edges[:, -1] < 0.0

            sigma_map, tau_map, kappa_map = get_wire_mappings(mesh)
            self.prob = get_hierarchical_prob(
                mesh,
                self.formulation,
                sigma_map=sigma_map,
                tau_map=tau_map,
                kappa_map=kappa_map,
                survey=self.survey,
            )
            self.m = np.r_[
                np.log(1e-1) * np.ones(np.sum(active_cells))
                + 1e-3 * np.random.randn(np.sum(active_cells)),
                np.log(10 * 1e-1) * np.ones(np.sum(active_faces))
                + 1e-3 * np.random.randn(np.sum(active_faces)),
                np.log(100 * 1e-1) * np.ones(np.sum(active_edges))
                + 1e-3 * np.random.randn(np.sum(active_edges)),
            ]

        else:
            sigma_map = get_sigma_mapping(mesh)
            self.prob = get_prob(mesh, self.formulation, sigma_map, survey=self.survey)
            self.m = np.log(1e-1) * np.ones(
                self.prob.sigmaMap.nP
            ) + 1e-3 * np.random.randn(self.prob.sigmaMap.nP)

        print("Solving Fields for problem {}".format(self.formulation))
        t = time.time()
        self.fields = self.prob.fields(self.m)
        print("... done. Time: {}\n".format(time.time() - t))

        # create a prob where will be re-computing fields at each jvec
        # iteration
        mesh = get_mesh()
        self.surveyfwd = get_survey()
        if "Hierarchical" in self.formulation:
            sigma_map, tau_map, kappa_map = get_wire_mappings(mesh)
            self.probfwd = get_hierarchical_prob(
                mesh,
                self.formulation,
                sigma_map=sigma_map,
                tau_map=tau_map,
                kappa_map=kappa_map,
                survey=self.surveyfwd,
            )
        else:
            sigma_map = get_sigma_mapping(mesh)
            self.probfwd = get_prob(
                mesh, self.formulation, sigma_map, survey=self.surveyfwd
            )

    def get_rx(self, rxcomp):
        rxOffset = 15.0
        rxlocs = np.array([[rxOffset, 0.0, -1e-2]])
        rxtimes = np.logspace(-4, -3, 20)
        return getattr(tdem.Rx, "Point{}".format(rxcomp[:-1]))(
            locations=rxlocs, times=rxtimes, orientation=rxcomp[-1]
        )

    def set_receiver_list(self, rxcomp):
        # append the right rxlist to the surveys
        rx = [self.get_rx(rxcomp)]
        rxfwd = [self.get_rx(rxcomp)]

        # append to srclists
        for source_list, rxlist in zip(
            [self.survey.source_list, self.surveyfwd.source_list], [rx, rxfwd]
        ):
            for src in source_list:
                src.receiver_list = rxlist

    def JvecTest(self, rxcomp):
        self.set_receiver_list(rxcomp)

        def derChk(m):
            return [
                self.probfwd.dpred(m),
                lambda mx: self.prob.Jvec(self.m, mx, f=self.fields),
            ]

        print(
            "test_Jvec_{prbtype}_{rxcomp}".format(
                prbtype=self.formulation, rxcomp=rxcomp
            )
        )
        np.random.seed(10)  # use seed for check_derivative
        tests.check_derivative(derChk, self.m, plotIt=False, num=2, eps=1e-20)

    def JvecVsJtvecTest(self, rxcomp):
        self.set_receiver_list(rxcomp)
        print(
            "\nAdjoint Testing Jvec, Jtvec prob {}, {}".format(self.formulation, rxcomp)
        )

        rng = np.random.default_rng(seed=42)
        m = rng.uniform(size=self.prob.sigmaMap.nP)
        d = rng.normal(size=self.prob.survey.nD)
        V1 = d.dot(self.prob.Jvec(self.m, m, f=self.fields))
        V2 = m.dot(self.prob.Jtvec(self.m, d, f=self.fields))
        tol = TOL * (np.abs(V1) + np.abs(V2)) / 2.0
        passed = np.abs(V1 - V2) < tol

        print(f"{self.formulation} {V1} {V2} {passed}")
        self.assertTrue(passed)


class TDEM_Fields_B_Pieces(Base_DerivAdjoint_Test):
    formulation = "MagneticFluxDensity"

    def test_eDeriv_m_adjoint(self):
        prb = self.prob
        f = self.fields

        print("\n Testing eDeriv_m Adjoint")

        rng = np.random.default_rng(seed=42)
        m = rng.uniform(size=len(self.m))
        e = rng.normal(size=prb.mesh.nE)
        V1 = e.dot(f._eDeriv_m(1, prb.survey.source_list[0], m))
        V2 = m.dot(f._eDeriv_m(1, prb.survey.source_list[0], e, adjoint=True))
        tol = TOL * (np.abs(V1) + np.abs(V2)) / 2.0
        passed = np.abs(V1 - V2) < tol

        print("    ", V1, V2, np.abs(V1 - V2), tol, passed)
        self.assertTrue(passed)

    def test_eDeriv_u_adjoint(self):
        print("\n Testing eDeriv_u Adjoint")

        prb = self.prob
        f = self.fields

        rng = np.random.default_rng(seed=42)
        b = rng.uniform(size=prb.mesh.nF)
        e = rng.normal(size=prb.mesh.nE)
        V1 = e.dot(f._eDeriv_u(1, prb.survey.source_list[0], b))
        V2 = b.dot(f._eDeriv_u(1, prb.survey.source_list[0], e, adjoint=True))
        tol = TOL * (np.abs(V1) + np.abs(V2)) / 2.0
        passed = np.abs(V1 - V2) < tol

        print("    ", V1, V2, np.abs(V1 - V2), tol, passed)
        self.assertTrue(passed)


class DerivAdjoint_E(Base_DerivAdjoint_Test):
    formulation = "ElectricField"

    if testDeriv:

        def test_Jvec_e_dbxdt(self):
            self.JvecTest("MagneticFluxTimeDerivativex")

        def test_Jvec_e_dbzdt(self):
            self.JvecTest("MagneticFluxTimeDerivativez")

        def test_Jvec_e_ey(self):
            self.JvecTest("ElectricFieldy")

        def test_Jvec_e_dhxdt(self):
            self.JvecTest("MagneticFieldTimeDerivativex")

        def test_Jvec_e_dhzdt(self):
            self.JvecTest("MagneticFieldTimeDerivativez")

        def test_Jvec_e_jy(self):
            self.JvecTest("CurrentDensityy")

    if testAdjoint:

        def test_Jvec_adjoint_e_dbdtx(self):
            self.JvecVsJtvecTest("MagneticFluxTimeDerivativex")

        def test_Jvec_adjoint_e_dbdtz(self):
            self.JvecVsJtvecTest("MagneticFluxTimeDerivativez")

        def test_Jvec_adjoint_e_ey(self):
            self.JvecVsJtvecTest("ElectricFieldy")

        def test_Jvec_adjoint_e_dhdtx(self):
            self.JvecVsJtvecTest("MagneticFieldTimeDerivativex")

        def test_Jvec_adjoint_e_dhdtz(self):
            self.JvecVsJtvecTest("MagneticFieldTimeDerivativez")

        def test_Jvec_adjoint_e_jy(self):
            self.JvecVsJtvecTest("CurrentDensityy")

        pass


class DerivAdjoint_HierarchicalE(Base_DerivAdjoint_Test):
    formulation = "HierarchicalElectricField"

    if testDeriv:

        def test_Jvec_e_dbxdt(self):
            self.JvecTest("MagneticFluxTimeDerivativex")

        def test_Jvec_e_dbzdt(self):
            self.JvecTest("MagneticFluxTimeDerivativez")

        def test_Jvec_e_ey(self):
            self.JvecTest("ElectricFieldy")

        def test_Jvec_e_dhxdt(self):
            self.JvecTest("MagneticFieldTimeDerivativex")

        def test_Jvec_e_dhzdt(self):
            self.JvecTest("MagneticFieldTimeDerivativez")

        def test_Jvec_e_jy(self):
            self.JvecTest("CurrentDensityy")

    if testAdjoint:

        def test_Jvec_adjoint_e_dbdtx(self):
            self.JvecVsJtvecTest("MagneticFluxTimeDerivativex")

        def test_Jvec_adjoint_e_dbdtz(self):
            self.JvecVsJtvecTest("MagneticFluxTimeDerivativez")

        def test_Jvec_adjoint_e_ey(self):
            self.JvecVsJtvecTest("ElectricFieldy")

        def test_Jvec_adjoint_e_dhdtx(self):
            self.JvecVsJtvecTest("MagneticFieldTimeDerivativex")

        def test_Jvec_adjoint_e_dhdtz(self):
            self.JvecVsJtvecTest("MagneticFieldTimeDerivativez")

        def test_Jvec_adjoint_e_jy(self):
            self.JvecVsJtvecTest("CurrentDensityy")


class DerivAdjoint_B(Base_DerivAdjoint_Test):
    formulation = "MagneticFluxDensity"

    if testDeriv:

        def test_Jvec_b_bx(self):
            self.JvecTest("MagneticFluxDensityx")

        def test_Jvec_b_bz(self):
            self.JvecTest("MagneticFluxDensityz")

        def test_Jvec_b_dbdtx(self):
            self.JvecTest("MagneticFluxTimeDerivativex")

        def test_Jvec_b_dbdtz(self):
            self.JvecTest("MagneticFluxTimeDerivativez")

        def test_Jvec_b_hx(self):
            self.JvecTest("MagneticFieldx")

        def test_Jvec_b_hz(self):
            self.JvecTest("MagneticFieldz")

        def test_Jvec_b_dhdtx(self):
            self.JvecTest("MagneticFieldTimeDerivativex")

        def test_Jvec_b_dhdtz(self):
            self.JvecTest("MagneticFieldTimeDerivativez")

        def test_Jvec_b_jy(self):
            self.JvecTest("CurrentDensityy")

    if testAdjoint:

        def test_Jvec_adjoint_b_bx(self):
            self.JvecVsJtvecTest("MagneticFluxDensityx")

        def test_Jvec_adjoint_b_bz(self):
            self.JvecVsJtvecTest("MagneticFluxDensityz")

        def test_Jvec_adjoint_b_dbdtx(self):
            self.JvecVsJtvecTest("MagneticFluxTimeDerivativex")

        def test_Jvec_adjoint_b_dbdtz(self):
            self.JvecVsJtvecTest("MagneticFluxTimeDerivativez")

        def test_Jvec_adjoint_b_ey(self):
            self.JvecVsJtvecTest("ElectricFieldy")

        def test_Jvec_adjoint_b_hx(self):
            self.JvecVsJtvecTest("MagneticFieldx")

        def test_Jvec_adjoint_b_hz(self):
            self.JvecVsJtvecTest("MagneticFieldz")

        def test_Jvec_adjoint_b_dhdtx(self):
            self.JvecVsJtvecTest("MagneticFieldTimeDerivativex")

        def test_Jvec_adjoint_b_dhdtz(self):
            self.JvecVsJtvecTest("MagneticFieldTimeDerivativez")

        def test_Jvec_adjoint_b_jy(self):
            self.JvecVsJtvecTest("CurrentDensityy")


class DerivAdjoint_HierarchicalB(Base_DerivAdjoint_Test):
    formulation = "HierarchicalMagneticFluxDensity"

    if testDeriv:

        def test_Jvec_b_bx(self):
            self.JvecTest("MagneticFluxDensityx")

        def test_Jvec_b_bz(self):
            self.JvecTest("MagneticFluxDensityz")

        def test_Jvec_b_dbdtx(self):
            self.JvecTest("MagneticFluxTimeDerivativex")

        def test_Jvec_b_dbdtz(self):
            self.JvecTest("MagneticFluxTimeDerivativez")

        def test_Jvec_b_ey(self):
            self.JvecTest("ElectricFieldy")

        def test_Jvec_b_hx(self):
            self.JvecTest("MagneticFieldx")

        def test_Jvec_b_hz(self):
            self.JvecTest("MagneticFieldz")

        def test_Jvec_b_dhdtx(self):
            self.JvecTest("MagneticFieldTimeDerivativex")

        def test_Jvec_b_dhdtz(self):
            self.JvecTest("MagneticFieldTimeDerivativez")

        def test_Jvec_b_jy(self):
            self.JvecTest("CurrentDensityy")

    if testAdjoint:

        def test_Jvec_adjoint_b_bx(self):
            self.JvecVsJtvecTest("MagneticFluxDensityx")

        def test_Jvec_adjoint_b_bz(self):
            self.JvecVsJtvecTest("MagneticFluxDensityz")

        def test_Jvec_adjoint_b_dbdtx(self):
            self.JvecVsJtvecTest("MagneticFluxTimeDerivativex")

        def test_Jvec_adjoint_b_dbdtz(self):
            self.JvecVsJtvecTest("MagneticFluxTimeDerivativez")

        def test_Jvec_adjoint_b_ey(self):
            self.JvecVsJtvecTest("ElectricFieldy")

        def test_Jvec_adjoint_b_hx(self):
            self.JvecVsJtvecTest("MagneticFieldx")

        def test_Jvec_adjoint_b_hz(self):
            self.JvecVsJtvecTest("MagneticFieldz")

        def test_Jvec_adjoint_b_dhdtx(self):
            self.JvecVsJtvecTest("MagneticFieldTimeDerivativex")

        def test_Jvec_adjoint_b_dhdtz(self):
            self.JvecVsJtvecTest("MagneticFieldTimeDerivativez")

        def test_Jvec_adjoint_b_jy(self):
            self.JvecVsJtvecTest("CurrentDensityy")


class DerivAdjoint_H(Base_DerivAdjoint_Test):
    formulation = "MagneticField"

    if testDeriv:

        def test_Jvec_h_hx(self):
            self.JvecTest("MagneticFieldx")

        def test_Jvec_h_hz(self):
            self.JvecTest("MagneticFieldz")

        def test_Jvec_h_dhdtx(self):
            self.JvecTest("MagneticFieldTimeDerivativex")

        def test_Jvec_h_dhdtz(self):
            self.JvecTest("MagneticFieldTimeDerivativez")

        def test_Jvec_h_jy(self):
            self.JvecTest("CurrentDensityy")

        def test_Jvec_h_bx(self):
            self.JvecTest("MagneticFluxDensityx")

        def test_Jvec_h_bz(self):
            self.JvecTest("MagneticFluxDensityz")

        def test_Jvec_h_dbdtx(self):
            self.JvecTest("MagneticFluxTimeDerivativex")

        def test_Jvec_h_dbdtz(self):
            self.JvecTest("MagneticFluxTimeDerivativez")

        def test_Jvec_h_ey(self):
            self.JvecTest("ElectricFieldy")

    if testAdjoint:

        def test_Jvec_adjoint_h_hx(self):
            self.JvecVsJtvecTest("MagneticFieldx")

        def test_Jvec_adjoint_h_hz(self):
            self.JvecVsJtvecTest("MagneticFieldz")

        def test_Jvec_adjoint_h_dhdtx(self):
            self.JvecVsJtvecTest("MagneticFieldTimeDerivativex")

        def test_Jvec_adjoint_h_dhdtz(self):
            self.JvecVsJtvecTest("MagneticFieldTimeDerivativez")

        def test_Jvec_adjoint_h_jy(self):
            self.JvecVsJtvecTest("CurrentDensityy")

        def test_Jvec_adjoint_h_bx(self):
            self.JvecVsJtvecTest("MagneticFluxDensityx")

        def test_Jvec_adjoint_h_bz(self):
            self.JvecVsJtvecTest("MagneticFluxDensityz")

        def test_Jvec_adjoint_h_dbdtx(self):
            self.JvecVsJtvecTest("MagneticFluxTimeDerivativex")

        def test_Jvec_adjoint_h_dbdtz(self):
            self.JvecVsJtvecTest("MagneticFluxTimeDerivativez")

        def test_Jvec_adjoint_h_ey(self):
            self.JvecVsJtvecTest("ElectricFieldy")


class DerivAdjoint_J(Base_DerivAdjoint_Test):
    formulation = "CurrentDensity"

    if testDeriv:

        def test_Jvec_j_jy(self):
            self.JvecTest("CurrentDensityy")

        def test_Jvec_j_dhdtx(self):
            self.JvecTest("MagneticFieldTimeDerivativex")

        def test_Jvec_j_dhdtz(self):
            self.JvecTest("MagneticFieldTimeDerivativez")

        def test_Jvec_j_ey(self):
            self.JvecTest("ElectricFieldy")

        def test_Jvec_j_dbdtx(self):
            self.JvecTest("MagneticFluxTimeDerivativex")

        def test_Jvec_j_dbdtz(self):
            self.JvecTest("MagneticFluxTimeDerivativez")

    if testAdjoint:

        def test_Jvec_adjoint_j_jy(self):
            self.JvecVsJtvecTest("CurrentDensityy")

        def test_Jvec_adjoint_j_dhdtx(self):
            self.JvecVsJtvecTest("MagneticFieldTimeDerivativex")

        def test_Jvec_adjoint_j_dhdtz(self):
            self.JvecVsJtvecTest("MagneticFieldTimeDerivativez")

        def test_Jvec_adjoint_j_ey(self):
            self.JvecVsJtvecTest("ElectricFieldy")

        def test_Jvec_adjoint_j_dbdtx(self):
            self.JvecVsJtvecTest("MagneticFluxTimeDerivativex")

        def test_Jvec_adjoint_j_dbdtz(self):
            self.JvecVsJtvecTest("MagneticFluxTimeDerivativez")


if __name__ == "__main__":
    unittest.main()<|MERGE_RESOLUTION|>--- conflicted
+++ resolved
@@ -4,13 +4,9 @@
 import discretize
 from simpeg import maps, tests
 from simpeg.electromagnetics import time_domain as tdem
-
-<<<<<<< HEAD
 from pymatsolver import Pardiso as Solver
-=======
+
 plotIt = False
->>>>>>> 33c3dbf4
-
 testDeriv = True
 testAdjoint = True
 
