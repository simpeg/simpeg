import unittest
import numpy as np
import time
import discretize
from simpeg import maps, tests
from simpeg.electromagnetics import time_domain as tdem

<<<<<<< HEAD
from pymatsolver import Pardiso as Solver
=======
plotIt = False
>>>>>>> 33c3dbf4

testDeriv = True
testAdjoint = True

TOL = 1e-4


def get_mesh():
    cs = 10.0
    ncx = 4
    ncy = 4
    ncz = 4
    npad = 2
    # hx = [(cs, ncx), (cs, npad, 1.3)]
    # hz = [(cs, npad, -1.3), (cs, ncy), (cs, npad, 1.3)]
    return discretize.TensorMesh(
        [
            [(cs, npad, -1.5), (cs, ncx), (cs, npad, 1.5)],
            [(cs, npad, -1.5), (cs, ncy), (cs, npad, 1.5)],
            [(cs, npad, -1.5), (cs, ncz), (cs, npad, 1.5)],
        ],
        "CCC",
    )


def get_sigma_mapping(mesh):
    # H AND J FORMULATIONS UNSTABLE WITHOUT SURJECT VERTICAL 1D
    active = mesh.cell_centers_z < 0.0
    activeMap = maps.InjectActiveCells(
        mesh, active, np.log(1e-8), nC=mesh.shape_cells[2]
    )
    return maps.ExpMap(mesh) * maps.SurjectVertical1D(mesh) * activeMap


def get_wire_mappings(mesh):
    # active cells, faces + edges
    active_cells = mesh.cell_centers[:, -1] < 0.0
    active_faces = mesh.faces[:, -1] < 0.0
    active_edges = mesh.edges[:, -1] < 0.0
    n_active_cells = np.sum(active_cells)
    n_active_faces = np.sum(active_faces)
    n_active_edges = np.sum(active_edges)

    # wire map
    wire_map = maps.Wires(
        ("log_sigma", n_active_cells),
        ("log_tau", n_active_faces),
        ("log_kappa", n_active_edges),
    )

    sigma_map = (
        maps.InjectActiveCells(mesh, active_cells, 1e-8)
        * maps.ExpMap(nP=n_active_cells)
        * wire_map.log_sigma
    )
    tau_map = (
        maps.InjectActiveFaces(mesh, active_faces, 0)
        * maps.ExpMap(nP=n_active_faces)
        * wire_map.log_tau
    )
    kappa_map = (
        maps.InjectActiveEdges(mesh, active_edges, 0)
        * maps.ExpMap(nP=n_active_edges)
        * wire_map.log_kappa
    )

    return sigma_map, tau_map, kappa_map


def get_prob(mesh, formulation, sigma_map, **kwargs):
    prb = getattr(tdem, "Simulation3D{}".format(formulation))(
        mesh, sigmaMap=sigma_map, **kwargs
    )
    prb.time_steps = [(1e-05, 10), (5e-05, 10), (2.5e-4, 10)]
    prb.solver = Solver
    return prb


def get_hierarchical_prob(
    mesh, formulation, sigma_map=None, tau_map=None, kappa_map=None, **kwargs
):
    prb = getattr(tdem, "Simulation3D{}".format(formulation))(
        mesh, sigmaMap=sigma_map, tauMap=tau_map, kappaMap=kappa_map, **kwargs
    )
    prb.time_steps = [(1e-05, 10), (5e-05, 10), (2.5e-4, 10)]
    return prb


def get_survey():
    src1 = tdem.Src.MagDipole([], location=np.array([0.0, 0.0, 0.0]))
    src2 = tdem.Src.MagDipole([], location=np.array([0.0, 0.0, 8.0]))
    return tdem.Survey([src1, src2])


# ====== TEST Jvec ========== #


class Base_DerivAdjoint_Test(unittest.TestCase):
    @classmethod
    def setUpClass(self):
        # create a prob where we will store the fields
        mesh = get_mesh()
        self.survey = get_survey()

        if "Hierarchical" in self.formulation:
            active_cells = mesh.cell_centers[:, -1] < 0.0
            active_faces = mesh.faces[:, -1] < 0.0
            active_edges = mesh.edges[:, -1] < 0.0

            sigma_map, tau_map, kappa_map = get_wire_mappings(mesh)
            self.prob = get_hierarchical_prob(
                mesh,
                self.formulation,
                sigma_map=sigma_map,
                tau_map=tau_map,
                kappa_map=kappa_map,
                survey=self.survey,
            )
            self.m = np.r_[
                np.log(1e-1) * np.ones(np.sum(active_cells))
                + 1e-3 * np.random.randn(np.sum(active_cells)),
                np.log(10 * 1e-1) * np.ones(np.sum(active_faces))
                + 1e-3 * np.random.randn(np.sum(active_faces)),
                np.log(100 * 1e-1) * np.ones(np.sum(active_edges))
                + 1e-3 * np.random.randn(np.sum(active_edges)),
            ]

        else:
            sigma_map = get_sigma_mapping(mesh)
            self.prob = get_prob(mesh, self.formulation, sigma_map, survey=self.survey)
            rng = np.random.default_rng(seed=42)
            self.m = np.log(1e-1) * np.ones(self.prob.sigmaMap.nP) + 1e-3 * rng.normal(
                size=self.prob.sigmaMap.nP
            )
        print("Solving Fields for problem {}".format(self.formulation))
        t = time.time()
        self.fields = self.prob.fields(self.m)
        print("... done. Time: {}\n".format(time.time() - t))

        # create a prob where will be re-computing fields at each jvec
        # iteration
        mesh = get_mesh()
        self.surveyfwd = get_survey()
        if "Hierarchical" in self.formulation:
            sigma_map, tau_map, kappa_map = get_wire_mappings(mesh)
            self.probfwd = get_hierarchical_prob(
                mesh,
                self.formulation,
                sigma_map=sigma_map,
                tau_map=tau_map,
                kappa_map=kappa_map,
                survey=self.surveyfwd,
            )
        else:
            sigma_map = get_sigma_mapping(mesh)
            self.probfwd = get_prob(
                mesh, self.formulation, sigma_map, survey=self.surveyfwd
            )

    def get_rx(self, rxcomp):
        rxOffset = 15.0
        rxlocs = np.array([[rxOffset, 0.0, -1e-2]])
        rxtimes = np.logspace(-4, -3, 20)
        return getattr(tdem.Rx, "Point{}".format(rxcomp[:-1]))(
            locations=rxlocs, times=rxtimes, orientation=rxcomp[-1]
        )

    def set_receiver_list(self, rxcomp):
        # append the right rxlist to the surveys
        rx = [self.get_rx(rxcomp)]
        rxfwd = [self.get_rx(rxcomp)]

        # append to srclists
        for source_list, rxlist in zip(
            [self.survey.source_list, self.surveyfwd.source_list], [rx, rxfwd]
        ):
            for src in source_list:
                src.receiver_list = rxlist

    def JvecTest(self, rxcomp):
        self.set_receiver_list(rxcomp)

        def derChk(m):
            return [
                self.probfwd.dpred(m),
                lambda mx: self.prob.Jvec(self.m, mx, f=self.fields),
            ]

        print(
            "test_Jvec_{prbtype}_{rxcomp}".format(
                prbtype=self.formulation, rxcomp=rxcomp
            )
        )
        np.random.seed(10)  # use seed for check_derivative
        tests.check_derivative(derChk, self.m, plotIt=False, num=2, eps=1e-20)

    def JvecVsJtvecTest(self, rxcomp):
        self.set_receiver_list(rxcomp)
        print(
            "\nAdjoint Testing Jvec, Jtvec prob {}, {}".format(self.formulation, rxcomp)
        )

        rng = np.random.default_rng(seed=42)
        m = rng.uniform(size=self.prob.sigmaMap.nP)
        d = rng.normal(size=self.prob.survey.nD)
        V1 = d.dot(self.prob.Jvec(self.m, m, f=self.fields))
        V2 = m.dot(self.prob.Jtvec(self.m, d, f=self.fields))
        tol = TOL * (np.abs(V1) + np.abs(V2)) / 2.0
        passed = np.abs(V1 - V2) < tol

        print(f"{self.formulation} {V1} {V2} {passed}")
        self.assertTrue(passed)


class TDEM_Fields_B_Pieces(Base_DerivAdjoint_Test):
    formulation = "MagneticFluxDensity"

    def test_eDeriv_m_adjoint(self):
        prb = self.prob
        f = self.fields

        print("\n Testing eDeriv_m Adjoint")

        rng = np.random.default_rng(seed=42)
        m = rng.uniform(size=len(self.m))
        e = rng.normal(size=prb.mesh.nE)
        V1 = e.dot(f._eDeriv_m(1, prb.survey.source_list[0], m))
        V2 = m.dot(f._eDeriv_m(1, prb.survey.source_list[0], e, adjoint=True))
        tol = TOL * (np.abs(V1) + np.abs(V2)) / 2.0
        passed = np.abs(V1 - V2) < tol

        print("    ", V1, V2, np.abs(V1 - V2), tol, passed)
        self.assertTrue(passed)

    def test_eDeriv_u_adjoint(self):
        print("\n Testing eDeriv_u Adjoint")

        prb = self.prob
        f = self.fields

        rng = np.random.default_rng(seed=42)
        b = rng.uniform(size=prb.mesh.nF)
        e = rng.normal(size=prb.mesh.nE)
        V1 = e.dot(f._eDeriv_u(1, prb.survey.source_list[0], b))
        V2 = b.dot(f._eDeriv_u(1, prb.survey.source_list[0], e, adjoint=True))
        tol = TOL * (np.abs(V1) + np.abs(V2)) / 2.0
        passed = np.abs(V1 - V2) < tol

        print("    ", V1, V2, np.abs(V1 - V2), tol, passed)
        self.assertTrue(passed)


class DerivAdjoint_E(Base_DerivAdjoint_Test):
    formulation = "ElectricField"

    if testDeriv:

        def test_Jvec_e_dbxdt(self):
            self.JvecTest("MagneticFluxTimeDerivativex")

        def test_Jvec_e_dbzdt(self):
            self.JvecTest("MagneticFluxTimeDerivativez")

        def test_Jvec_e_ey(self):
            self.JvecTest("ElectricFieldy")

        def test_Jvec_e_dhxdt(self):
            self.JvecTest("MagneticFieldTimeDerivativex")

        def test_Jvec_e_dhzdt(self):
            self.JvecTest("MagneticFieldTimeDerivativez")

        def test_Jvec_e_jy(self):
            self.JvecTest("CurrentDensityy")

    if testAdjoint:

        def test_Jvec_adjoint_e_dbdtx(self):
            self.JvecVsJtvecTest("MagneticFluxTimeDerivativex")

        def test_Jvec_adjoint_e_dbdtz(self):
            self.JvecVsJtvecTest("MagneticFluxTimeDerivativez")

        def test_Jvec_adjoint_e_ey(self):
            self.JvecVsJtvecTest("ElectricFieldy")

        def test_Jvec_adjoint_e_dhdtx(self):
            self.JvecVsJtvecTest("MagneticFieldTimeDerivativex")

        def test_Jvec_adjoint_e_dhdtz(self):
            self.JvecVsJtvecTest("MagneticFieldTimeDerivativez")

        def test_Jvec_adjoint_e_jy(self):
            self.JvecVsJtvecTest("CurrentDensityy")

        pass


class DerivAdjoint_HierarchicalE(Base_DerivAdjoint_Test):
    formulation = "HierarchicalElectricField"

    if testDeriv:

        def test_Jvec_e_dbxdt(self):
            self.JvecTest("MagneticFluxTimeDerivativex")

        def test_Jvec_e_dbzdt(self):
            self.JvecTest("MagneticFluxTimeDerivativez")

        def test_Jvec_e_ey(self):
            self.JvecTest("ElectricFieldy")

        def test_Jvec_e_dhxdt(self):
            self.JvecTest("MagneticFieldTimeDerivativex")

        def test_Jvec_e_dhzdt(self):
            self.JvecTest("MagneticFieldTimeDerivativez")

        def test_Jvec_e_jy(self):
            self.JvecTest("CurrentDensityy")

    if testAdjoint:

        def test_Jvec_adjoint_e_dbdtx(self):
            self.JvecVsJtvecTest("MagneticFluxTimeDerivativex")

        def test_Jvec_adjoint_e_dbdtz(self):
            self.JvecVsJtvecTest("MagneticFluxTimeDerivativez")

        def test_Jvec_adjoint_e_ey(self):
            self.JvecVsJtvecTest("ElectricFieldy")

        def test_Jvec_adjoint_e_dhdtx(self):
            self.JvecVsJtvecTest("MagneticFieldTimeDerivativex")

        def test_Jvec_adjoint_e_dhdtz(self):
            self.JvecVsJtvecTest("MagneticFieldTimeDerivativez")

        def test_Jvec_adjoint_e_jy(self):
            self.JvecVsJtvecTest("CurrentDensityy")


class DerivAdjoint_B(Base_DerivAdjoint_Test):
    formulation = "MagneticFluxDensity"

    if testDeriv:

        def test_Jvec_b_bx(self):
            self.JvecTest("MagneticFluxDensityx")

        def test_Jvec_b_bz(self):
            self.JvecTest("MagneticFluxDensityz")

        def test_Jvec_b_dbdtx(self):
            self.JvecTest("MagneticFluxTimeDerivativex")

        def test_Jvec_b_dbdtz(self):
            self.JvecTest("MagneticFluxTimeDerivativez")

        def test_Jvec_b_hx(self):
            self.JvecTest("MagneticFieldx")

        def test_Jvec_b_hz(self):
            self.JvecTest("MagneticFieldz")

        def test_Jvec_b_dhdtx(self):
            self.JvecTest("MagneticFieldTimeDerivativex")

        def test_Jvec_b_dhdtz(self):
            self.JvecTest("MagneticFieldTimeDerivativez")

        def test_Jvec_b_jy(self):
            self.JvecTest("CurrentDensityy")

    if testAdjoint:

        def test_Jvec_adjoint_b_bx(self):
            self.JvecVsJtvecTest("MagneticFluxDensityx")

        def test_Jvec_adjoint_b_bz(self):
            self.JvecVsJtvecTest("MagneticFluxDensityz")

        def test_Jvec_adjoint_b_dbdtx(self):
            self.JvecVsJtvecTest("MagneticFluxTimeDerivativex")

        def test_Jvec_adjoint_b_dbdtz(self):
            self.JvecVsJtvecTest("MagneticFluxTimeDerivativez")

        def test_Jvec_adjoint_b_ey(self):
            self.JvecVsJtvecTest("ElectricFieldy")

        def test_Jvec_adjoint_b_hx(self):
            self.JvecVsJtvecTest("MagneticFieldx")

        def test_Jvec_adjoint_b_hz(self):
            self.JvecVsJtvecTest("MagneticFieldz")

        def test_Jvec_adjoint_b_dhdtx(self):
            self.JvecVsJtvecTest("MagneticFieldTimeDerivativex")

        def test_Jvec_adjoint_b_dhdtz(self):
            self.JvecVsJtvecTest("MagneticFieldTimeDerivativez")

        def test_Jvec_adjoint_b_jy(self):
            self.JvecVsJtvecTest("CurrentDensityy")


class DerivAdjoint_HierarchicalB(Base_DerivAdjoint_Test):
    formulation = "HierarchicalMagneticFluxDensity"

    if testDeriv:

        def test_Jvec_b_bx(self):
            self.JvecTest("MagneticFluxDensityx")

        def test_Jvec_b_bz(self):
            self.JvecTest("MagneticFluxDensityz")

        def test_Jvec_b_dbdtx(self):
            self.JvecTest("MagneticFluxTimeDerivativex")

        def test_Jvec_b_dbdtz(self):
            self.JvecTest("MagneticFluxTimeDerivativez")

        def test_Jvec_b_ey(self):
            self.JvecTest("ElectricFieldy")

        def test_Jvec_b_hx(self):
            self.JvecTest("MagneticFieldx")

        def test_Jvec_b_hz(self):
            self.JvecTest("MagneticFieldz")

        def test_Jvec_b_dhdtx(self):
            self.JvecTest("MagneticFieldTimeDerivativex")

        def test_Jvec_b_dhdtz(self):
            self.JvecTest("MagneticFieldTimeDerivativez")

        def test_Jvec_b_jy(self):
            self.JvecTest("CurrentDensityy")

    if testAdjoint:

        def test_Jvec_adjoint_b_bx(self):
            self.JvecVsJtvecTest("MagneticFluxDensityx")

        def test_Jvec_adjoint_b_bz(self):
            self.JvecVsJtvecTest("MagneticFluxDensityz")

        def test_Jvec_adjoint_b_dbdtx(self):
            self.JvecVsJtvecTest("MagneticFluxTimeDerivativex")

        def test_Jvec_adjoint_b_dbdtz(self):
            self.JvecVsJtvecTest("MagneticFluxTimeDerivativez")

        def test_Jvec_adjoint_b_ey(self):
            self.JvecVsJtvecTest("ElectricFieldy")

        def test_Jvec_adjoint_b_hx(self):
            self.JvecVsJtvecTest("MagneticFieldx")

        def test_Jvec_adjoint_b_hz(self):
            self.JvecVsJtvecTest("MagneticFieldz")

        def test_Jvec_adjoint_b_dhdtx(self):
            self.JvecVsJtvecTest("MagneticFieldTimeDerivativex")

        def test_Jvec_adjoint_b_dhdtz(self):
            self.JvecVsJtvecTest("MagneticFieldTimeDerivativez")

        def test_Jvec_adjoint_b_jy(self):
            self.JvecVsJtvecTest("CurrentDensityy")


class DerivAdjoint_H(Base_DerivAdjoint_Test):
    formulation = "MagneticField"

    if testDeriv:

        def test_Jvec_h_hx(self):
            self.JvecTest("MagneticFieldx")

        def test_Jvec_h_hz(self):
            self.JvecTest("MagneticFieldz")

        def test_Jvec_h_dhdtx(self):
            self.JvecTest("MagneticFieldTimeDerivativex")

        def test_Jvec_h_dhdtz(self):
            self.JvecTest("MagneticFieldTimeDerivativez")

        def test_Jvec_h_jy(self):
            self.JvecTest("CurrentDensityy")

        def test_Jvec_h_bx(self):
            self.JvecTest("MagneticFluxDensityx")

        def test_Jvec_h_bz(self):
            self.JvecTest("MagneticFluxDensityz")

        def test_Jvec_h_dbdtx(self):
            self.JvecTest("MagneticFluxTimeDerivativex")

        def test_Jvec_h_dbdtz(self):
            self.JvecTest("MagneticFluxTimeDerivativez")

        def test_Jvec_h_ey(self):
            self.JvecTest("ElectricFieldy")

    if testAdjoint:

        def test_Jvec_adjoint_h_hx(self):
            self.JvecVsJtvecTest("MagneticFieldx")

        def test_Jvec_adjoint_h_hz(self):
            self.JvecVsJtvecTest("MagneticFieldz")

        def test_Jvec_adjoint_h_dhdtx(self):
            self.JvecVsJtvecTest("MagneticFieldTimeDerivativex")

        def test_Jvec_adjoint_h_dhdtz(self):
            self.JvecVsJtvecTest("MagneticFieldTimeDerivativez")

        def test_Jvec_adjoint_h_jy(self):
            self.JvecVsJtvecTest("CurrentDensityy")

        def test_Jvec_adjoint_h_bx(self):
            self.JvecVsJtvecTest("MagneticFluxDensityx")

        def test_Jvec_adjoint_h_bz(self):
            self.JvecVsJtvecTest("MagneticFluxDensityz")

        def test_Jvec_adjoint_h_dbdtx(self):
            self.JvecVsJtvecTest("MagneticFluxTimeDerivativex")

        def test_Jvec_adjoint_h_dbdtz(self):
            self.JvecVsJtvecTest("MagneticFluxTimeDerivativez")

        def test_Jvec_adjoint_h_ey(self):
            self.JvecVsJtvecTest("ElectricFieldy")


class DerivAdjoint_J(Base_DerivAdjoint_Test):
    formulation = "CurrentDensity"

    if testDeriv:

        def test_Jvec_j_jy(self):
            self.JvecTest("CurrentDensityy")

        def test_Jvec_j_dhdtx(self):
            self.JvecTest("MagneticFieldTimeDerivativex")

        def test_Jvec_j_dhdtz(self):
            self.JvecTest("MagneticFieldTimeDerivativez")

        def test_Jvec_j_ey(self):
            self.JvecTest("ElectricFieldy")

        def test_Jvec_j_dbdtx(self):
            self.JvecTest("MagneticFluxTimeDerivativex")

        def test_Jvec_j_dbdtz(self):
            self.JvecTest("MagneticFluxTimeDerivativez")

    if testAdjoint:

        def test_Jvec_adjoint_j_jy(self):
            self.JvecVsJtvecTest("CurrentDensityy")

        def test_Jvec_adjoint_j_dhdtx(self):
            self.JvecVsJtvecTest("MagneticFieldTimeDerivativex")

        def test_Jvec_adjoint_j_dhdtz(self):
            self.JvecVsJtvecTest("MagneticFieldTimeDerivativez")

        def test_Jvec_adjoint_j_ey(self):
            self.JvecVsJtvecTest("ElectricFieldy")

        def test_Jvec_adjoint_j_dbdtx(self):
            self.JvecVsJtvecTest("MagneticFluxTimeDerivativex")

        def test_Jvec_adjoint_j_dbdtz(self):
            self.JvecVsJtvecTest("MagneticFluxTimeDerivativez")


if __name__ == "__main__":
    unittest.main()<|MERGE_RESOLUTION|>--- conflicted
+++ resolved
@@ -4,12 +4,6 @@
 import discretize
 from simpeg import maps, tests
 from simpeg.electromagnetics import time_domain as tdem
-
-<<<<<<< HEAD
-from pymatsolver import Pardiso as Solver
-=======
-plotIt = False
->>>>>>> 33c3dbf4
 
 testDeriv = True
 testAdjoint = True
@@ -84,7 +78,6 @@
         mesh, sigmaMap=sigma_map, **kwargs
     )
     prb.time_steps = [(1e-05, 10), (5e-05, 10), (2.5e-4, 10)]
-    prb.solver = Solver
     return prb
 
 
