import re
import warnings
import pytest
from pymatsolver import SolverCG

<<<<<<< HEAD
from simpeg.utils.solver_utils import (
    get_default_solver,
    set_default_solver,
)
=======
from simpeg.utils import get_default_solver, set_default_solver
from simpeg.utils.solver_utils import DefaultSolverWarning
>>>>>>> 4a94b2cc


@pytest.fixture(autouse=True)
def reset_default_solver():
    # This should get automatically used
    initial_default = get_default_solver()
    yield
    set_default_solver(initial_default)


def test_default_setting():
    set_default_solver(SolverCG)
    new_default = get_default_solver()
    assert new_default == SolverCG


def test_default_error():
    class Temp:
        pass

    initial_default = get_default_solver()

    regex = re.escape("Default solver must be a subclass of pymatsolver.solvers.Base.")
    with pytest.raises(TypeError, match=regex):
        set_default_solver(Temp)

    after_default = get_default_solver()

    # make sure we didn't accidentally set the default.
    assert initial_default is after_default


def test_deprecation_warning():
    """Test deprecation warning for the warn argument."""
    regex = re.escape("The `warn` argument has been deprecated and will be removed in")
    with pytest.warns(FutureWarning, match=regex):
        get_default_solver(warn=True)


def test_no_deprecation_warning():
    """Test if no deprecation warning is issued with default parameters."""
    with warnings.catch_warnings():
        warnings.simplefilter("error")  # raise error if warning was raised
        get_default_solver()<|MERGE_RESOLUTION|>--- conflicted
+++ resolved
@@ -3,15 +3,7 @@
 import pytest
 from pymatsolver import SolverCG
 
-<<<<<<< HEAD
-from simpeg.utils.solver_utils import (
-    get_default_solver,
-    set_default_solver,
-)
-=======
 from simpeg.utils import get_default_solver, set_default_solver
-from simpeg.utils.solver_utils import DefaultSolverWarning
->>>>>>> 4a94b2cc
 
 
 @pytest.fixture(autouse=True)
