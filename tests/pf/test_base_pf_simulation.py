--- conflicted
+++ resolved
@@ -111,18 +111,6 @@
     Tests _get_active_nodes private method
     """
 
-<<<<<<< HEAD
-    def test_invalid_mesh(self, tensor_mesh, mock_simulation_class):
-        """
-        Test error on invalid mesh class
-        """
-        # Initialize base simulation with valid mesh
-        msg = "mesh must be an instance of TensorMesh or TreeMesh, not CylindricalMesh"
-        with pytest.raises(TypeError, match=msg):
-            mock_simulation_class(CylindricalMesh(tensor_mesh.h))
-
-=======
->>>>>>> 84719dce
     def test_no_inactive_cells_tensor(self, tensor_mesh, mock_simulation_class):
         """
         Test _get_active_nodes when all cells are active on a tensor mesh
@@ -305,11 +293,7 @@
         """
         Test error when passing a mesh with invalid dimensions.
         """
-<<<<<<< HEAD
-        msg = "MockSimulation mesh must be 3D, received a 2D mesh."
-=======
         msg = re.escape("MockSimulation mesh must be 3D, received a 2D mesh.")
->>>>>>> 84719dce
         with pytest.raises(ValueError, match=msg):
             mock_simulation_class(mesh_2d, engine=engine)
 
