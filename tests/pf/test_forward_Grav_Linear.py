import pytest
import discretize
import simpeg
from simpeg import maps
from simpeg.potential_fields import gravity
from geoana.gravity import Prism
import numpy as np


class TestsGravitySimulation:
    """
    Test gravity simulation.
    """

    @pytest.fixture
    def blocks(self):
        """Synthetic blocks to build the sample model."""
        block1 = np.array([[-1.6, 1.6], [-1.6, 1.6], [-1.6, 1.6]])
        block2 = np.array([[-0.8, 0.8], [-0.8, 0.8], [-0.8, 0.8]])
        rho1 = 1.0
        rho2 = 2.0
        return (block1, block2), (rho1, rho2)

    @pytest.fixture(params=("tensormesh", "treemesh"))
    def mesh(self, blocks, request):
        """Sample mesh."""
        cs = 0.2
        (block1, _), _ = blocks
        if request.param == "tensormesh":
            hxind, hyind, hzind = tuple([(cs, 42)] for _ in range(3))
            mesh = discretize.TensorMesh([hxind, hyind, hzind], "CCC")
        else:
            h = cs * np.ones(64)
            mesh = discretize.TreeMesh([h, h, h], origin="CCC")
            x0, x1 = block1[:, 0], block1[:, 1]
            mesh.refine_box(x0, x1, levels=9)
        return mesh

    @pytest.fixture
    def simple_mesh(self):
        """Simpler sample mesh, just to use it as a placeholder in some tests."""
        return discretize.TensorMesh([5, 5, 5], "CCC")

    @pytest.fixture
    def density_and_active_cells(self, mesh, blocks):
        """Sample density and active_cells arrays for the sample mesh."""
        # create a model of two blocks, 1 inside the other
        (block1, block2), (rho1, rho2) = blocks
        block1_inds = self.get_block_inds(mesh.cell_centers, block1)
        block2_inds = self.get_block_inds(mesh.cell_centers, block2)
        # Define densities for each block
        model = np.zeros(mesh.n_cells)
        model[block1_inds] = rho1
        model[block2_inds] = rho2
        # Define active cells and reduce model
        active_cells = model != 0.0
        model_reduced = model[active_cells]
        return model_reduced, active_cells

    def get_block_inds(self, grid, block):
        return np.where(
            (grid[:, 0] > block[0, 0])
            & (grid[:, 0] < block[0, 1])
            & (grid[:, 1] > block[1, 0])
            & (grid[:, 1] < block[1, 1])
            & (grid[:, 2] > block[2, 0])
            & (grid[:, 2] < block[2, 1])
        )

    @pytest.fixture
    def receivers_locations(self):
        nx = 5
        ny = 5
        # Create plane of observations
        xr = np.linspace(-20, 20, nx)
        yr = np.linspace(-20, 20, ny)
        x, y = np.meshgrid(xr, yr)
        z = np.ones_like(x) * 3.0
        receivers_locations = np.vstack([a.ravel() for a in (x, y, z)]).T
        return receivers_locations

    def get_analytic_solution(self, blocks, survey):
        """Compute analytical response from dense prism."""
        (block1, block2), (rho1, rho2) = blocks
        # Build prisms (convert densities from g/cc to kg/m3)
        prisms = [
            Prism(block1[:, 0], block1[:, 1], rho1 * 1000),
            Prism(block2[:, 0], block2[:, 1], -rho1 * 1000),
            Prism(block2[:, 0], block2[:, 1], rho2 * 1000),
        ]
        # Forward model the prisms
        components = survey.source_field.receiver_list[0].components
        receivers_locations = survey.source_field.receiver_list[0].locations
        if "gx" in components or "gy" in components or "gz" in components:
            fields = sum(
                prism.gravitational_field(receivers_locations) for prism in prisms
            )
            fields *= 1e5  # convert to mGal from m/s^2
        else:
            fields = sum(
                prism.gravitational_gradient(receivers_locations) for prism in prisms
            )
            fields *= 1e9  # convert to Eotvos from 1/s^2
        return fields

    @pytest.mark.parametrize(
        "engine, parallelism",
        [("geoana", None), ("geoana", 1), ("choclo", False), ("choclo", True)],
        ids=["geoana_serial", "geoana_parallel", "choclo_serial", "choclo_parallel"],
    )
    @pytest.mark.parametrize("store_sensitivities", ("ram", "disk", "forward_only"))
    def test_accelerations_vs_analytic(
        self,
        engine,
        parallelism,
        store_sensitivities,
        tmp_path,
        blocks,
        mesh,
        density_and_active_cells,
        receivers_locations,
    ):
        """
        Test gravity acceleration components against analytic solutions of prisms.
        """
        components = ["gx", "gy", "gz"]
        # Unpack fixtures
        density, active_cells = density_and_active_cells
        # Create survey
        receivers = gravity.Point(receivers_locations, components=components)
        sources = gravity.SourceField([receivers])
        survey = gravity.Survey(sources)
        # Create reduced identity map for Linear Problem
        idenMap = maps.IdentityMap(nP=int(sum(active_cells)))
        # Create simulation
        if engine == "choclo":
            sensitivity_path = tmp_path / "sensitivity_choclo"
            kwargs = dict(numba_parallel=parallelism)
        else:
            sensitivity_path = tmp_path
            kwargs = dict(n_processes=parallelism)
        sim = gravity.Simulation3DIntegral(
            mesh,
            survey=survey,
            rhoMap=idenMap,
            ind_active=active_cells,
            store_sensitivities=store_sensitivities,
            engine=engine,
            sensitivity_path=str(sensitivity_path),
            sensitivity_dtype=np.float64,
            **kwargs,
        )
        data = sim.dpred(density)
        g_x, g_y, g_z = data[0::3], data[1::3], data[2::3]
        solution = self.get_analytic_solution(blocks, survey)
        # Check results
        rtol, atol = 1e-9, 1e-6
        np.testing.assert_allclose(g_x, solution[:, 0], rtol=rtol, atol=atol)
        np.testing.assert_allclose(g_y, solution[:, 1], rtol=rtol, atol=atol)
        np.testing.assert_allclose(g_z, solution[:, 2], rtol=rtol, atol=atol)

    @pytest.mark.parametrize(
        "engine, parallelism",
        [("geoana", None), ("geoana", 1), ("choclo", False), ("choclo", True)],
        ids=["geoana_serial", "geoana_parallel", "choclo_serial", "choclo_parallel"],
    )
    @pytest.mark.parametrize("store_sensitivities", ("ram", "disk", "forward_only"))
    def test_tensor_vs_analytic(
        self,
        engine,
        parallelism,
        store_sensitivities,
        tmp_path,
        blocks,
        mesh,
        density_and_active_cells,
        receivers_locations,
    ):
        """
        Test tensor components against analytic solutions of prisms.
        """
        components = ["gxx", "gxy", "gxz", "gyy", "gyz", "gzz"]
        # Unpack fixtures
        density, active_cells = density_and_active_cells
        # Create survey
        receivers = gravity.Point(receivers_locations, components=components)
        sources = gravity.SourceField([receivers])
        survey = gravity.Survey(sources)
        # Create reduced identity map for Linear Problem
        idenMap = maps.IdentityMap(nP=int(sum(active_cells)))
        # Create simulation
        if engine == "choclo":
            sensitivity_path = tmp_path / "sensitivity_choclo"
            kwargs = dict(numba_parallel=parallelism)
        else:
            sensitivity_path = tmp_path
            kwargs = dict(n_processes=parallelism)
        sim = gravity.Simulation3DIntegral(
            mesh,
            survey=survey,
            rhoMap=idenMap,
            ind_active=active_cells,
            store_sensitivities=store_sensitivities,
            engine=engine,
            sensitivity_path=str(sensitivity_path),
            sensitivity_dtype=np.float64,
            **kwargs,
        )
        data = sim.dpred(density)
        g_xx, g_xy, g_xz = data[0::6], data[1::6], data[2::6]
        g_yy, g_yz, g_zz = data[3::6], data[4::6], data[5::6]
        solution = self.get_analytic_solution(blocks, survey)
        # Check results
        rtol, atol = 2e-6, 1e-6
        np.testing.assert_allclose(g_xx, solution[..., 0, 0], rtol=rtol, atol=atol)
        np.testing.assert_allclose(g_xy, solution[..., 0, 1], rtol=rtol, atol=atol)
        np.testing.assert_allclose(g_xz, solution[..., 0, 2], rtol=rtol, atol=atol)
        np.testing.assert_allclose(g_yy, solution[..., 1, 1], rtol=rtol, atol=atol)
        np.testing.assert_allclose(g_yz, solution[..., 1, 2], rtol=rtol, atol=atol)
        np.testing.assert_allclose(g_zz, solution[..., 2, 2], rtol=rtol, atol=atol)

    @pytest.mark.parametrize(
        "engine, parallelism",
        [("geoana", 1), ("geoana", None), ("choclo", False), ("choclo", True)],
        ids=["geoana_serial", "geoana_parallel", "choclo_serial", "choclo_parallel"],
    )
    @pytest.mark.parametrize("store_sensitivities", ("ram", "disk", "forward_only"))
    def test_guv_vs_analytic(
        self,
        engine,
        parallelism,
        store_sensitivities,
        tmp_path,
        blocks,
        mesh,
        density_and_active_cells,
        receivers_locations,
    ):
        """
        Test guv tensor component against analytic solutions of prisms.
        """
        components = ["guv"]
        # Unpack fixtures
        density, active_cells = density_and_active_cells
        # Create survey
        receivers = gravity.Point(receivers_locations, components=components)
        sources = gravity.SourceField([receivers])
        survey = gravity.Survey(sources)
        # Create reduced identity map for Linear Problem
        idenMap = maps.IdentityMap(nP=int(sum(active_cells)))
        # Create simulation
        if engine == "choclo":
            sensitivity_path = tmp_path / "sensitivity_choclo"
            kwargs = dict(numba_parallel=parallelism)
        else:
            sensitivity_path = tmp_path
            kwargs = dict(n_processes=parallelism)
        sim = gravity.Simulation3DIntegral(
            mesh,
            survey=survey,
            rhoMap=idenMap,
            ind_active=active_cells,
            store_sensitivities=store_sensitivities,
            engine=engine,
            sensitivity_path=str(sensitivity_path),
            sensitivity_dtype=np.float64,
            **kwargs,
        )
        g_uv = sim.dpred(density)
        solution = self.get_analytic_solution(blocks, survey)
        g_xx_solution = solution[..., 0, 0]
        g_yy_solution = solution[..., 1, 1]
        g_uv_solution = 0.5 * (g_yy_solution - g_xx_solution)
        # Check results
        rtol, atol = 2e-6, 1e-6
        np.testing.assert_allclose(g_uv, g_uv_solution, rtol=rtol, atol=atol)

    @pytest.mark.parametrize("engine", ("choclo", "geoana"))
    @pytest.mark.parametrize("store_sensitivities", ("ram", "disk", "forward_only"))
    def test_sensitivity_dtype(
        self,
        engine,
        store_sensitivities,
        simple_mesh,
        receivers_locations,
        tmp_path,
    ):
        """Test sensitivity_dtype."""
        # Create survey
        receivers = gravity.Point(receivers_locations, components="gz")
        sources = gravity.SourceField([receivers])
        survey = gravity.Survey(sources)
        # Create reduced identity map for Linear Problem
        active_cells = np.ones(simple_mesh.n_cells, dtype=bool)
        idenMap = maps.IdentityMap(nP=simple_mesh.n_cells)
        # Create simulation
        sensitivity_path = tmp_path
        if engine == "choclo":
            sensitivity_path /= "dummy"
        simulation = gravity.Simulation3DIntegral(
            simple_mesh,
            survey=survey,
            rhoMap=idenMap,
            ind_active=active_cells,
            engine=engine,
            store_sensitivities=store_sensitivities,
            sensitivity_path=str(sensitivity_path),
        )
        # sensitivity_dtype should be float64 when running forward only,
        # but float32 in other cases
        if store_sensitivities == "forward_only":
            assert simulation.sensitivity_dtype is np.float64
        else:
            assert simulation.sensitivity_dtype is np.float32

    @pytest.mark.parametrize("invalid_dtype", (float, np.float16))
    def test_invalid_sensitivity_dtype_assignment(self, simple_mesh, invalid_dtype):
        """
        Test invalid sensitivity_dtype assignment
        """
        simulation = gravity.Simulation3DIntegral(
            simple_mesh,
        )
        # Check if error is raised
        msg = "sensitivity_dtype must be either np.float32 or np.float64."
        with pytest.raises(TypeError, match=msg):
            simulation.sensitivity_dtype = invalid_dtype

    def test_invalid_engine(self, simple_mesh):
        """Test if error is raised after invalid engine."""
        engine = "invalid engine"
        msg = rf"'engine' must be in \('geoana', 'choclo'\). Got '{engine}'"
        with pytest.raises(ValueError, match=msg):
            gravity.Simulation3DIntegral(simple_mesh, engine=engine)

    def test_choclo_and_n_proceesses(self, simple_mesh):
        """Check if warning is raised after passing n_processes with choclo engine."""
        msg = "The 'n_processes' will be ignored when selecting 'choclo'"
        with pytest.warns(UserWarning, match=msg):
            simulation = gravity.Simulation3DIntegral(
                simple_mesh, engine="choclo", n_processes=2
            )
        # Check if n_processes was overwritten and set to None
        assert simulation.n_processes is None

    def test_choclo_and_sensitivity_path_as_dir(self, simple_mesh, tmp_path):
        """
        Check if error is raised when sensitivity_path is a dir with choclo engine.
        """
        # Create a sensitivity_path directory
        sensitivity_path = tmp_path / "sensitivity_dummy"
        sensitivity_path.mkdir()
        # Check if error is raised
        msg = f"The passed sensitivity_path '{str(sensitivity_path)}' is a directory"
        with pytest.raises(ValueError, match=msg):
            gravity.Simulation3DIntegral(
                simple_mesh,
                store_sensitivities="disk",
                sensitivity_path=str(sensitivity_path),
                engine="choclo",
            )

    def test_sensitivities_on_disk(self, simple_mesh, receivers_locations, tmp_path):
        """
        Test if sensitivity matrix is correctly being stored in disk when asked
        """
        # Build survey
        receivers = gravity.Point(receivers_locations, components="gz")
        sources = gravity.SourceField([receivers])
        survey = gravity.Survey(sources)
        # Build simulation
        sensitivities_path = tmp_path / "sensitivities"
        simulation = gravity.Simulation3DIntegral(
            mesh=simple_mesh,
            survey=survey,
            store_sensitivities="disk",
            sensitivity_path=str(sensitivities_path),
            engine="choclo",
        )
        simulation.G
        # Check if sensitivity matrix was stored in disk and is a memmap
        assert sensitivities_path.is_file()
        assert type(simulation.G) is np.memmap

    def test_sensitivities_on_ram(self, simple_mesh, receivers_locations, tmp_path):
        """
        Test if sensitivity matrix is correctly being allocated in memory when asked
        """
        # Build survey
        receivers = gravity.Point(receivers_locations, components="gz")
        sources = gravity.SourceField([receivers])
        survey = gravity.Survey(sources)
        # Build simulation
        simulation = gravity.Simulation3DIntegral(
            mesh=simple_mesh,
            survey=survey,
            store_sensitivities="ram",
            engine="choclo",
        )
        simulation.G
        # Check if sensitivity matrix is a Numpy array (stored in memory)
        assert type(simulation.G) is np.ndarray

    def test_choclo_missing(self, simple_mesh, monkeypatch):
        """
        Check if error is raised when choclo is missing and chosen as engine.
        """
<<<<<<< HEAD
        # Monkeypatch choclo in SimPEG.potential_fields.base
        monkeypatch.setattr(SimPEG.potential_fields.base, "choclo", None)
=======
        # Monkeypatch choclo in simpeg.potential_fields.base
        monkeypatch.setattr(simpeg.potential_fields.gravity.simulation, "choclo", None)
>>>>>>> c2126cdd
        # Check if error is raised
        msg = "The choclo package couldn't be found."
        with pytest.raises(ImportError, match=msg):
            gravity.Simulation3DIntegral(simple_mesh, engine="choclo")


class TestConversionFactor:
    """Test _get_conversion_factor function."""

    @pytest.mark.parametrize(
        "component",
        ("gx", "gy", "gz", "gxx", "gyy", "gzz", "gxy", "gxz", "gyz", "guv"),
    )
    def test_conversion_factor(self, component):
        """
        Test _get_conversion_factor function with valid components
        """
        conversion_factor = gravity.simulation._get_conversion_factor(component)
        if len(component) == 2:
            assert conversion_factor == 1e5 * 1e3  # SI to mGal and g/cc to kg/m3
        else:
            assert conversion_factor == 1e9 * 1e3  # SI to Eotvos and g/cc to kg/m3

    def test_invalid_conversion_factor(self):
        """
        Test invalid conversion factor _get_conversion_factor function
        """
        component = "invalid-component"
        with pytest.raises(ValueError, match=f"Invalid component '{component}'"):
            gravity.simulation._get_conversion_factor(component)


class TestInvalidMeshChoclo:
    @pytest.fixture(params=("tensormesh", "treemesh"))
    def mesh(self, request):
        """Sample 2D mesh."""
        hx, hy = [(0.1, 8)], [(0.1, 8)]
        h = (hx, hy)
        if request.param == "tensormesh":
            mesh = discretize.TensorMesh(h, "CC")
        else:
            mesh = discretize.TreeMesh(h, origin="CC")
            mesh.finalize()
        return mesh

    def test_invalid_mesh_with_choclo(self, mesh):
        """
        Test if simulation raises error when passing an invalid mesh and using choclo
        """
        # Build survey
        receivers_locations = np.array([[0, 0, 0]])
        receivers = gravity.Point(receivers_locations)
        sources = gravity.SourceField([receivers])
        survey = gravity.Survey(sources)
        # Check if error is raised
        msg = (
            "Invalid mesh with 2 dimensions. "
            "Only 3D meshes are supported when using 'choclo' as engine."
        )
        with pytest.raises(ValueError, match=msg):
            gravity.Simulation3DIntegral(mesh, survey, engine="choclo")<|MERGE_RESOLUTION|>--- conflicted
+++ resolved
@@ -405,13 +405,8 @@
         """
         Check if error is raised when choclo is missing and chosen as engine.
         """
-<<<<<<< HEAD
-        # Monkeypatch choclo in SimPEG.potential_fields.base
-        monkeypatch.setattr(SimPEG.potential_fields.base, "choclo", None)
-=======
         # Monkeypatch choclo in simpeg.potential_fields.base
-        monkeypatch.setattr(simpeg.potential_fields.gravity.simulation, "choclo", None)
->>>>>>> c2126cdd
+        monkeypatch.setattr(simpeg.potential_fields.base, "choclo", None)
         # Check if error is raised
         msg = "The choclo package couldn't be found."
         with pytest.raises(ImportError, match=msg):
