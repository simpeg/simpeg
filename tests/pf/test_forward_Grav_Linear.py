--- conflicted
+++ resolved
@@ -61,15 +61,14 @@
         # Compute 3-component grav data
         self.survey.pair(self.prob_x)
         dgx = self.prob_x.fields(self.model)
+        self.survey.unpair()
 
         self.survey.pair(self.prob_y)
         dgy = self.prob_y.fields(self.model)
+        self.survey.unpair()
 
-<<<<<<< HEAD
-=======
         # Compute gz data only
-        self.survey.unpair()
->>>>>>> 8d72c99e
+
         self.survey.pair(self.prob_z)
         dgz = self.prob_z.fields(self.model)
 
