from typing import List, Tuple, Union

import discretize
import numpy as np
import pytest
from geoana.em.static import MagneticPrism
from scipy.constants import mu_0

from SimPEG import maps, utils
from SimPEG.potential_fields import magnetics as mag


<<<<<<< HEAD
def get_block_inds(grid: np.ndarray, block: np.ndarray) -> np.ndarray:
    """
    Get the indices for a block

    Parameters
    ----------
    grid : np.ndarray
        (n, 3) array of xyz locations
    block : np.ndarray
        (3, 2) array of (xmin, xmax), (ymin, ymax), (zmin, zmax) dimensions of
        the block.

    Returns
    -------
    np.ndarray
        boolean array of indices corresponding to the block
    """

    return np.where(
        (grid[:, 0] > block[0, 0])
        & (grid[:, 0] < block[0, 1])
        & (grid[:, 1] > block[1, 0])
        & (grid[:, 1] < block[1, 1])
        & (grid[:, 2] > block[2, 0])
        & (grid[:, 2] < block[2, 1])
    )
=======
def test_ana_mag_forward():
    nx = 5
    ny = 5

    h0_amplitude, h0_inclination, h0_declination = (50000.0, 60.0, 250.0)
    b0 = mag.analytics.IDTtoxyz(-h0_inclination, h0_declination, h0_amplitude)
    chi1 = 0.01
    chi2 = 0.02

    # Define a mesh
    cs = 0.2
    hxind = [(cs, 41)]
    hyind = [(cs, 41)]
    hzind = [(cs, 41)]
    mesh = discretize.TensorMesh([hxind, hyind, hzind], "CCC")
>>>>>>> bae455a9


def create_block_model(
    mesh: discretize.TensorMesh,
    blocks: Tuple[np.ndarray, ...],
    block_params: Union[Tuple[float, ...], Tuple[np.ndarray, ...]],
) -> Tuple[np.ndarray, np.ndarray]:
    """
    Create a magnetic model from a sequence of blocks

    Parameters
    ----------
    mesh : discretize.TensorMesh
        TensorMesh object to put the model on
    blocks : Tuple[np.ndarray, ...]
        Tuple of block definitions (each element is (3, 2) array of
        (xmin, xmax), (ymin, ymax), (zmin, zmax) dimensions of the block)
    block_params : Tuple[float, ...]
        Tuple of parameters to assign for each block. Must be the same length
        as ``blocks``.

    Returns
    -------
    Tuple[np.ndarray, np.ndarray]
        Tuple of the magnetic model and active_cells (a boolean array)

    Raises
    ------
    ValueError
        if ``blocks`` and ``block_params`` have incompatible dimensions
    """
    if len(blocks) != len(block_params):
        raise ValueError(
            "'blocks' and 'block_params' must have the same number of elements"
        )
    model = np.zeros((mesh.n_cells, np.atleast_1d(block_params[0]).shape[0]))
    for block, params in zip(blocks, block_params):
        block_ind = get_block_inds(mesh.cell_centers, block)
        model[block_ind] = params
    active_cells = np.any(np.abs(model) > 0, axis=1)
    return model.squeeze(), active_cells


def create_mag_survey(
    components: List[str],
    receiver_locations: np.ndarray,
    inducing_field_params: Tuple[float, float, float],
) -> mag.Survey:
    """
    create a magnetic Survey

    Parameters
    ----------
    components : List[str]
        List of components to model
    receiver_locations : np.ndarray
        (n, 3) array of xyz receiver locations
    inducing_field_params : Tuple[float, float, float]
        amplitude, inclination, and declination of the inducing field

    Returns
    -------
    mag.Survey
        a magnetic Survey instance
    """

    receivers = mag.Point(receiver_locations, components=components)
    strenght, inclination, declination = inducing_field_params
    source_field = mag.UniformBackgroundField(
        receiver_list=[receivers],
        amplitude=strenght,
        inclination=inclination,
        declination=declination,
    )
    return mag.Survey(source_field)


class TestsMagSimulation:
    """
    Test mag simulation against the analytic solutions single prisms
    """

    @pytest.fixture
    def mag_mesh(self) -> discretize.TensorMesh:
        """
        a small tensor mesh for testing magnetic simulations

        Returns
        -------
        discretize.TensorMesh
            the tensor mesh for testing
        """
        # Define a mesh
        cs = 0.2
        hxind = [(cs, 41)]
        hyind = [(cs, 41)]
        hzind = [(cs, 41)]
        mesh = discretize.TensorMesh([hxind, hyind, hzind], "CCC")
        return mesh

    @pytest.fixture
    def two_blocks(self) -> Tuple[np.ndarray, np.ndarray]:
        """
        The parameters defining two blocks

        Returns
        -------
        Tuple[np.ndarray, np.ndarray]
            Tuple of (3, 2) arrays of (xmin, xmax), (ymin, ymax), (zmin, zmax)
            dimensions of each block.
        """
        block1 = np.array([[-1.5, 1.5], [-1.5, 1.5], [-1.5, 1.5]])
        block2 = np.array([[-0.7, 0.7], [-0.7, 0.7], [-0.7, 0.7]])
        return block1, block2

    @pytest.fixture
    def receiver_locations(self) -> np.ndarray:
        """
        a grid of receivers for testing

        Returns
        -------
        np.ndarray
            (n, 3) array of receiver locations
        """
        # Create plane of observations
        nx, ny = 5, 5
        xr = np.linspace(-20, 20, nx)
        yr = np.linspace(-20, 20, ny)
        X, Y = np.meshgrid(xr, yr)
        Z = np.ones_like(X) * 3.0
        return np.c_[X.reshape(-1), Y.reshape(-1), Z.reshape(-1)]

    @pytest.fixture
    def inducing_field(
        self,
    ) -> Tuple[Tuple[float, float, float], Tuple[float, float, float]]:
        """
        inducing field

        Return inducing field as amplitude and angles and as vector components.

        Returns
        -------
        Tuple[Tuple[float, float, float], Tuple[float, float, float]]
            (amplitude, inclination, declination), (b_x, b_y, b_z)
        """
        H0 = (50000.0, 60.0, 250.0)
        b0 = mag.analytics.IDTtoxyz(-H0[1], H0[2], H0[0])
        return H0, b0

    def test_choclo_and_n_proceesses(self, mag_mesh):
        """
        Check if warning is raised after passing n_processes with choclo engine.
        """
        msg = "The 'n_processes' will be ignored when selecting 'choclo'"
        with pytest.warns(UserWarning, match=msg):
            simulation = mag.Simulation3DIntegral(
                mag_mesh,
                engine="choclo",
                n_processes=2,
            )
        # Check if n_processes was overwritten and set to None
        assert simulation.n_processes is None

    @pytest.mark.parametrize(
        "engine,parallel_kwargs",
        [
            ("geoana", {"n_processes": None}),
            ("geoana", {"n_processes": 1}),
            ("choclo", {"numba_parallel": False}),
            ("choclo", {"numba_parallel": True}),
        ],
        ids=["geoana_serial", "geoana_parallel", "choclo_serial", "choclo_parallel"],
    )
    @pytest.mark.parametrize("store_sensitivities", ("ram", "disk", "forward_only"))
    def test_magnetic_field_and_tmi_w_susceptibility(
        self,
        engine,
        parallel_kwargs,
        store_sensitivities,
        tmp_path,
        mag_mesh,
        two_blocks,
        receiver_locations,
        inducing_field,
    ):
        """
        Test forwarding the magnetic field and tmi (with susceptibility as model)
        """
        inducing_field_params, b0 = inducing_field

        chi1 = 0.01
        chi2 = 0.02
        model, active_cells = create_block_model(mag_mesh, two_blocks, (chi1, chi2))
        model_reduced = model[active_cells]
        # Create reduced identity map for Linear Problem
        identity_map = maps.IdentityMap(nP=int(sum(active_cells)))

        survey = create_mag_survey(
            components=["bx", "by", "bz", "tmi"],
            receiver_locations=receiver_locations,
            inducing_field_params=inducing_field_params,
        )

        sim = mag.Simulation3DIntegral(
            mag_mesh,
            survey=survey,
            chiMap=identity_map,
            ind_active=active_cells,
            sensitivity_path=str(tmp_path / f"{engine}"),
            store_sensitivities=store_sensitivities,
            engine=engine,
            **parallel_kwargs,
        )

        data = sim.dpred(model_reduced)
        d_x = data[0::4]
        d_y = data[1::4]
        d_z = data[2::4]
        d_t = data[3::4]

        # Compute analytical response from magnetic prism
        block1, block2 = two_blocks
        prism_1 = MagneticPrism(block1[:, 0], block1[:, 1], chi1 * b0 / mu_0)
        prism_2 = MagneticPrism(block2[:, 0], block2[:, 1], -chi1 * b0 / mu_0)
        prism_3 = MagneticPrism(block2[:, 0], block2[:, 1], chi2 * b0 / mu_0)

        d = (
            prism_1.magnetic_flux_density(receiver_locations)
            + prism_2.magnetic_flux_density(receiver_locations)
            + prism_3.magnetic_flux_density(receiver_locations)
        )

        # TMI projection
        tmi = sim.tmi_projection
        d_t2 = d_x * tmi[0] + d_y * tmi[1] + d_z * tmi[2]

        # Check results
        rtol, atol = 1e-7, 1e-6
        np.testing.assert_allclose(
            d_t, d_t2, rtol=rtol, atol=atol
        )  # double check internal projection
        np.testing.assert_allclose(d_x, d[:, 0], rtol=rtol, atol=atol)
        np.testing.assert_allclose(d_y, d[:, 1], rtol=rtol, atol=atol)
        np.testing.assert_allclose(d_z, d[:, 2], rtol=rtol, atol=atol)
        np.testing.assert_allclose(d_t, d @ tmi, rtol=rtol, atol=atol)

    @pytest.mark.parametrize(
        "engine, parallel_kwargs",
        [
            ("geoana", {"n_processes": None}),
            ("geoana", {"n_processes": 1}),
            ("choclo", {"numba_parallel": False}),
            ("choclo", {"numba_parallel": True}),
        ],
        ids=["geoana_serial", "geoana_parallel", "choclo_serial", "choclo_parallel"],
    )
    @pytest.mark.parametrize("store_sensitivities", ("ram", "disk", "forward_only"))
    def test_magnetic_gradiometry_w_susceptibility(
        self,
        engine,
        parallel_kwargs,
        store_sensitivities,
        tmp_path,
        mag_mesh,
        two_blocks,
        receiver_locations,
        inducing_field,
    ):
        """
        Test magnetic gradiometry components (with susceptibility as model)
        """
        inducing_field_params, b0 = inducing_field
        chi1 = 0.01
        chi2 = 0.02
        model, active_cells = create_block_model(mag_mesh, two_blocks, (chi1, chi2))
        model_reduced = model[active_cells]
        # Create reduced identity map for Linear Problem
        identity_map = maps.IdentityMap(nP=int(sum(active_cells)))

        survey = create_mag_survey(
            components=["bxx", "bxy", "bxz", "byy", "byz", "bzz"],
            receiver_locations=receiver_locations,
            inducing_field_params=inducing_field_params,
        )
        sim = mag.Simulation3DIntegral(
            mag_mesh,
            survey=survey,
            chiMap=identity_map,
            ind_active=active_cells,
            sensitivity_path=str(tmp_path / f"{engine}"),
            store_sensitivities=store_sensitivities,
            engine=engine,
            **parallel_kwargs,
        )
        if engine == "choclo":
            # gradient simulation not implemented for choclo yet
            with pytest.raises(NotImplementedError):
                data = sim.dpred(model_reduced)
        else:
            data = sim.dpred(model_reduced)
            d_xx = data[0::6]
            d_xy = data[1::6]
            d_xz = data[2::6]
            d_yy = data[3::6]
            d_yz = data[4::6]
            d_zz = data[5::6]

            # Compute analytical response from magnetic prism
            block1, block2 = two_blocks
            prism_1 = MagneticPrism(block1[:, 0], block1[:, 1], chi1 * b0 / mu_0)
            prism_2 = MagneticPrism(block2[:, 0], block2[:, 1], -chi1 * b0 / mu_0)
            prism_3 = MagneticPrism(block2[:, 0], block2[:, 1], chi2 * b0 / mu_0)

            d = (
                prism_1.magnetic_field_gradient(receiver_locations)
                + prism_2.magnetic_field_gradient(receiver_locations)
                + prism_3.magnetic_field_gradient(receiver_locations)
            ) * mu_0

            # Check results
            rtol, atol = 5e-7, 1e-6
            np.testing.assert_allclose(d_xx, d[..., 0, 0], rtol=rtol, atol=atol)
            np.testing.assert_allclose(d_xy, d[..., 0, 1], rtol=rtol, atol=atol)
            np.testing.assert_allclose(d_xz, d[..., 0, 2], rtol=rtol, atol=atol)
            np.testing.assert_allclose(d_yy, d[..., 1, 1], rtol=rtol, atol=atol)
            np.testing.assert_allclose(d_yz, d[..., 1, 2], rtol=rtol, atol=atol)
            np.testing.assert_allclose(d_zz, d[..., 2, 2], rtol=rtol, atol=atol)

    @pytest.mark.parametrize(
        "engine, parallel_kwargs",
        [
            ("geoana", {"n_processes": None}),
            ("geoana", {"n_processes": 1}),
            ("choclo", {"numba_parallel": False}),
            ("choclo", {"numba_parallel": True}),
        ],
        ids=["geoana_serial", "geoana_parallel", "choclo_serial", "choclo_parallel"],
    )
    @pytest.mark.parametrize("store_sensitivities", ("ram", "disk", "forward_only"))
    def test_magnetic_vector_and_tmi_w_magnetization(
        self,
        engine,
        parallel_kwargs,
        store_sensitivities,
        tmp_path,
        mag_mesh,
        two_blocks,
        receiver_locations,
        inducing_field,
    ):
        """
        Test magnetic vector and TMI (using magnetization vectors as model)
        """
        inducing_field_params, b0 = inducing_field
        M1 = (utils.mat_utils.dip_azimuth2cartesian(45, -40) * 0.05).squeeze()
        M2 = (utils.mat_utils.dip_azimuth2cartesian(120, 32) * 0.1).squeeze()

        model, active_cells = create_block_model(mag_mesh, two_blocks, (M1, M2))
        model_reduced = model[active_cells].reshape(-1, order="F")
        # Create reduced identity map for Linear Problem
        identity_map = maps.IdentityMap(nP=int(sum(active_cells)) * 3)

        survey = create_mag_survey(
            components=["bx", "by", "bz", "tmi"],
            receiver_locations=receiver_locations,
            inducing_field_params=inducing_field_params,
        )

        sim = mag.Simulation3DIntegral(
            mag_mesh,
            survey=survey,
            chiMap=identity_map,
            ind_active=active_cells,
            sensitivity_path=str(tmp_path / f"{engine}"),
            store_sensitivities=store_sensitivities,
            model_type="vector",
            engine=engine,
            **parallel_kwargs,
        )

<<<<<<< HEAD
        data = sim.dpred(model_reduced).reshape(-1, 4)
=======
    rxLoc = mag.Point(locXyz, components=components)
    srcField = mag.UniformBackgroundField(
        receiver_list=[rxLoc],
        amplitude=h0_amplitude,
        inclination=h0_inclination,
        declination=h0_declination,
    )
    survey = mag.Survey(srcField)
>>>>>>> bae455a9

        # Compute analytical response from magnetic prism
        block1, block2 = two_blocks
        prism_1 = MagneticPrism(
            block1[:, 0], block1[:, 1], M1 * np.linalg.norm(b0) / mu_0
        )
        prism_2 = MagneticPrism(
            block2[:, 0], block2[:, 1], -M1 * np.linalg.norm(b0) / mu_0
        )
        prism_3 = MagneticPrism(
            block2[:, 0], block2[:, 1], M2 * np.linalg.norm(b0) / mu_0
        )

        d = (
            prism_1.magnetic_flux_density(receiver_locations)
            + prism_2.magnetic_flux_density(receiver_locations)
            + prism_3.magnetic_flux_density(receiver_locations)
        )
        tmi = sim.tmi_projection

        # Check results
        rtol, atol = 5e-7, 1e-6
        np.testing.assert_allclose(data[:, 0], d[:, 0], rtol=rtol, atol=atol)
        np.testing.assert_allclose(data[:, 1], d[:, 1], rtol=rtol, atol=atol)
        np.testing.assert_allclose(data[:, 2], d[:, 2], rtol=rtol, atol=atol)
        np.testing.assert_allclose(data[:, 3], d @ tmi, rtol=rtol, atol=atol)

    @pytest.mark.parametrize(
        "engine, parallel_kwargs",
        [
            ("geoana", {"n_processes": None}),
            ("geoana", {"n_processes": 1}),
            ("choclo", {"numba_parallel": False}),
            ("choclo", {"numba_parallel": True}),
        ],
        ids=["geoana_serial", "geoana_parallel", "choclo_serial", "choclo_parallel"],
    )
    @pytest.mark.parametrize("store_sensitivities", ("ram", "disk", "forward_only"))
    def test_magnetic_field_amplitude_w_magnetization(
        self,
        engine,
        parallel_kwargs,
        store_sensitivities,
        tmp_path,
        mag_mesh,
        two_blocks,
        receiver_locations,
        inducing_field,
    ):
        """
        Test magnetic field amplitude (using magnetization vectors as model)
        """
        inducing_field_params, b0 = inducing_field
        M1 = (utils.mat_utils.dip_azimuth2cartesian(45, -40) * 0.05).squeeze()
        M2 = (utils.mat_utils.dip_azimuth2cartesian(120, 32) * 0.1).squeeze()

        model, active_cells = create_block_model(mag_mesh, two_blocks, (M1, M2))
        model_reduced = model[active_cells].reshape(-1, order="F")
        # Create reduced identity map for Linear Problem
        identity_map = maps.IdentityMap(nP=int(sum(active_cells)) * 3)

        survey = create_mag_survey(
            components=["bx", "by", "bz"],
            receiver_locations=receiver_locations,
            inducing_field_params=inducing_field_params,
        )

        sim = mag.Simulation3DIntegral(
            mag_mesh,
            survey=survey,
            chiMap=identity_map,
            ind_active=active_cells,
            sensitivity_path=str(tmp_path / f"{engine}"),
            store_sensitivities=store_sensitivities,
            model_type="vector",
            is_amplitude_data=True,
            engine=engine,
            **parallel_kwargs,
        )

        data = sim.dpred(model_reduced)

        # Compute analytical response from magnetic prism
        block1, block2 = two_blocks
        prism_1 = MagneticPrism(
            block1[:, 0], block1[:, 1], M1 * np.linalg.norm(b0) / mu_0
        )
        prism_2 = MagneticPrism(
            block2[:, 0], block2[:, 1], -M1 * np.linalg.norm(b0) / mu_0
        )
        prism_3 = MagneticPrism(
            block2[:, 0], block2[:, 1], M2 * np.linalg.norm(b0) / mu_0
        )

        d = (
            prism_1.magnetic_flux_density(receiver_locations)
            + prism_2.magnetic_flux_density(receiver_locations)
            + prism_3.magnetic_flux_density(receiver_locations)
        )
        d_amp = np.linalg.norm(d, axis=1)

        # Check results
        rtol, atol = 5e-7, 1e-6
        np.testing.assert_allclose(data, d_amp, rtol=rtol, atol=atol)


def test_ana_mag_tmi_grad_forward():
    """
    Test TMI gradiometry using susceptibilities as model
    """
    nx = 61
    ny = 61

    H0 = (50000.0, 60.0, 250.0)
    b0 = mag.analytics.IDTtoxyz(-H0[1], H0[2], H0[0])
    chi1 = 0.01
    chi2 = 0.02

    # Define a mesh
    cs = 0.2
    hxind = [(cs, 41)]
    hyind = [(cs, 41)]
    hzind = [(cs, 41)]
    mesh = discretize.TensorMesh([hxind, hyind, hzind], "CCC")

    # create a model of two blocks, 1 inside the other
    block1 = np.array([[-1.5, 1.5], [-1.5, 1.5], [-1.5, 1.5]])
    block2 = np.array([[-0.7, 0.7], [-0.7, 0.7], [-0.7, 0.7]])

    def get_block_inds(grid, block):
        return np.where(
            (grid[:, 0] > block[0, 0])
            & (grid[:, 0] < block[0, 1])
            & (grid[:, 1] > block[1, 0])
            & (grid[:, 1] < block[1, 1])
            & (grid[:, 2] > block[2, 0])
            & (grid[:, 2] < block[2, 1])
        )

    block1_inds = get_block_inds(mesh.cell_centers, block1)
    block2_inds = get_block_inds(mesh.cell_centers, block2)

    model = np.zeros(mesh.n_cells)
    model[block1_inds] = chi1
    model[block2_inds] = chi2

    active_cells = model != 0.0
    model_reduced = model[active_cells]

    # Create reduced identity map for Linear Problem
    idenMap = maps.IdentityMap(nP=int(sum(active_cells)))

    # Create plane of observations
    xr = np.linspace(-20, 20, nx)
    dxr = xr[1] - xr[0]
    yr = np.linspace(-20, 20, ny)
    dyr = yr[1] - yr[0]
    X, Y = np.meshgrid(xr, yr)
    Z = np.ones_like(X) * 3.0
    locXyz = np.c_[X.reshape(-1), Y.reshape(-1), Z.reshape(-1)]
    components = ["tmi", "tmi_x", "tmi_y", "tmi_z"]

    rxLoc = mag.Point(locXyz, components=components)
    srcField = mag.UniformBackgroundField(
        [rxLoc], amplitude=H0[0], inclination=H0[1], declination=H0[2]
    )
    survey = mag.Survey(srcField)

    # Create reduced identity map for Linear Problem
    idenMap = maps.IdentityMap(nP=int(sum(active_cells)))

    sim = mag.Simulation3DIntegral(
        mesh,
        survey=survey,
        chiMap=idenMap,
        ind_active=active_cells,
        store_sensitivities="forward_only",
        n_processes=None,
    )

    data = sim.dpred(model_reduced)
    tmi = data[0::4]
    d_x = data[1::4]
    d_y = data[2::4]
    d_z = data[3::4]

    # Compute analytical response from magnetic prism
    prism_1 = MagneticPrism(block1[:, 0], block1[:, 1], chi1 * b0 / mu_0)
    prism_2 = MagneticPrism(block2[:, 0], block2[:, 1], -chi1 * b0 / mu_0)
    prism_3 = MagneticPrism(block2[:, 0], block2[:, 1], chi2 * b0 / mu_0)

    d = (
        prism_1.magnetic_field_gradient(locXyz)
        + prism_2.magnetic_field_gradient(locXyz)
        + prism_3.magnetic_field_gradient(locXyz)
    ) * mu_0
    tmi_x = (d[:, 0, 0] * b0[0] + d[:, 0, 1] * b0[1] + d[:, 0, 2] * b0[2]) / H0[0]
    tmi_y = (d[:, 1, 0] * b0[0] + d[:, 1, 1] * b0[1] + d[:, 1, 2] * b0[2]) / H0[0]
    tmi_z = (d[:, 2, 0] * b0[0] + d[:, 2, 1] * b0[1] + d[:, 2, 2] * b0[2]) / H0[0]
    np.testing.assert_allclose(d_x, tmi_x, rtol=1e-10, atol=1e-12)
    np.testing.assert_allclose(d_y, tmi_y, rtol=1e-10, atol=1e-12)
    np.testing.assert_allclose(d_z, tmi_z, rtol=1e-10, atol=1e-12)

    # finite difference test y-grad
    np.testing.assert_allclose(
        np.diff(tmi.reshape(nx, ny, order="F")[:, ::2], axis=1) / (2 * dyr),
        tmi_y.reshape(nx, ny, order="F")[:, 1::2],
        atol=1.0,
        rtol=1e-1,
    )
    # finite difference test x-grad
    np.testing.assert_allclose(
        np.diff(tmi.reshape(nx, ny, order="F")[::2, :], axis=0) / (2 * dxr),
        tmi_x.reshape(nx, ny, order="F")[1::2, :],
        atol=1.0,
        rtol=1e-1,
<<<<<<< HEAD
    )
=======
    )


def test_ana_mag_grad_forward():
    nx = 5
    ny = 5

    h0_amplitude, h0_inclination, h0_declination = (50000.0, 60.0, 250.0)
    b0 = mag.analytics.IDTtoxyz(-h0_inclination, h0_declination, h0_amplitude)
    chi1 = 0.01
    chi2 = 0.02

    # Define a mesh
    cs = 0.2
    hxind = [(cs, 41)]
    hyind = [(cs, 41)]
    hzind = [(cs, 41)]
    mesh = discretize.TensorMesh([hxind, hyind, hzind], "CCC")

    # create a model of two blocks, 1 inside the other
    block1 = np.array([[-1.5, 1.5], [-1.5, 1.5], [-1.5, 1.5]])
    block2 = np.array([[-0.7, 0.7], [-0.7, 0.7], [-0.7, 0.7]])

    def get_block_inds(grid, block):
        return np.where(
            (grid[:, 0] > block[0, 0])
            & (grid[:, 0] < block[0, 1])
            & (grid[:, 1] > block[1, 0])
            & (grid[:, 1] < block[1, 1])
            & (grid[:, 2] > block[2, 0])
            & (grid[:, 2] < block[2, 1])
        )

    block1_inds = get_block_inds(mesh.cell_centers, block1)
    block2_inds = get_block_inds(mesh.cell_centers, block2)

    model = np.zeros(mesh.n_cells)
    model[block1_inds] = chi1
    model[block2_inds] = chi2

    active_cells = model != 0.0
    model_reduced = model[active_cells]

    # Create reduced identity map for Linear Problem
    idenMap = maps.IdentityMap(nP=int(sum(active_cells)))

    # Create plane of observations
    xr = np.linspace(-20, 20, nx)
    yr = np.linspace(-20, 20, ny)
    X, Y = np.meshgrid(xr, yr)
    Z = np.ones_like(X) * 3.0
    locXyz = np.c_[X.reshape(-1), Y.reshape(-1), Z.reshape(-1)]
    components = ["bxx", "bxy", "bxz", "byy", "byz", "bzz"]

    rxLoc = mag.Point(locXyz, components=components)
    srcField = mag.UniformBackgroundField(
        [rxLoc],
        amplitude=h0_amplitude,
        inclination=h0_inclination,
        declination=h0_declination,
    )
    survey = mag.Survey(srcField)

    # Creat reduced identity map for Linear Problem
    idenMap = maps.IdentityMap(nP=int(sum(active_cells)))

    sim = mag.Simulation3DIntegral(
        mesh,
        survey=survey,
        chiMap=idenMap,
        ind_active=active_cells,
        store_sensitivities="forward_only",
        n_processes=None,
    )

    data = sim.dpred(model_reduced)
    d_xx = data[0::6]
    d_xy = data[1::6]
    d_xz = data[2::6]
    d_yy = data[3::6]
    d_yz = data[4::6]
    d_zz = data[5::6]

    # Compute analytical response from magnetic prism
    prism_1 = MagneticPrism(block1[:, 0], block1[:, 1], chi1 * b0 / mu_0)
    prism_2 = MagneticPrism(block2[:, 0], block2[:, 1], -chi1 * b0 / mu_0)
    prism_3 = MagneticPrism(block2[:, 0], block2[:, 1], chi2 * b0 / mu_0)

    d = (
        prism_1.magnetic_field_gradient(locXyz)
        + prism_2.magnetic_field_gradient(locXyz)
        + prism_3.magnetic_field_gradient(locXyz)
    ) * mu_0

    np.testing.assert_allclose(d_xx, d[..., 0, 0], rtol=1e-10, atol=1e-12)
    np.testing.assert_allclose(d_xy, d[..., 0, 1], rtol=1e-10, atol=1e-12)
    np.testing.assert_allclose(d_xz, d[..., 0, 2], rtol=1e-10, atol=1e-12)
    np.testing.assert_allclose(d_yy, d[..., 1, 1], rtol=1e-10, atol=1e-12)
    np.testing.assert_allclose(d_yz, d[..., 1, 2], rtol=1e-10, atol=1e-12)
    np.testing.assert_allclose(d_zz, d[..., 2, 2], rtol=1e-10, atol=1e-12)


def test_ana_mag_vec_forward():
    nx = 5
    ny = 5

    h0_amplitude, h0_inclination, h0_declination = (50000.0, 60.0, 250.0)
    b0 = mag.analytics.IDTtoxyz(-h0_inclination, h0_declination, h0_amplitude)

    M1 = utils.mat_utils.dip_azimuth2cartesian(45, -40) * 0.05
    M2 = utils.mat_utils.dip_azimuth2cartesian(120, 32) * 0.1

    # Define a mesh
    cs = 0.2
    hxind = [(cs, 41)]
    hyind = [(cs, 41)]
    hzind = [(cs, 41)]
    mesh = discretize.TensorMesh([hxind, hyind, hzind], "CCC")

    # create a model of two blocks, 1 inside the other
    block1 = np.array([[-1.5, 1.5], [-1.5, 1.5], [-1.5, 1.5]])
    block2 = np.array([[-0.7, 0.7], [-0.7, 0.7], [-0.7, 0.7]])

    def get_block_inds(grid, block):
        return np.where(
            (grid[:, 0] > block[0, 0])
            & (grid[:, 0] < block[0, 1])
            & (grid[:, 1] > block[1, 0])
            & (grid[:, 1] < block[1, 1])
            & (grid[:, 2] > block[2, 0])
            & (grid[:, 2] < block[2, 1])
        )

    block1_inds = get_block_inds(mesh.cell_centers, block1)
    block2_inds = get_block_inds(mesh.cell_centers, block2)

    model = np.zeros((mesh.n_cells, 3))
    model[block1_inds] = M1
    model[block2_inds] = M2

    active_cells = np.any(model != 0.0, axis=1)
    model_reduced = model[active_cells].reshape(-1, order="F")

    # Create plane of observations
    xr = np.linspace(-20, 20, nx)
    yr = np.linspace(-20, 20, ny)
    X, Y = np.meshgrid(xr, yr)
    Z = np.ones_like(X) * 3.0
    locXyz = np.c_[X.reshape(-1), Y.reshape(-1), Z.reshape(-1)]
    components = ["bx", "by", "bz", "tmi"]

    rxLoc = mag.Point(locXyz, components=components)
    srcField = mag.UniformBackgroundField(
        receiver_list=[rxLoc],
        amplitude=h0_amplitude,
        inclination=h0_inclination,
        declination=h0_declination,
    )
    survey = mag.Survey(srcField)

    # Create reduced identity map for Linear Problem
    idenMap = maps.IdentityMap(nP=int(sum(active_cells)) * 3)

    sim = mag.Simulation3DIntegral(
        mesh,
        survey=survey,
        chiMap=idenMap,
        ind_active=active_cells,
        store_sensitivities="forward_only",
        model_type="vector",
        n_processes=None,
    )

    data = sim.dpred(model_reduced).reshape(-1, 4)

    # Compute analytical response from magnetic prism
    prism_1 = MagneticPrism(block1[:, 0], block1[:, 1], M1 * np.linalg.norm(b0) / mu_0)
    prism_2 = MagneticPrism(block2[:, 0], block2[:, 1], -M1 * np.linalg.norm(b0) / mu_0)
    prism_3 = MagneticPrism(block2[:, 0], block2[:, 1], M2 * np.linalg.norm(b0) / mu_0)

    d = (
        prism_1.magnetic_flux_density(locXyz)
        + prism_2.magnetic_flux_density(locXyz)
        + prism_3.magnetic_flux_density(locXyz)
    )
    tmi = sim.tmi_projection

    np.testing.assert_allclose(data[:, 0], d[:, 0])
    np.testing.assert_allclose(data[:, 1], d[:, 1])
    np.testing.assert_allclose(data[:, 2], d[:, 2])
    np.testing.assert_allclose(data[:, 3], d @ tmi)


def test_ana_mag_amp_forward():
    nx = 5
    ny = 5

    h0_amplitude, h0_inclination, h0_declination = (50000.0, 60.0, 250.0)
    b0 = mag.analytics.IDTtoxyz(-h0_inclination, h0_declination, h0_amplitude)

    M1 = utils.mat_utils.dip_azimuth2cartesian(45, -40) * 0.05
    M2 = utils.mat_utils.dip_azimuth2cartesian(120, 32) * 0.1

    # Define a mesh
    cs = 0.2
    hxind = [(cs, 41)]
    hyind = [(cs, 41)]
    hzind = [(cs, 41)]
    mesh = discretize.TensorMesh([hxind, hyind, hzind], "CCC")

    # create a model of two blocks, 1 inside the other
    block1 = np.array([[-1.5, 1.5], [-1.5, 1.5], [-1.5, 1.5]])
    block2 = np.array([[-0.7, 0.7], [-0.7, 0.7], [-0.7, 0.7]])

    def get_block_inds(grid, block):
        return np.where(
            (grid[:, 0] > block[0, 0])
            & (grid[:, 0] < block[0, 1])
            & (grid[:, 1] > block[1, 0])
            & (grid[:, 1] < block[1, 1])
            & (grid[:, 2] > block[2, 0])
            & (grid[:, 2] < block[2, 1])
        )

    block1_inds = get_block_inds(mesh.cell_centers, block1)
    block2_inds = get_block_inds(mesh.cell_centers, block2)

    model = np.zeros((mesh.n_cells, 3))
    model[block1_inds] = M1
    model[block2_inds] = M2

    active_cells = np.any(model != 0.0, axis=1)
    model_reduced = model[active_cells].reshape(-1, order="F")

    # Create plane of observations
    xr = np.linspace(-20, 20, nx)
    yr = np.linspace(-20, 20, ny)
    X, Y = np.meshgrid(xr, yr)
    Z = np.ones_like(X) * 3.0
    locXyz = np.c_[X.reshape(-1), Y.reshape(-1), Z.reshape(-1)]
    components = ["bx", "by", "bz"]

    rxLoc = mag.Point(locXyz, components=components)
    srcField = mag.UniformBackgroundField(
        receiver_list=[rxLoc],
        amplitude=h0_amplitude,
        inclination=h0_inclination,
        declination=h0_declination,
    )
    survey = mag.Survey(srcField)

    # Create reduced identity map for Linear Problem
    idenMap = maps.IdentityMap(nP=int(sum(active_cells)) * 3)

    sim = mag.Simulation3DIntegral(
        mesh,
        survey=survey,
        chiMap=idenMap,
        ind_active=active_cells,
        store_sensitivities="forward_only",
        model_type="vector",
        is_amplitude_data=True,
        n_processes=None,
    )

    data = sim.dpred(model_reduced)

    # Compute analytical response from magnetic prism
    prism_1 = MagneticPrism(block1[:, 0], block1[:, 1], M1 * np.linalg.norm(b0) / mu_0)
    prism_2 = MagneticPrism(block2[:, 0], block2[:, 1], -M1 * np.linalg.norm(b0) / mu_0)
    prism_3 = MagneticPrism(block2[:, 0], block2[:, 1], M2 * np.linalg.norm(b0) / mu_0)

    d = (
        prism_1.magnetic_flux_density(locXyz)
        + prism_2.magnetic_flux_density(locXyz)
        + prism_3.magnetic_flux_density(locXyz)
    )
    d_amp = np.linalg.norm(d, axis=1)

    np.testing.assert_allclose(data, d_amp)


if __name__ == "__main__":
    unittest.main()
>>>>>>> bae455a9
<|MERGE_RESOLUTION|>--- conflicted
+++ resolved
@@ -10,7 +10,6 @@
 from SimPEG.potential_fields import magnetics as mag
 
 
-<<<<<<< HEAD
 def get_block_inds(grid: np.ndarray, block: np.ndarray) -> np.ndarray:
     """
     Get the indices for a block
@@ -37,23 +36,6 @@
         & (grid[:, 2] > block[2, 0])
         & (grid[:, 2] < block[2, 1])
     )
-=======
-def test_ana_mag_forward():
-    nx = 5
-    ny = 5
-
-    h0_amplitude, h0_inclination, h0_declination = (50000.0, 60.0, 250.0)
-    b0 = mag.analytics.IDTtoxyz(-h0_inclination, h0_declination, h0_amplitude)
-    chi1 = 0.01
-    chi2 = 0.02
-
-    # Define a mesh
-    cs = 0.2
-    hxind = [(cs, 41)]
-    hyind = [(cs, 41)]
-    hzind = [(cs, 41)]
-    mesh = discretize.TensorMesh([hxind, hyind, hzind], "CCC")
->>>>>>> bae455a9
 
 
 def create_block_model(
@@ -201,9 +183,9 @@
         Tuple[Tuple[float, float, float], Tuple[float, float, float]]
             (amplitude, inclination, declination), (b_x, b_y, b_z)
         """
-        H0 = (50000.0, 60.0, 250.0)
-        b0 = mag.analytics.IDTtoxyz(-H0[1], H0[2], H0[0])
-        return H0, b0
+        h0_amplitude, h0_inclination, h0_declination = (50000.0, 60.0, 250.0)
+        b0 = mag.analytics.IDTtoxyz(-h0_inclination, h0_declination, h0_amplitude)
+        return (h0_amplitude, h0_inclination, h0_declination), b0
 
     def test_choclo_and_n_proceesses(self, mag_mesh):
         """
@@ -436,18 +418,7 @@
             **parallel_kwargs,
         )
 
-<<<<<<< HEAD
         data = sim.dpred(model_reduced).reshape(-1, 4)
-=======
-    rxLoc = mag.Point(locXyz, components=components)
-    srcField = mag.UniformBackgroundField(
-        receiver_list=[rxLoc],
-        amplitude=h0_amplitude,
-        inclination=h0_inclination,
-        declination=h0_declination,
-    )
-    survey = mag.Survey(srcField)
->>>>>>> bae455a9
 
         # Compute analytical response from magnetic prism
         block1, block2 = two_blocks
@@ -561,8 +532,8 @@
     nx = 61
     ny = 61
 
-    H0 = (50000.0, 60.0, 250.0)
-    b0 = mag.analytics.IDTtoxyz(-H0[1], H0[2], H0[0])
+    h0_amplitude, h0_inclination, h0_declination = (50000.0, 60.0, 250.0)
+    b0 = mag.analytics.IDTtoxyz(-h0_inclination, h0_declination, h0_amplitude)
     chi1 = 0.01
     chi2 = 0.02
 
@@ -612,7 +583,10 @@
 
     rxLoc = mag.Point(locXyz, components=components)
     srcField = mag.UniformBackgroundField(
-        [rxLoc], amplitude=H0[0], inclination=H0[1], declination=H0[2]
+        receiver_list=[rxLoc],
+        amplitude=h0_amplitude,
+        inclination=h0_inclination,
+        declination=h0_declination,
     )
     survey = mag.Survey(srcField)
 
@@ -644,9 +618,15 @@
         + prism_2.magnetic_field_gradient(locXyz)
         + prism_3.magnetic_field_gradient(locXyz)
     ) * mu_0
-    tmi_x = (d[:, 0, 0] * b0[0] + d[:, 0, 1] * b0[1] + d[:, 0, 2] * b0[2]) / H0[0]
-    tmi_y = (d[:, 1, 0] * b0[0] + d[:, 1, 1] * b0[1] + d[:, 1, 2] * b0[2]) / H0[0]
-    tmi_z = (d[:, 2, 0] * b0[0] + d[:, 2, 1] * b0[1] + d[:, 2, 2] * b0[2]) / H0[0]
+    tmi_x = (
+        d[:, 0, 0] * b0[0] + d[:, 0, 1] * b0[1] + d[:, 0, 2] * b0[2]
+    ) / h0_amplitude
+    tmi_y = (
+        d[:, 1, 0] * b0[0] + d[:, 1, 1] * b0[1] + d[:, 1, 2] * b0[2]
+    ) / h0_amplitude
+    tmi_z = (
+        d[:, 2, 0] * b0[0] + d[:, 2, 1] * b0[1] + d[:, 2, 2] * b0[2]
+    ) / h0_amplitude
     np.testing.assert_allclose(d_x, tmi_x, rtol=1e-10, atol=1e-12)
     np.testing.assert_allclose(d_y, tmi_y, rtol=1e-10, atol=1e-12)
     np.testing.assert_allclose(d_z, tmi_z, rtol=1e-10, atol=1e-12)
@@ -664,291 +644,4 @@
         tmi_x.reshape(nx, ny, order="F")[1::2, :],
         atol=1.0,
         rtol=1e-1,
-<<<<<<< HEAD
-    )
-=======
-    )
-
-
-def test_ana_mag_grad_forward():
-    nx = 5
-    ny = 5
-
-    h0_amplitude, h0_inclination, h0_declination = (50000.0, 60.0, 250.0)
-    b0 = mag.analytics.IDTtoxyz(-h0_inclination, h0_declination, h0_amplitude)
-    chi1 = 0.01
-    chi2 = 0.02
-
-    # Define a mesh
-    cs = 0.2
-    hxind = [(cs, 41)]
-    hyind = [(cs, 41)]
-    hzind = [(cs, 41)]
-    mesh = discretize.TensorMesh([hxind, hyind, hzind], "CCC")
-
-    # create a model of two blocks, 1 inside the other
-    block1 = np.array([[-1.5, 1.5], [-1.5, 1.5], [-1.5, 1.5]])
-    block2 = np.array([[-0.7, 0.7], [-0.7, 0.7], [-0.7, 0.7]])
-
-    def get_block_inds(grid, block):
-        return np.where(
-            (grid[:, 0] > block[0, 0])
-            & (grid[:, 0] < block[0, 1])
-            & (grid[:, 1] > block[1, 0])
-            & (grid[:, 1] < block[1, 1])
-            & (grid[:, 2] > block[2, 0])
-            & (grid[:, 2] < block[2, 1])
-        )
-
-    block1_inds = get_block_inds(mesh.cell_centers, block1)
-    block2_inds = get_block_inds(mesh.cell_centers, block2)
-
-    model = np.zeros(mesh.n_cells)
-    model[block1_inds] = chi1
-    model[block2_inds] = chi2
-
-    active_cells = model != 0.0
-    model_reduced = model[active_cells]
-
-    # Create reduced identity map for Linear Problem
-    idenMap = maps.IdentityMap(nP=int(sum(active_cells)))
-
-    # Create plane of observations
-    xr = np.linspace(-20, 20, nx)
-    yr = np.linspace(-20, 20, ny)
-    X, Y = np.meshgrid(xr, yr)
-    Z = np.ones_like(X) * 3.0
-    locXyz = np.c_[X.reshape(-1), Y.reshape(-1), Z.reshape(-1)]
-    components = ["bxx", "bxy", "bxz", "byy", "byz", "bzz"]
-
-    rxLoc = mag.Point(locXyz, components=components)
-    srcField = mag.UniformBackgroundField(
-        [rxLoc],
-        amplitude=h0_amplitude,
-        inclination=h0_inclination,
-        declination=h0_declination,
-    )
-    survey = mag.Survey(srcField)
-
-    # Creat reduced identity map for Linear Problem
-    idenMap = maps.IdentityMap(nP=int(sum(active_cells)))
-
-    sim = mag.Simulation3DIntegral(
-        mesh,
-        survey=survey,
-        chiMap=idenMap,
-        ind_active=active_cells,
-        store_sensitivities="forward_only",
-        n_processes=None,
-    )
-
-    data = sim.dpred(model_reduced)
-    d_xx = data[0::6]
-    d_xy = data[1::6]
-    d_xz = data[2::6]
-    d_yy = data[3::6]
-    d_yz = data[4::6]
-    d_zz = data[5::6]
-
-    # Compute analytical response from magnetic prism
-    prism_1 = MagneticPrism(block1[:, 0], block1[:, 1], chi1 * b0 / mu_0)
-    prism_2 = MagneticPrism(block2[:, 0], block2[:, 1], -chi1 * b0 / mu_0)
-    prism_3 = MagneticPrism(block2[:, 0], block2[:, 1], chi2 * b0 / mu_0)
-
-    d = (
-        prism_1.magnetic_field_gradient(locXyz)
-        + prism_2.magnetic_field_gradient(locXyz)
-        + prism_3.magnetic_field_gradient(locXyz)
-    ) * mu_0
-
-    np.testing.assert_allclose(d_xx, d[..., 0, 0], rtol=1e-10, atol=1e-12)
-    np.testing.assert_allclose(d_xy, d[..., 0, 1], rtol=1e-10, atol=1e-12)
-    np.testing.assert_allclose(d_xz, d[..., 0, 2], rtol=1e-10, atol=1e-12)
-    np.testing.assert_allclose(d_yy, d[..., 1, 1], rtol=1e-10, atol=1e-12)
-    np.testing.assert_allclose(d_yz, d[..., 1, 2], rtol=1e-10, atol=1e-12)
-    np.testing.assert_allclose(d_zz, d[..., 2, 2], rtol=1e-10, atol=1e-12)
-
-
-def test_ana_mag_vec_forward():
-    nx = 5
-    ny = 5
-
-    h0_amplitude, h0_inclination, h0_declination = (50000.0, 60.0, 250.0)
-    b0 = mag.analytics.IDTtoxyz(-h0_inclination, h0_declination, h0_amplitude)
-
-    M1 = utils.mat_utils.dip_azimuth2cartesian(45, -40) * 0.05
-    M2 = utils.mat_utils.dip_azimuth2cartesian(120, 32) * 0.1
-
-    # Define a mesh
-    cs = 0.2
-    hxind = [(cs, 41)]
-    hyind = [(cs, 41)]
-    hzind = [(cs, 41)]
-    mesh = discretize.TensorMesh([hxind, hyind, hzind], "CCC")
-
-    # create a model of two blocks, 1 inside the other
-    block1 = np.array([[-1.5, 1.5], [-1.5, 1.5], [-1.5, 1.5]])
-    block2 = np.array([[-0.7, 0.7], [-0.7, 0.7], [-0.7, 0.7]])
-
-    def get_block_inds(grid, block):
-        return np.where(
-            (grid[:, 0] > block[0, 0])
-            & (grid[:, 0] < block[0, 1])
-            & (grid[:, 1] > block[1, 0])
-            & (grid[:, 1] < block[1, 1])
-            & (grid[:, 2] > block[2, 0])
-            & (grid[:, 2] < block[2, 1])
-        )
-
-    block1_inds = get_block_inds(mesh.cell_centers, block1)
-    block2_inds = get_block_inds(mesh.cell_centers, block2)
-
-    model = np.zeros((mesh.n_cells, 3))
-    model[block1_inds] = M1
-    model[block2_inds] = M2
-
-    active_cells = np.any(model != 0.0, axis=1)
-    model_reduced = model[active_cells].reshape(-1, order="F")
-
-    # Create plane of observations
-    xr = np.linspace(-20, 20, nx)
-    yr = np.linspace(-20, 20, ny)
-    X, Y = np.meshgrid(xr, yr)
-    Z = np.ones_like(X) * 3.0
-    locXyz = np.c_[X.reshape(-1), Y.reshape(-1), Z.reshape(-1)]
-    components = ["bx", "by", "bz", "tmi"]
-
-    rxLoc = mag.Point(locXyz, components=components)
-    srcField = mag.UniformBackgroundField(
-        receiver_list=[rxLoc],
-        amplitude=h0_amplitude,
-        inclination=h0_inclination,
-        declination=h0_declination,
-    )
-    survey = mag.Survey(srcField)
-
-    # Create reduced identity map for Linear Problem
-    idenMap = maps.IdentityMap(nP=int(sum(active_cells)) * 3)
-
-    sim = mag.Simulation3DIntegral(
-        mesh,
-        survey=survey,
-        chiMap=idenMap,
-        ind_active=active_cells,
-        store_sensitivities="forward_only",
-        model_type="vector",
-        n_processes=None,
-    )
-
-    data = sim.dpred(model_reduced).reshape(-1, 4)
-
-    # Compute analytical response from magnetic prism
-    prism_1 = MagneticPrism(block1[:, 0], block1[:, 1], M1 * np.linalg.norm(b0) / mu_0)
-    prism_2 = MagneticPrism(block2[:, 0], block2[:, 1], -M1 * np.linalg.norm(b0) / mu_0)
-    prism_3 = MagneticPrism(block2[:, 0], block2[:, 1], M2 * np.linalg.norm(b0) / mu_0)
-
-    d = (
-        prism_1.magnetic_flux_density(locXyz)
-        + prism_2.magnetic_flux_density(locXyz)
-        + prism_3.magnetic_flux_density(locXyz)
-    )
-    tmi = sim.tmi_projection
-
-    np.testing.assert_allclose(data[:, 0], d[:, 0])
-    np.testing.assert_allclose(data[:, 1], d[:, 1])
-    np.testing.assert_allclose(data[:, 2], d[:, 2])
-    np.testing.assert_allclose(data[:, 3], d @ tmi)
-
-
-def test_ana_mag_amp_forward():
-    nx = 5
-    ny = 5
-
-    h0_amplitude, h0_inclination, h0_declination = (50000.0, 60.0, 250.0)
-    b0 = mag.analytics.IDTtoxyz(-h0_inclination, h0_declination, h0_amplitude)
-
-    M1 = utils.mat_utils.dip_azimuth2cartesian(45, -40) * 0.05
-    M2 = utils.mat_utils.dip_azimuth2cartesian(120, 32) * 0.1
-
-    # Define a mesh
-    cs = 0.2
-    hxind = [(cs, 41)]
-    hyind = [(cs, 41)]
-    hzind = [(cs, 41)]
-    mesh = discretize.TensorMesh([hxind, hyind, hzind], "CCC")
-
-    # create a model of two blocks, 1 inside the other
-    block1 = np.array([[-1.5, 1.5], [-1.5, 1.5], [-1.5, 1.5]])
-    block2 = np.array([[-0.7, 0.7], [-0.7, 0.7], [-0.7, 0.7]])
-
-    def get_block_inds(grid, block):
-        return np.where(
-            (grid[:, 0] > block[0, 0])
-            & (grid[:, 0] < block[0, 1])
-            & (grid[:, 1] > block[1, 0])
-            & (grid[:, 1] < block[1, 1])
-            & (grid[:, 2] > block[2, 0])
-            & (grid[:, 2] < block[2, 1])
-        )
-
-    block1_inds = get_block_inds(mesh.cell_centers, block1)
-    block2_inds = get_block_inds(mesh.cell_centers, block2)
-
-    model = np.zeros((mesh.n_cells, 3))
-    model[block1_inds] = M1
-    model[block2_inds] = M2
-
-    active_cells = np.any(model != 0.0, axis=1)
-    model_reduced = model[active_cells].reshape(-1, order="F")
-
-    # Create plane of observations
-    xr = np.linspace(-20, 20, nx)
-    yr = np.linspace(-20, 20, ny)
-    X, Y = np.meshgrid(xr, yr)
-    Z = np.ones_like(X) * 3.0
-    locXyz = np.c_[X.reshape(-1), Y.reshape(-1), Z.reshape(-1)]
-    components = ["bx", "by", "bz"]
-
-    rxLoc = mag.Point(locXyz, components=components)
-    srcField = mag.UniformBackgroundField(
-        receiver_list=[rxLoc],
-        amplitude=h0_amplitude,
-        inclination=h0_inclination,
-        declination=h0_declination,
-    )
-    survey = mag.Survey(srcField)
-
-    # Create reduced identity map for Linear Problem
-    idenMap = maps.IdentityMap(nP=int(sum(active_cells)) * 3)
-
-    sim = mag.Simulation3DIntegral(
-        mesh,
-        survey=survey,
-        chiMap=idenMap,
-        ind_active=active_cells,
-        store_sensitivities="forward_only",
-        model_type="vector",
-        is_amplitude_data=True,
-        n_processes=None,
-    )
-
-    data = sim.dpred(model_reduced)
-
-    # Compute analytical response from magnetic prism
-    prism_1 = MagneticPrism(block1[:, 0], block1[:, 1], M1 * np.linalg.norm(b0) / mu_0)
-    prism_2 = MagneticPrism(block2[:, 0], block2[:, 1], -M1 * np.linalg.norm(b0) / mu_0)
-    prism_3 = MagneticPrism(block2[:, 0], block2[:, 1], M2 * np.linalg.norm(b0) / mu_0)
-
-    d = (
-        prism_1.magnetic_flux_density(locXyz)
-        + prism_2.magnetic_flux_density(locXyz)
-        + prism_3.magnetic_flux_density(locXyz)
-    )
-    d_amp = np.linalg.norm(d, axis=1)
-
-    np.testing.assert_allclose(data, d_amp)
-
-
-if __name__ == "__main__":
-    unittest.main()
->>>>>>> bae455a9
+    )