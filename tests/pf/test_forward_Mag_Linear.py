--- conflicted
+++ resolved
@@ -807,67 +807,8 @@
             "Invalid mesh with 2 dimensions. "
             "Only 3D meshes are supported when using 'choclo' as engine."
         )
-<<<<<<< HEAD
         with pytest.raises(ValueError, match=msg):
             mag.Simulation3DIntegral(mesh, survey, engine="choclo")
-=======
-
-    block1_inds = get_block_inds(mesh.cell_centers, block1)
-    block2_inds = get_block_inds(mesh.cell_centers, block2)
-
-    model = np.zeros((mesh.n_cells, 3))
-    model[block1_inds] = M1
-    model[block2_inds] = M2
-
-    active_cells = np.any(model != 0.0, axis=1)
-    model_reduced = model[active_cells].reshape(-1, order="F")
-
-    # Create plane of observations
-    xr = np.linspace(-20, 20, nx)
-    yr = np.linspace(-20, 20, ny)
-    X, Y = np.meshgrid(xr, yr)
-    Z = np.ones_like(X) * 3.0
-    locXyz = np.c_[X.reshape(-1), Y.reshape(-1), Z.reshape(-1)]
-    components = ["bx", "by", "bz"]
-
-    rxLoc = mag.Point(locXyz, components=components)
-    srcField = mag.UniformBackgroundField(
-        receiver_list=[rxLoc],
-        amplitude=h0_amplitude,
-        inclination=h0_inclination,
-        declination=h0_declination,
-    )
-    survey = mag.Survey(srcField)
-
-    # Create reduced identity map for Linear Problem
-    idenMap = maps.IdentityMap(nP=int(sum(active_cells)) * 3)
-
-    sim = mag.Simulation3DIntegral(
-        mesh,
-        survey=survey,
-        chiMap=idenMap,
-        ind_active=active_cells,
-        store_sensitivities="forward_only",
-        model_type="vector",
-        is_amplitude_data=True,
-        n_processes=None,
-    )
-
-    data = sim.dpred(model_reduced)
-
-    # Compute analytical response from magnetic prism
-    prism_1 = MagneticPrism(block1[:, 0], block1[:, 1], M1 * np.linalg.norm(b0) / mu_0)
-    prism_2 = MagneticPrism(block2[:, 0], block2[:, 1], -M1 * np.linalg.norm(b0) / mu_0)
-    prism_3 = MagneticPrism(block2[:, 0], block2[:, 1], M2 * np.linalg.norm(b0) / mu_0)
-
-    d = (
-        prism_1.magnetic_flux_density(locXyz)
-        + prism_2.magnetic_flux_density(locXyz)
-        + prism_3.magnetic_flux_density(locXyz)
-    )
-    d_amp = np.linalg.norm(d, axis=1)
-
-    np.testing.assert_allclose(data, d_amp)
 
 
 def test_removed_modeltype():
@@ -884,9 +825,4 @@
     sim = mag.Simulation3DIntegral(mesh, survey=survey, chiMap=mapping)
     message = "modelType has been removed, please use model_type."
     with pytest.raises(NotImplementedError, match=message):
-        sim.modelType
-
-
-if __name__ == "__main__":
-    unittest.main()
->>>>>>> 80e3b180
+        sim.modelType