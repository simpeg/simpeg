import numpy as np
import unittest

import pytest
import inspect

import discretize
from SimPEG import maps, objective_function, regularization, utils
from SimPEG.regularization import (
    BaseRegularization,
    WeightedLeastSquares,
<<<<<<< HEAD
    Sparse,
    SparseSmoothness,
=======
    Smallness,
    SmoothnessFirstOrder,
    SmoothnessSecondOrder,
>>>>>>> eef5e705
)
from SimPEG.objective_function import ComboObjectiveFunction


TOL = 1e-7
testReg = True
testRegMesh = True

np.random.seed(639)

IGNORE_ME = [
    "BaseRegularization",
    "BaseComboRegularization",
    "BaseSimilarityMeasure",
    "SimpleComboRegularization",
    "BaseSparse",
    "BaseVectorRegularization",
    "PGI",
    "PGIsmallness",
    "CrossGradient",
    "LinearCorrespondence",
    "JointTotalVariation",
    "BaseAmplitude",
    "VectorAmplitude",
    "CrossReferenceRegularization",
]


class RegularizationTests(unittest.TestCase):
    def setUp(self):
        hx, hy, hz = np.random.rand(10), np.random.rand(9), np.random.rand(8)
        hx, hy, hz = hx / hx.sum(), hy / hy.sum(), hz / hz.sum()
        mesh1 = discretize.TensorMesh([hx])
        mesh2 = discretize.TensorMesh([hx, hy])
        mesh3 = discretize.TensorMesh([hx, hy, hz])
        self.meshlist = [mesh1, mesh2, mesh3]

    if testReg:

        def test_regularization(self):
            for R in dir(regularization):
                r = getattr(regularization, R)
                if not inspect.isclass(r):
                    continue
                if not issubclass(r, objective_function.BaseObjectiveFunction):
                    continue
                if r.__name__ in IGNORE_ME:
                    continue

                for mesh in self.meshlist:
                    if mesh.dim < 3 and r.__name__[-1] == "z":
                        continue
                    if mesh.dim < 2 and r.__name__[-1] == "y":
                        continue

                    print("Testing {0:d}D".format(mesh.dim))

                    mapping = maps.IdentityMap(mesh)
                    reg = r(mesh=mesh, mapping=mapping)

                    print("--- Checking {} --- \n".format(reg.__class__.__name__))

                    if mapping.nP != "*":
                        m = np.random.rand(mapping.nP)
                    else:
                        m = np.random.rand(mesh.nC)
                    mref = np.ones_like(m) * np.mean(m)
                    reg.reference_model = mref

                    # test derivs
                    passed = reg.test(m, eps=TOL)
                    self.assertTrue(passed)

        def test_regularization_ActiveCells(self):
            for R in dir(regularization):
                r = getattr(regularization, R)
                if not inspect.isclass(r):
                    continue
                if not issubclass(r, objective_function.BaseObjectiveFunction):
                    continue
                if r.__name__ in IGNORE_ME:
                    continue

                for mesh in self.meshlist[:1]:
                    print("Testing Active Cells {0:d}D".format((mesh.dim)))

                    if mesh.dim == 1:
                        active_cells = utils.mkvc(mesh.gridCC <= 0.8)
                    elif mesh.dim == 2:
                        active_cells = utils.mkvc(
                            mesh.gridCC[:, -1]
                            <= (2 * np.sin(2 * np.pi * mesh.gridCC[:, 0]) + 0.5)
                        )
                    elif mesh.dim == 3:
                        active_cells = utils.mkvc(
                            mesh.gridCC[:, -1]
                            <= (
                                2 * np.sin(2 * np.pi * mesh.gridCC[:, 0])
                                + 0.5 * 2 * np.sin(2 * np.pi * mesh.gridCC[:, 1])
                                + 0.5
                            )
                        )

                    if mesh.dim < 3 and r.__name__[-1] == "z":
                        continue
                    if mesh.dim < 2 and r.__name__[-1] == "y":
                        continue

                    nP = int(active_cells.sum())
                    reg = r(
                        mesh, active_cells=active_cells, mapping=maps.IdentityMap(nP=nP)
                    )
                    m = np.random.rand(mesh.nC)[active_cells]
                    mref = np.ones_like(m) * np.mean(m)
                    reg.reference_model = mref

                    print("--- Checking {} ---\n".format(reg.__class__.__name__))

                    passed = reg.test(m, eps=TOL)
                    self.assertTrue(passed)

    if testRegMesh:

        def test_regularizationMesh(self):
            for mesh in self.meshlist:
                print("Testing {0:d}D".format(mesh.dim))

                if mesh.dim == 1:
                    indAct = utils.mkvc(mesh.gridCC <= 0.8)
                elif mesh.dim == 2:
                    indAct = utils.mkvc(
                        mesh.gridCC[:, -1]
                        <= 2 * np.sin(2 * np.pi * mesh.gridCC[:, 0]) + 0.5
                    )
                elif mesh.dim == 3:
                    indAct = utils.mkvc(
                        mesh.gridCC[:, -1]
                        <= 2 * np.sin(2 * np.pi * mesh.gridCC[:, 0])
                        + 0.5 * 2 * np.sin(2 * np.pi * mesh.gridCC[:, 1])
                        + 0.5
                    )

                regularization_mesh = regularization.RegularizationMesh(
                    mesh, active_cells=indAct
                )

                assert (regularization_mesh.vol == mesh.cell_volumes[indAct]).all()

    def test_property_mirroring(self):
        mesh = discretize.TensorMesh([8, 7, 6])

        for regType in ["Sparse"]:
            active_cells = mesh.gridCC[:, 2] < 0.6
            reg = getattr(regularization, regType)(mesh, active_cells=active_cells)

            self.assertTrue(reg.nP == reg.regularization_mesh.nC)

            [
                self.assertTrue(np.all(fct.active_cells == active_cells))
                for fct in reg.objfcts
            ]

            # test assignment of cell weights
            cell_weights = np.random.rand(active_cells.sum())
            reg.set_weights(user_weights=cell_weights)
            [
                self.assertTrue(np.all(fct.get_weights("user_weights") == cell_weights))
                for fct in reg.objfcts
            ]

            # test removing cell weights
            reg.remove_weights("user_weights")
            [
                self.assertTrue("user_weights" not in reg.objfcts[0]._weights)
                for fct in reg.objfcts
            ]

            # test updated mappings
            mapping = maps.ExpMap(nP=int(active_cells.sum()))
            reg.mapping = mapping
            m = np.random.rand(mapping.nP)
            [
                self.assertTrue(np.all(fct.mapping * m == mapping * m))
                for fct in reg.objfcts
            ]

            # test alphas
            m = np.random.rand(reg.nP)
            a = reg(m)
            [
                setattr(
                    reg,
                    "{}".format(objfct._multiplier_pair),
                    0.5 * getattr(reg, "{}".format(objfct._multiplier_pair)),
                )
                for objfct in reg.objfcts
            ]
            b = reg(m)
            self.assertTrue(0.5 * a == b)

            # Change units
            with pytest.raises(TypeError) as error:
                reg.units = -1

            assert "'units' must be None or type str." in str(error)

            reg.units = "radian"

            [self.assertTrue(fct.units == "radian") for fct in reg.objfcts]

    def test_addition(self):
        mesh = discretize.TensorMesh([8, 7, 6])
        m = np.random.rand(mesh.nC)

        reg1 = regularization.WeightedLeastSquares(mesh)
        reg2 = regularization.WeightedLeastSquares(mesh)

        reg_a = reg1 + reg2
        self.assertTrue(len(reg_a) == 2)
        self.assertTrue(reg1(m) + reg2(m) == reg_a(m))
        reg_a.test(eps=TOL)

        reg_b = 2 * reg1 + reg2
        self.assertTrue(len(reg_b) == 2)
        self.assertTrue(2 * reg1(m) + reg2(m) == reg_b(m))
        reg_b.test(eps=TOL)

        reg_c = reg1 + reg2 / 2
        self.assertTrue(len(reg_c) == 2)
        self.assertTrue(reg1(m) + 0.5 * reg2(m) == reg_c(m))
        reg_c.test(eps=TOL)

    def test_mappings(self):
        mesh = discretize.TensorMesh([8, 7, 6])
        m = np.random.rand(2 * mesh.nC)

        wires = maps.Wires(("sigma", mesh.nC), ("mu", mesh.nC))

        for regType in ["WeightedLeastSquares", "Sparse"]:
            reg1 = getattr(regularization, regType)(mesh, mapping=wires.sigma)
            reg2 = getattr(regularization, regType)(mesh, mapping=wires.mu)

            reg3 = reg1 + reg2

            self.assertTrue(reg1.nP == 2 * mesh.nC)
            self.assertTrue(reg2.nP == 2 * mesh.nC)
            self.assertTrue(reg3.nP == 2 * mesh.nC)
            self.assertTrue(reg3(m) == reg1(m) + reg2(m))

            reg1.test(eps=TOL)
            reg2.test(eps=TOL)
            reg3.test(eps=TOL)

    def test_mref_is_zero(self):
        mesh = discretize.TensorMesh([10, 5, 8])
        mref = np.ones(mesh.nC)

        for regType in ["WeightedLeastSquares", "Sparse"]:
            reg = getattr(regularization, regType)(
                mesh, reference_model=mref, mapping=maps.IdentityMap(mesh)
            )

            print("Check: phi_m (mref) = {0:f}".format(reg(mref)))
            passed = reg(mref) < TOL
            self.assertTrue(passed)

    def test_mappings_and_cell_weights(self):
        mesh = discretize.TensorMesh([8, 7, 6])
        m = np.random.rand(2 * mesh.nC)
        v = np.random.rand(2 * mesh.nC)

        cell_weights = np.random.rand(mesh.nC)

        wires = maps.Wires(("sigma", mesh.nC), ("mu", mesh.nC))

        reg = regularization.Smallness(mesh, mapping=wires.sigma, weights=cell_weights)

        objfct = objective_function.L2ObjectiveFunction(
            W=utils.sdiag(np.sqrt(cell_weights * mesh.cell_volumes)),
            mapping=wires.sigma,
        )

        self.assertTrue(reg(m) == objfct(m))
        self.assertTrue(np.all(reg.deriv(m) == objfct.deriv(m)))
        self.assertTrue(np.all(reg.deriv2(m, v=v) == objfct.deriv2(m, v=v)))

        reg.set_weights(user_weights=cell_weights)

        # test removing the weigths
        reg.remove_weights("user_weights")

        assert "user_weights" not in reg._weights, "Issue removing the weights"

        with pytest.raises(KeyError) as error:
            reg.remove_weights("user_weights")

        assert "user_weights is not in the weights dictionary" in str(error)

        # test adding weights of bad type or shape
        with pytest.raises(TypeError) as error:
            reg.set_weights(user_weights="abc")

        with pytest.raises(ValueError) as error:
            reg.set_weights(user_weights=cell_weights[1:])

    def test_update_of_sparse_norms(self):
        mesh = discretize.TensorMesh([8, 7, 6])
        v = np.random.rand(mesh.nC)

        cell_weights = np.random.rand(mesh.nC)

        reg = regularization.Sparse(mesh, weights=cell_weights)

        np.testing.assert_equal(reg.norms, [1, 1, 1, 1])

        with pytest.raises(ValueError):
            reg.norms = [1, 1]

        reg.norms = [2.0, 2.0, 2.0, 2.0]
        np.testing.assert_equal(reg.objfcts[0].norm, 2.0 * np.ones(mesh.nC))
        np.testing.assert_equal(reg.objfcts[1].norm, 2.0 * np.ones(mesh.nFx))
        np.testing.assert_equal(reg.objfcts[2].norm, 2.0 * np.ones(mesh.nFy))
        np.testing.assert_equal(reg.objfcts[3].norm, 2.0 * np.ones(mesh.nFz))
        for norm, objfct in zip(reg.norms, reg.objfcts):
            np.testing.assert_equal(norm, objfct.norm)

        reg.norms = np.r_[0, 1, 1, 1]
        np.testing.assert_equal(reg.objfcts[0].norm, 0.0 * np.ones(mesh.nC))
        np.testing.assert_equal(reg.objfcts[1].norm, 1.0 * np.ones(mesh.nFx))
        np.testing.assert_equal(reg.objfcts[2].norm, 1.0 * np.ones(mesh.nFy))
        np.testing.assert_equal(reg.objfcts[3].norm, 1.0 * np.ones(mesh.nFz))
        for norm, objfct in zip(reg.norms, reg.objfcts):
            np.testing.assert_equal(norm, objfct.norm)

        reg.norms = None
        for obj in reg.objfcts:
            np.testing.assert_equal(obj.norm, 2.0 * np.ones(obj._weights_shapes[0]))

        # test with setting as multiple arrays
        reg.norms = [
            np.random.rand(mesh.n_cells),
            np.random.rand(mesh.nFx),
            np.random.rand(mesh.nFy),
            np.random.rand(mesh.nFz),
        ]
        for norm, objfct in zip(reg.norms, reg.objfcts):
            np.testing.assert_equal(norm, objfct.norm)

        # test with not setting all as an array
        v = [0, np.random.rand(mesh.nFx), 2, 2]
        reg.norms = v
        np.testing.assert_equal(reg.objfcts[0].norm, 0.0 * np.ones(mesh.nC))
        np.testing.assert_equal(reg.objfcts[1].norm, v[1])
        np.testing.assert_equal(reg.objfcts[2].norm, 2 * np.ones(mesh.nFy))
        np.testing.assert_equal(reg.objfcts[3].norm, 2 * np.ones(mesh.nFz))

        # test resetting if not all work...
        reg.norms = [1, 1, 1, 1]
        with pytest.raises(ValueError):
            reg.norms = [1, 2, 3, 2]
        assert reg.norms == [1, 1, 1, 1]

    def test_linked_properties(self):
        mesh = discretize.TensorMesh([8, 7, 6])
        reg = regularization.WeightedLeastSquares(mesh)

        [
            self.assertTrue(reg.regularization_mesh is fct.regularization_mesh)
            for fct in reg.objfcts
        ]
        [self.assertTrue(reg.mapping is fct.mapping) for fct in reg.objfcts]

        D = reg.regularization_mesh.cell_gradient_x
        reg.regularization_mesh._cell_gradient_x = 4 * D
        v = np.random.rand(D.shape[1])
        [
            self.assertTrue(
                np.all(
                    reg.regularization_mesh._cell_gradient_x * v
                    == fct.regularization_mesh.cell_gradient_x * v
                )
            )
            for fct in reg.objfcts
        ]

        active_cells = mesh.gridCC[:, 2] < 0.4
        reg.active_cells = active_cells
        self.assertTrue(np.all(reg.regularization_mesh.active_cells == active_cells))
        [
            self.assertTrue(np.all(reg.active_cells == fct.active_cells))
            for fct in reg.objfcts
        ]

        [
            self.assertTrue(
                np.all(reg.active_cells == fct.regularization_mesh.active_cells)
            )
            for fct in reg.objfcts
        ]

    def test_weighted_least_squares(self):
        mesh = discretize.TensorMesh([8, 7, 6])
        reg = regularization.WeightedLeastSquares(mesh)
        for comp in ["s", "x", "y", "z", "xx", "yy", "zz"]:
            with pytest.raises(TypeError):
                setattr(reg, f"alpha_{comp}", "abc")

            with pytest.raises(ValueError):
                setattr(reg, f"alpha_{comp}", -1)

            if comp in ["x", "y", "z"]:
                with pytest.raises(TypeError):
                    setattr(reg, f"length_scale_{comp}", "abc")

        with pytest.raises(ValueError):
            reg = regularization.WeightedLeastSquares(mesh, alpha_x=1, length_scale_x=1)

        with pytest.raises(ValueError):
            reg = regularization.WeightedLeastSquares(mesh, alpha_y=1, length_scale_y=1)

        with pytest.raises(ValueError):
            reg = regularization.WeightedLeastSquares(mesh, alpha_z=1, length_scale_z=1)

    def test_nC_residual(self):
        # x-direction
        cs, ncx, npad = 1.0, 10.0, 20
        hx = [(cs, ncx), (cs, npad, 1.3)]

        # z direction
        npad = 12
        temp = np.logspace(np.log10(1.0), np.log10(12.0), 19)
        temp_pad = temp[-1] * 1.3 ** np.arange(npad)
        hz = np.r_[temp_pad[::-1], temp[::-1], temp, temp_pad]
        mesh = discretize.CylindricalMesh([hx, 1, hz], "00C")
        active = mesh.cell_centers_z < 0.0

        active = mesh.cell_centers_z < 0.0
        actMap = maps.InjectActiveCells(
            mesh, active, np.log(1e-8), nC=mesh.shape_cells[2]
        )
        mapping = maps.ExpMap(mesh) * maps.SurjectVertical1D(mesh) * actMap

        regMesh = discretize.TensorMesh([mesh.h[2][mapping.maps[-1].indActive]])
        reg = regularization.WeightedLeastSquares(regMesh)

        self.assertTrue(reg._nC_residual == regMesh.nC)
        self.assertTrue(all([fct._nC_residual == regMesh.nC for fct in reg.objfcts]))

    def test_active_cells_nc_residual(self):
        # x-direction
        cs, ncx, npad = 1.0, 10.0, 20
        hx = [(cs, ncx), (cs, npad, 1.3)]

        # z direction
        npad = 12
        temp = np.logspace(np.log10(1.0), np.log10(12.0), 19)
        temp_pad = temp[-1] * 1.3 ** np.arange(npad)
        hz = np.r_[temp_pad[::-1], temp[::-1], temp, temp_pad]
        mesh = discretize.CylindricalMesh([hx, 3, hz], "00C")
        active = mesh.cell_centers[:, 2] < 0.0

        reg = regularization.WeightedLeastSquares(mesh, active_cells=active)
        self.assertTrue(reg._nC_residual == len(active.nonzero()[0]))

    def test_base_regularization(self):
        mesh = discretize.TensorMesh([8, 7, 6])

        with pytest.raises(TypeError) as error:
            regularization.BaseRegularization(np.ones(1))

        assert "'regularization_mesh' must be of type " in str(error)

        reg = regularization.BaseRegularization(mesh)
        with pytest.raises(TypeError) as error:
            reg.mapping = np.ones(1)

        assert "'mapping' must be of type " in str(error)

        with pytest.raises(TypeError) as error:
            reg.units = 1

        assert "'units' must be None or type str." in str(error)

        reg.model = 1.0

        assert reg.model.shape[0] == mesh.nC, "Issue setting a model from float."

        with pytest.raises(AttributeError) as error:
            print(reg.f_m(reg.model))

        assert "Regularization class must have a 'f_m' implementation." in str(error)

        with pytest.raises(AttributeError) as error:
            print(reg.f_m_deriv(reg.model))

        assert "Regularization class must have a 'f_m_deriv' implementation." in str(
            error
        )

    def test_smooth_deriv(self):
        mesh = discretize.TensorMesh([8, 7])

        with pytest.raises(ValueError) as error:
            regularization.SmoothnessFirstOrder(mesh, orientation="w")

        assert "Orientation must be 'x', 'y' or 'z'" in str(error)

        with pytest.raises(ValueError) as error:
            regularization.SmoothnessFirstOrder(mesh, orientation="z")

        assert "Mesh must have at least 3 dimensions" in str(error)

        mesh = discretize.TensorMesh([2])

        with pytest.raises(ValueError) as error:
            regularization.SmoothnessFirstOrder(mesh, orientation="y")

        assert "Mesh must have at least 2 dimensions" in str(error)

        smooth_deriv = regularization.SmoothnessFirstOrder(mesh, units="radian")

        with pytest.raises(TypeError) as error:
            smooth_deriv.reference_model_in_smooth = "abc"

        assert "'reference_model_in_smooth must be of type 'bool'." in str(error)

        deriv_angle = smooth_deriv.f_m(np.r_[-np.pi, np.pi])
        np.testing.assert_almost_equal(
            deriv_angle, 0.0, err_msg="Error computing coterminal angle"
        )

    def test_sparse_properties(self):
        mesh = discretize.TensorMesh([8, 7])
        for reg_fun in [regularization.Sparse, regularization.SparseSmoothness]:
            reg = reg_fun(mesh)
            assert reg.irls_threshold == 1e-8  # Default

            with pytest.raises(ValueError):
                reg.irls_threshold = -1

            assert reg.irls_scaled  # Default

            with pytest.raises(TypeError):
                reg.irls_scaled = -1

            assert reg.gradient_type == "total"  # Check default

    def test_vector_amplitude(self):
        n_comp = 4
        mesh = discretize.TensorMesh([8, 7])
        model = np.random.randn(mesh.nC, n_comp)

        with pytest.raises(TypeError, match="'regularization_mesh' must be of type"):
            regularization.VectorAmplitude("abc")

        reg = regularization.VectorAmplitude(
            mesh, maps.IdentityMap(nP=n_comp * mesh.nC)
        )

        with pytest.raises(ValueError, match="'weights' must be one of"):
            reg.set_weights(abc=(1.0, 1.0))

        np.testing.assert_almost_equal(
            reg.objfcts[0].f_m(model.flatten(order="F")), np.linalg.norm(model, axis=1)
        )


def test_WeightedLeastSquares():
    mesh = discretize.TensorMesh([3, 4, 5])

    reg = regularization.WeightedLeastSquares(mesh)

    reg.length_scale_x = 0.5
    np.testing.assert_allclose(reg.length_scale_x, 0.5)

    reg.length_scale_y = 0.3
    np.testing.assert_allclose(reg.length_scale_y, 0.3)

    reg.length_scale_z = 0.8
    np.testing.assert_allclose(reg.length_scale_z, 0.8)


@pytest.mark.parametrize("dim", [2, 3])
def test_cross_ref_reg(dim):
    mesh = discretize.TensorMesh([3, 4, 5][:dim])
    actives = mesh.cell_centers[:, -1] < 0.6
    n_active = actives.sum()

    ref_dir = dim * [1]

    cross_reg = regularization.CrossReferenceRegularization(
        mesh, ref_dir, active_cells=actives
    )

    assert cross_reg.ref_dir.shape == (n_active, dim)
    assert cross_reg._nC_residual == dim * n_active

    # give it some cell weights, and some cell vector weights to do something with
    cell_weights = np.random.rand(n_active)
    cell_vec_weights = np.random.rand(n_active, dim)
    cross_reg.set_weights(weights=cell_weights)
    cross_reg.set_weights(vec_weights=cell_vec_weights)

    if dim == 3:
        assert cross_reg.W.shape == (3 * n_active, 3 * n_active)
    else:
        assert cross_reg.W.shape == (n_active, n_active)

    m = np.random.rand(dim * n_active)
    cross_reg.test(m)


def test_cross_reg_reg_errors():
    mesh = discretize.TensorMesh([3, 4, 5])

    # bad ref_dir shape
    ref_dir = np.random.rand(mesh.n_cells - 1, mesh.dim)

    with pytest.raises(ValueError, match="ref_dir"):
        regularization.CrossReferenceRegularization(mesh, ref_dir)


class TestParent:
    """Test parent property of regularizations."""

    @pytest.fixture
    def regularization(self):
        """Sample regularization instance."""
        mesh = discretize.TensorMesh([3, 4, 5])
        return BaseRegularization(mesh)

    def test_parent(self, regularization):
        """Test setting a parent class to a BaseRegularization."""
        combo = ComboObjectiveFunction()
        regularization.parent = combo
        assert regularization.parent == combo

    def test_invalid_parent(self, regularization):
        """Test setting an invalid parent class to a BaseRegularization."""

        class Dummy:
            pass

        invalid_parent = Dummy()
        msg = "Invalid parent of type 'Dummy'."
        with pytest.raises(TypeError, match=msg):
            regularization.parent = invalid_parent


class TestWeightsKeys:
    """
    Test weights_keys property of regularizations
    """

    @pytest.fixture
    def mesh(self):
        """Sample mesh."""
        return discretize.TensorMesh([8, 7, 6])

    def test_empty_weights(self, mesh):
        """
        Test weights_keys when no weight is defined
        """
        reg = BaseRegularization(mesh)
        assert reg.weights_keys == []

    def test_user_defined_weights_as_dict(self, mesh):
        """
        Test weights_keys after user defined weights as dictionary
        """
        weights = dict(dummy_weight=np.ones(mesh.n_cells))
        reg = BaseRegularization(mesh, weights=weights)
        assert reg.weights_keys == ["dummy_weight"]

    def test_user_defined_weights_as_array(self, mesh):
        """
        Test weights_keys after user defined weights as dictionary
        """
        weights = np.ones(mesh.n_cells)
        reg = BaseRegularization(mesh, weights=weights)
        assert reg.weights_keys == ["user_weights"]

    @pytest.mark.parametrize(
        "regularization_class", (Smallness, SmoothnessFirstOrder, SmoothnessSecondOrder)
    )
    def test_volume_weights(self, mesh, regularization_class):
        """
        Test weights_keys has "volume" by default on some regularizations
        """
        reg = regularization_class(mesh)
        assert reg.weights_keys == ["volume"]

    @pytest.mark.parametrize(
        "regularization_class",
        (BaseRegularization, Smallness, SmoothnessFirstOrder, SmoothnessSecondOrder),
    )
    def test_multiple_weights(self, mesh, regularization_class):
        """
        Test weights_keys has "volume" by default on some regularizations
        """
        weights = dict(
            dummy_weight=np.ones(mesh.n_cells), other_weights=np.ones(mesh.n_cells)
        )
        reg = regularization_class(mesh, weights=weights)
        if regularization_class == BaseRegularization:
            assert reg.weights_keys == ["dummy_weight", "other_weights"]
        else:
            assert reg.weights_keys == ["dummy_weight", "other_weights", "volume"]


class TestDeprecatedArguments:
    """
    Test if errors are raised after passing deprecated arguments.

    Within these arguments are:

    * ``indActive`` (replaced by ``active_cells``)
    * ``cell_weights`` (replaced by ``get_weights``)
    * ``gradientType`` (replaced by ``gradient_type``)

    """

    @pytest.fixture(params=["1D", "2D", "3D"])
    def mesh(self, request):
        """Sample mesh."""
        if request.param == "1D":
            hx = np.random.rand(10)
            h = [hx / hx.sum()]
        elif request.param == "2D":
            hx, hy = np.random.rand(10), np.random.rand(9)
            h = [h_i / h_i.sum() for h_i in (hx, hy)]
        elif request.param == "3D":
            hx, hy, hz = np.random.rand(10), np.random.rand(9), np.random.rand(8)
            h = [h_i / h_i.sum() for h_i in (hx, hy, hz)]
        return discretize.TensorMesh(h)

    @pytest.mark.parametrize(
        "regularization_class", (BaseRegularization, WeightedLeastSquares)
    )
    def test_ind_active(self, mesh, regularization_class):
        """Test indActive argument."""
        active_cells = np.ones(len(mesh), dtype=bool)
        msg = (
            "'indActive' argument has been deprecated. "
            "Please use 'active_cells' instead."
        )
        with pytest.raises(TypeError, match=msg):
            regularization_class(mesh, indActive=active_cells)

    def test_cell_weights(self, mesh):
        """Test cell_weights."""
        weights = np.ones(len(mesh))
        msg = (
            "'cell_weights' argument has been deprecated. "
            "Please use 'weights' instead."
        )
        with pytest.raises(TypeError, match=msg):
            BaseRegularization(mesh, cell_weights=weights)

    @pytest.mark.parametrize("regularization_class", (Sparse, SparseSmoothness))
    def test_gradient_type(self, mesh, regularization_class):
        """Test gradientType argument."""
        msg = (
            "'gradientType' argument has been deprecated. "
            "Please use 'gradient_type' instead."
        )
        with pytest.raises(TypeError, match=msg):
            regularization_class(mesh, gradientType="total")


if __name__ == "__main__":
    unittest.main()<|MERGE_RESOLUTION|>--- conflicted
+++ resolved
@@ -9,14 +9,11 @@
 from SimPEG.regularization import (
     BaseRegularization,
     WeightedLeastSquares,
-<<<<<<< HEAD
     Sparse,
     SparseSmoothness,
-=======
     Smallness,
     SmoothnessFirstOrder,
     SmoothnessSecondOrder,
->>>>>>> eef5e705
 )
 from SimPEG.objective_function import ComboObjectiveFunction
 
