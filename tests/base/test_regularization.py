import numpy as np
import unittest

import pytest
import inspect

import discretize
from SimPEG import maps, objective_function, regularization, utils
from SimPEG.regularization import (
    BaseRegularization,
    WeightedLeastSquares,
    Sparse,
    SparseSmoothness,
    Smallness,
    SmoothnessFirstOrder,
    SmoothnessSecondOrder,
)
from SimPEG.objective_function import ComboObjectiveFunction


TOL = 1e-7
testReg = True
testRegMesh = True

np.random.seed(639)

IGNORE_ME = [
    "BaseRegularization",
    "BaseComboRegularization",
    "BaseSimilarityMeasure",
    "SimpleComboRegularization",
    "BaseSparse",
    "BaseVectorRegularization",
    "PGI",
    "PGIwithRelationships",
    "PGIwithNonlinearRelationshipsSmallness",
    "PGIsmallness",
    "CrossGradient",
    "LinearCorrespondence",
    "JointTotalVariation",
    "BaseAmplitude",
    "VectorAmplitude",
    "CrossReferenceRegularization",
]


class RegularizationTests(unittest.TestCase):
    def setUp(self):
        hx, hy, hz = np.random.rand(10), np.random.rand(9), np.random.rand(8)
        hx, hy, hz = hx / hx.sum(), hy / hy.sum(), hz / hz.sum()
        mesh1 = discretize.TensorMesh([hx])
        mesh2 = discretize.TensorMesh([hx, hy])
        mesh3 = discretize.TensorMesh([hx, hy, hz])
        self.meshlist = [mesh1, mesh2, mesh3]

    if testReg:

        def test_regularization(self):
            for R in dir(regularization):
                r = getattr(regularization, R)
                if not inspect.isclass(r):
                    continue
                if not issubclass(r, objective_function.BaseObjectiveFunction):
                    continue
                if r.__name__ in IGNORE_ME:
                    continue

                for mesh in self.meshlist:
                    if mesh.dim < 3 and r.__name__[-1] == "z":
                        continue
                    if mesh.dim < 2 and r.__name__[-1] == "y":
                        continue

                    print("Testing {0:d}D".format(mesh.dim))

                    mapping = maps.IdentityMap(mesh)
                    reg = r(mesh=mesh, mapping=mapping)

                    print("--- Checking {} --- \n".format(reg.__class__.__name__))

                    if mapping.nP != "*":
                        m = np.random.rand(mapping.nP)
                    else:
                        m = np.random.rand(mesh.nC)
                    mref = np.ones_like(m) * np.mean(m)
                    reg.reference_model = mref

                    # test derivs
                    passed = reg.test(m, eps=TOL)
                    self.assertTrue(passed)

        def test_regularization_ActiveCells(self):
            for R in dir(regularization):
                r = getattr(regularization, R)
                if not inspect.isclass(r):
                    continue
                if not issubclass(r, objective_function.BaseObjectiveFunction):
                    continue
                if r.__name__ in IGNORE_ME:
                    continue

                for mesh in self.meshlist[:1]:
                    print("Testing Active Cells {0:d}D".format((mesh.dim)))

                    if mesh.dim == 1:
                        active_cells = utils.mkvc(mesh.gridCC <= 0.8)
                    elif mesh.dim == 2:
                        active_cells = utils.mkvc(
                            mesh.gridCC[:, -1]
                            <= (2 * np.sin(2 * np.pi * mesh.gridCC[:, 0]) + 0.5)
                        )
                    elif mesh.dim == 3:
                        active_cells = utils.mkvc(
                            mesh.gridCC[:, -1]
                            <= (
                                2 * np.sin(2 * np.pi * mesh.gridCC[:, 0])
                                + 0.5 * 2 * np.sin(2 * np.pi * mesh.gridCC[:, 1])
                                + 0.5
                            )
                        )

                    if mesh.dim < 3 and r.__name__[-1] == "z":
                        continue
                    if mesh.dim < 2 and r.__name__[-1] == "y":
                        continue

                    nP = int(active_cells.sum())
                    reg = r(
                        mesh, active_cells=active_cells, mapping=maps.IdentityMap(nP=nP)
                    )
                    m = np.random.rand(mesh.nC)[active_cells]
                    mref = np.ones_like(m) * np.mean(m)
                    reg.reference_model = mref

                    print("--- Checking {} ---\n".format(reg.__class__.__name__))

                    passed = reg.test(m, eps=TOL)
                    self.assertTrue(passed)

    if testRegMesh:

        def test_regularizationMesh(self):
            for mesh in self.meshlist:
                print("Testing {0:d}D".format(mesh.dim))

                if mesh.dim == 1:
                    indAct = utils.mkvc(mesh.gridCC <= 0.8)
                elif mesh.dim == 2:
                    indAct = utils.mkvc(
                        mesh.gridCC[:, -1]
                        <= 2 * np.sin(2 * np.pi * mesh.gridCC[:, 0]) + 0.5
                    )
                elif mesh.dim == 3:
                    indAct = utils.mkvc(
                        mesh.gridCC[:, -1]
                        <= 2 * np.sin(2 * np.pi * mesh.gridCC[:, 0])
                        + 0.5 * 2 * np.sin(2 * np.pi * mesh.gridCC[:, 1])
                        + 0.5
                    )

                regularization_mesh = regularization.RegularizationMesh(
                    mesh, active_cells=indAct
                )

                assert (regularization_mesh.vol == mesh.cell_volumes[indAct]).all()

    def test_property_mirroring(self):
        mesh = discretize.TensorMesh([8, 7, 6])

        for regType in ["Sparse"]:
            active_cells = mesh.gridCC[:, 2] < 0.6
            reg = getattr(regularization, regType)(mesh, active_cells=active_cells)

            self.assertTrue(reg.nP == reg.regularization_mesh.nC)

            [
                self.assertTrue(np.all(fct.active_cells == active_cells))
                for fct in reg.objfcts
            ]

            # test assignment of cell weights
            cell_weights = np.random.rand(active_cells.sum())
            reg.set_weights(user_weights=cell_weights)
            [
                self.assertTrue(np.all(fct.get_weights("user_weights") == cell_weights))
                for fct in reg.objfcts
            ]

            # test removing cell weights
            reg.remove_weights("user_weights")
            [
                self.assertTrue("user_weights" not in reg.objfcts[0]._weights)
                for fct in reg.objfcts
            ]

            # test updated mappings
            mapping = maps.ExpMap(nP=int(active_cells.sum()))
            reg.mapping = mapping
            m = np.random.rand(mapping.nP)
            [
                self.assertTrue(np.all(fct.mapping * m == mapping * m))
                for fct in reg.objfcts
            ]

            # test alphas
            m = np.random.rand(reg.nP)
            a = reg(m)
            [
                setattr(
                    reg,
                    "{}".format(objfct._multiplier_pair),
                    0.5 * getattr(reg, "{}".format(objfct._multiplier_pair)),
                )
                for objfct in reg.objfcts
            ]
            b = reg(m)
            self.assertTrue(0.5 * a == b)

            # Change units
            with pytest.raises(TypeError) as error:
                reg.units = -1

            assert "'units' must be None or type str." in str(error)

            reg.units = "radian"

            [self.assertTrue(fct.units == "radian") for fct in reg.objfcts]

    def test_addition(self):
        mesh = discretize.TensorMesh([8, 7, 6])
        m = np.random.rand(mesh.nC)

        reg1 = regularization.WeightedLeastSquares(mesh)
        reg2 = regularization.WeightedLeastSquares(mesh)

        reg_a = reg1 + reg2
        self.assertTrue(len(reg_a) == 2)
        self.assertTrue(reg1(m) + reg2(m) == reg_a(m))
        reg_a.test(eps=TOL)

        reg_b = 2 * reg1 + reg2
        self.assertTrue(len(reg_b) == 2)
        self.assertTrue(2 * reg1(m) + reg2(m) == reg_b(m))
        reg_b.test(eps=TOL)

        reg_c = reg1 + reg2 / 2
        self.assertTrue(len(reg_c) == 2)
        self.assertTrue(reg1(m) + 0.5 * reg2(m) == reg_c(m))
        reg_c.test(eps=TOL)

    def test_mappings(self):
        mesh = discretize.TensorMesh([8, 7, 6])
        m = np.random.rand(2 * mesh.nC)

        wires = maps.Wires(("sigma", mesh.nC), ("mu", mesh.nC))

        for regType in ["WeightedLeastSquares", "Sparse"]:
            reg1 = getattr(regularization, regType)(mesh, mapping=wires.sigma)
            reg2 = getattr(regularization, regType)(mesh, mapping=wires.mu)

            reg3 = reg1 + reg2

            self.assertTrue(reg1.nP == 2 * mesh.nC)
            self.assertTrue(reg2.nP == 2 * mesh.nC)
            self.assertTrue(reg3.nP == 2 * mesh.nC)
            self.assertTrue(reg3(m) == reg1(m) + reg2(m))

            reg1.test(eps=TOL)
            reg2.test(eps=TOL)
            reg3.test(eps=TOL)

    def test_mref_is_zero(self):
        mesh = discretize.TensorMesh([10, 5, 8])
        mref = np.ones(mesh.nC)

        for regType in ["WeightedLeastSquares", "Sparse"]:
            reg = getattr(regularization, regType)(
                mesh, reference_model=mref, mapping=maps.IdentityMap(mesh)
            )

            print("Check: phi_m (mref) = {0:f}".format(reg(mref)))
            passed = reg(mref) < TOL
            self.assertTrue(passed)

    def test_mappings_and_cell_weights(self):
        mesh = discretize.TensorMesh([8, 7, 6])
        m = np.random.rand(2 * mesh.nC)
        v = np.random.rand(2 * mesh.nC)

        cell_weights = np.random.rand(mesh.nC)

        wires = maps.Wires(("sigma", mesh.nC), ("mu", mesh.nC))

        reg = regularization.Smallness(mesh, mapping=wires.sigma, weights=cell_weights)

        objfct = objective_function.L2ObjectiveFunction(
            W=utils.sdiag(np.sqrt(cell_weights * mesh.cell_volumes)),
            mapping=wires.sigma,
        )

        self.assertTrue(reg(m) == objfct(m))
        self.assertTrue(np.all(reg.deriv(m) == objfct.deriv(m)))
        self.assertTrue(np.all(reg.deriv2(m, v=v) == objfct.deriv2(m, v=v)))

        reg.set_weights(user_weights=cell_weights)

        # test removing the weigths
        reg.remove_weights("user_weights")

        assert "user_weights" not in reg._weights, "Issue removing the weights"

        with pytest.raises(KeyError) as error:
            reg.remove_weights("user_weights")

        assert "user_weights is not in the weights dictionary" in str(error)

        # test adding weights of bad type or shape
        with pytest.raises(TypeError) as error:
            reg.set_weights(user_weights="abc")

        with pytest.raises(ValueError) as error:
            reg.set_weights(user_weights=cell_weights[1:])

    def test_update_of_sparse_norms(self):
        mesh = discretize.TensorMesh([8, 7, 6])
        v = np.random.rand(mesh.nC)

        cell_weights = np.random.rand(mesh.nC)

        reg = regularization.Sparse(mesh, weights=cell_weights)

        np.testing.assert_equal(reg.norms, [1, 1, 1, 1])

        with pytest.raises(ValueError):
            reg.norms = [1, 1]

        reg.norms = [2.0, 2.0, 2.0, 2.0]
        np.testing.assert_equal(reg.objfcts[0].norm, 2.0 * np.ones(mesh.nC))
        np.testing.assert_equal(reg.objfcts[1].norm, 2.0 * np.ones(mesh.nFx))
        np.testing.assert_equal(reg.objfcts[2].norm, 2.0 * np.ones(mesh.nFy))
        np.testing.assert_equal(reg.objfcts[3].norm, 2.0 * np.ones(mesh.nFz))
        for norm, objfct in zip(reg.norms, reg.objfcts):
            np.testing.assert_equal(norm, objfct.norm)

        reg.norms = np.r_[0, 1, 1, 1]
        np.testing.assert_equal(reg.objfcts[0].norm, 0.0 * np.ones(mesh.nC))
        np.testing.assert_equal(reg.objfcts[1].norm, 1.0 * np.ones(mesh.nFx))
        np.testing.assert_equal(reg.objfcts[2].norm, 1.0 * np.ones(mesh.nFy))
        np.testing.assert_equal(reg.objfcts[3].norm, 1.0 * np.ones(mesh.nFz))
        for norm, objfct in zip(reg.norms, reg.objfcts):
            np.testing.assert_equal(norm, objfct.norm)

        reg.norms = None
        for obj in reg.objfcts:
            np.testing.assert_equal(obj.norm, 2.0 * np.ones(obj._weights_shapes[0]))

        # test with setting as multiple arrays
        reg.norms = [
            np.random.rand(mesh.n_cells),
            np.random.rand(mesh.nFx),
            np.random.rand(mesh.nFy),
            np.random.rand(mesh.nFz),
        ]
        for norm, objfct in zip(reg.norms, reg.objfcts):
            np.testing.assert_equal(norm, objfct.norm)

        # test with not setting all as an array
        v = [0, np.random.rand(mesh.nFx), 2, 2]
        reg.norms = v
        np.testing.assert_equal(reg.objfcts[0].norm, 0.0 * np.ones(mesh.nC))
        np.testing.assert_equal(reg.objfcts[1].norm, v[1])
        np.testing.assert_equal(reg.objfcts[2].norm, 2 * np.ones(mesh.nFy))
        np.testing.assert_equal(reg.objfcts[3].norm, 2 * np.ones(mesh.nFz))

        # test resetting if not all work...
        reg.norms = [1, 1, 1, 1]
        with pytest.raises(ValueError):
            reg.norms = [1, 2, 3, 2]
        assert reg.norms == [1, 1, 1, 1]

    def test_linked_properties(self):
        mesh = discretize.TensorMesh([8, 7, 6])
        reg = regularization.WeightedLeastSquares(mesh)

        [
            self.assertTrue(reg.regularization_mesh is fct.regularization_mesh)
            for fct in reg.objfcts
        ]
        [self.assertTrue(reg.mapping is fct.mapping) for fct in reg.objfcts]

        D = reg.regularization_mesh.cell_gradient_x
        reg.regularization_mesh._cell_gradient_x = 4 * D
        v = np.random.rand(D.shape[1])
        [
            self.assertTrue(
                np.all(
                    reg.regularization_mesh._cell_gradient_x * v
                    == fct.regularization_mesh.cell_gradient_x * v
                )
            )
            for fct in reg.objfcts
        ]

        active_cells = mesh.gridCC[:, 2] < 0.4
        reg.active_cells = active_cells
        self.assertTrue(np.all(reg.regularization_mesh.active_cells == active_cells))
        [
            self.assertTrue(np.all(reg.active_cells == fct.active_cells))
            for fct in reg.objfcts
        ]

        [
            self.assertTrue(
                np.all(reg.active_cells == fct.regularization_mesh.active_cells)
            )
            for fct in reg.objfcts
        ]

    def test_weighted_least_squares(self):
        mesh = discretize.TensorMesh([8, 7, 6])
        reg = regularization.WeightedLeastSquares(mesh)
        for comp in ["s", "x", "y", "z", "xx", "yy", "zz"]:
            with pytest.raises(TypeError):
                setattr(reg, f"alpha_{comp}", "abc")

            with pytest.raises(ValueError):
                setattr(reg, f"alpha_{comp}", -1)

            if comp in ["x", "y", "z"]:
                with pytest.raises(TypeError):
                    setattr(reg, f"length_scale_{comp}", "abc")

        with pytest.raises(ValueError):
            reg = regularization.WeightedLeastSquares(mesh, alpha_x=1, length_scale_x=1)

        with pytest.raises(ValueError):
            reg = regularization.WeightedLeastSquares(mesh, alpha_y=1, length_scale_y=1)

        with pytest.raises(ValueError):
            reg = regularization.WeightedLeastSquares(mesh, alpha_z=1, length_scale_z=1)

    def test_nC_residual(self):
        # x-direction
        cs, ncx, npad = 1.0, 10.0, 20
        hx = [(cs, ncx), (cs, npad, 1.3)]

        # z direction
        npad = 12
        temp = np.logspace(np.log10(1.0), np.log10(12.0), 19)
        temp_pad = temp[-1] * 1.3 ** np.arange(npad)
        hz = np.r_[temp_pad[::-1], temp[::-1], temp, temp_pad]
        mesh = discretize.CylindricalMesh([hx, 1, hz], "00C")
        active = mesh.cell_centers_z < 0.0

        active = mesh.cell_centers_z < 0.0
        actMap = maps.InjectActiveCells(
            mesh, active, np.log(1e-8), nC=mesh.shape_cells[2]
        )
        mapping = maps.ExpMap(mesh) * maps.SurjectVertical1D(mesh) * actMap

        regMesh = discretize.TensorMesh([mesh.h[2][mapping.maps[-1].indActive]])
        reg = regularization.WeightedLeastSquares(regMesh)

        self.assertTrue(reg._nC_residual == regMesh.nC)
        self.assertTrue(all([fct._nC_residual == regMesh.nC for fct in reg.objfcts]))

    def test_active_cells_nc_residual(self):
        # x-direction
        cs, ncx, npad = 1.0, 10.0, 20
        hx = [(cs, ncx), (cs, npad, 1.3)]

        # z direction
        npad = 12
        temp = np.logspace(np.log10(1.0), np.log10(12.0), 19)
        temp_pad = temp[-1] * 1.3 ** np.arange(npad)
        hz = np.r_[temp_pad[::-1], temp[::-1], temp, temp_pad]
        mesh = discretize.CylindricalMesh([hx, 3, hz], "00C")
        active = mesh.cell_centers[:, 2] < 0.0

        reg = regularization.WeightedLeastSquares(mesh, active_cells=active)
        self.assertTrue(reg._nC_residual == len(active.nonzero()[0]))

    def test_base_regularization(self):
        mesh = discretize.TensorMesh([8, 7, 6])

        with pytest.raises(TypeError) as error:
            regularization.BaseRegularization(np.ones(1))

        assert "'regularization_mesh' must be of type " in str(error)

        reg = regularization.BaseRegularization(mesh)
        with pytest.raises(TypeError) as error:
            reg.mapping = np.ones(1)

        assert "'mapping' must be of type " in str(error)

        with pytest.raises(TypeError) as error:
            reg.units = 1

        assert "'units' must be None or type str." in str(error)

        reg.model = 1.0

        assert reg.model.shape[0] == mesh.nC, "Issue setting a model from float."

        with pytest.raises(AttributeError) as error:
            print(reg.f_m(reg.model))

        assert "Regularization class must have a 'f_m' implementation." in str(error)

        with pytest.raises(AttributeError) as error:
            print(reg.f_m_deriv(reg.model))

        assert "Regularization class must have a 'f_m_deriv' implementation." in str(
            error
        )

    def test_smooth_deriv(self):
        mesh = discretize.TensorMesh([8, 7])

        with pytest.raises(ValueError) as error:
            regularization.SmoothnessFirstOrder(mesh, orientation="w")

        assert "Orientation must be 'x', 'y' or 'z'" in str(error)

        with pytest.raises(ValueError) as error:
            regularization.SmoothnessFirstOrder(mesh, orientation="z")

        assert "Mesh must have at least 3 dimensions" in str(error)

        mesh = discretize.TensorMesh([2])

        with pytest.raises(ValueError) as error:
            regularization.SmoothnessFirstOrder(mesh, orientation="y")

        assert "Mesh must have at least 2 dimensions" in str(error)

        smooth_deriv = regularization.SmoothnessFirstOrder(mesh, units="radian")

        with pytest.raises(TypeError) as error:
            smooth_deriv.reference_model_in_smooth = "abc"

        assert "'reference_model_in_smooth must be of type 'bool'." in str(error)

        deriv_angle = smooth_deriv.f_m(np.r_[-np.pi, np.pi])
        np.testing.assert_almost_equal(
            deriv_angle, 0.0, err_msg="Error computing coterminal angle"
        )

    def test_sparse_properties(self):
        mesh = discretize.TensorMesh([8, 7])
        for reg_fun in [regularization.Sparse, regularization.SparseSmoothness]:
            reg = reg_fun(mesh)
            assert reg.irls_threshold == 1e-8  # Default

            with pytest.raises(ValueError):
                reg.irls_threshold = -1

            assert reg.irls_scaled  # Default

            with pytest.raises(TypeError):
                reg.irls_scaled = -1

            assert reg.gradient_type == "total"  # Check default

    def test_vector_amplitude(self):
        n_comp = 4
        mesh = discretize.TensorMesh([8, 7])
        model = np.random.randn(mesh.nC, n_comp)

        with pytest.raises(TypeError, match="'regularization_mesh' must be of type"):
            regularization.VectorAmplitude("abc")

        reg = regularization.VectorAmplitude(
            mesh, maps.IdentityMap(nP=n_comp * mesh.nC)
        )

        with pytest.raises(ValueError, match="'weights' must be one of"):
            reg.set_weights(abc=(1.0, 1.0))

        np.testing.assert_almost_equal(
            reg.objfcts[0].f_m(model.flatten(order="F")), np.linalg.norm(model, axis=1)
        )

        reg.test(model.flatten(order="F"))


def test_WeightedLeastSquares():
    mesh = discretize.TensorMesh([3, 4, 5])

    reg = regularization.WeightedLeastSquares(mesh)

    reg.length_scale_x = 0.5
    np.testing.assert_allclose(reg.length_scale_x, 0.5)

    reg.length_scale_y = 0.3
    np.testing.assert_allclose(reg.length_scale_y, 0.3)

    reg.length_scale_z = 0.8
    np.testing.assert_allclose(reg.length_scale_z, 0.8)


@pytest.mark.parametrize("dim", [2, 3])
def test_cross_ref_reg(dim):
    mesh = discretize.TensorMesh([3, 4, 5][:dim])
    actives = mesh.cell_centers[:, -1] < 0.6
    n_active = actives.sum()

    ref_dir = dim * [1]

    cross_reg = regularization.CrossReferenceRegularization(
        mesh, ref_dir, active_cells=actives
    )

    assert cross_reg.ref_dir.shape == (n_active, dim)
    assert cross_reg._nC_residual == dim * n_active

    # give it some cell weights, and some cell vector weights to do something with
    cell_weights = np.random.rand(n_active)
    cell_vec_weights = np.random.rand(n_active, dim)
    cross_reg.set_weights(weights=cell_weights)
    cross_reg.set_weights(vec_weights=cell_vec_weights)

    if dim == 3:
        assert cross_reg.W.shape == (3 * n_active, 3 * n_active)
    else:
        assert cross_reg.W.shape == (n_active, n_active)

    m = np.random.rand(dim * n_active)
    cross_reg.test(m)


def test_cross_reg_reg_errors():
    mesh = discretize.TensorMesh([3, 4, 5])

    # bad ref_dir shape
    ref_dir = np.random.rand(mesh.n_cells - 1, mesh.dim)

    with pytest.raises(ValueError, match="ref_dir"):
        regularization.CrossReferenceRegularization(mesh, ref_dir)


@pytest.mark.parametrize("orientation", ("x", "y", "z"))
def test_smoothness_first_order_coterminal_angle(orientation):
    """
    Test smoothness first order regularizations of angles on a treemesh
    """
    mesh = discretize.TreeMesh([16, 16, 16])
    mesh.insert_cells([100, 100, 100], mesh.max_level, finalize=True)

    reg = regularization.SmoothnessFirstOrder(
        mesh, units="radian", orientation=orientation
    )
    angles = np.ones(mesh.n_cells) * np.pi
    angles[5] = -np.pi
    assert np.all(reg.f_m(angles) == 0)


class TestParent:
    """Test parent property of regularizations."""

    @pytest.fixture
    def regularization(self):
        """Sample regularization instance."""
        mesh = discretize.TensorMesh([3, 4, 5])
        return BaseRegularization(mesh)

    def test_parent(self, regularization):
        """Test setting a parent class to a BaseRegularization."""
        combo = ComboObjectiveFunction()
        regularization.parent = combo
        assert regularization.parent == combo

    def test_invalid_parent(self, regularization):
        """Test setting an invalid parent class to a BaseRegularization."""

        class Dummy:
            pass

        invalid_parent = Dummy()
        msg = "Invalid parent of type 'Dummy'."
        with pytest.raises(TypeError, match=msg):
            regularization.parent = invalid_parent

    def test_default_parent(self, regularization):
        """Test setting default parent class to a BaseRegularization."""
        mesh = discretize.TensorMesh([3, 4, 5])
        parent = WeightedLeastSquares(mesh, objfcts=[regularization])
        assert regularization.parent is parent


class TestWeightsKeys:
    """
    Test weights_keys property of regularizations
    """

    @pytest.fixture
    def mesh(self):
        """Sample mesh."""
        return discretize.TensorMesh([8, 7, 6])

    def test_empty_weights(self, mesh):
        """
        Test weights_keys when no weight is defined
        """
        reg = BaseRegularization(mesh)
        assert reg.weights_keys == []

    def test_user_defined_weights_as_dict(self, mesh):
        """
        Test weights_keys after user defined weights as dictionary
        """
        weights = dict(dummy_weight=np.ones(mesh.n_cells))
        reg = BaseRegularization(mesh, weights=weights)
        assert reg.weights_keys == ["dummy_weight"]

    def test_user_defined_weights_as_array(self, mesh):
        """
        Test weights_keys after user defined weights as dictionary
        """
        weights = np.ones(mesh.n_cells)
        reg = BaseRegularization(mesh, weights=weights)
        assert reg.weights_keys == ["user_weights"]

    @pytest.mark.parametrize(
        "regularization_class", (Smallness, SmoothnessFirstOrder, SmoothnessSecondOrder)
    )
    def test_volume_weights(self, mesh, regularization_class):
        """
        Test weights_keys has "volume" by default on some regularizations
        """
        reg = regularization_class(mesh)
        assert reg.weights_keys == ["volume"]

    @pytest.mark.parametrize(
        "regularization_class",
        (BaseRegularization, Smallness, SmoothnessFirstOrder, SmoothnessSecondOrder),
    )
    def test_multiple_weights(self, mesh, regularization_class):
        """
        Test weights_keys has "volume" by default on some regularizations
        """
        weights = dict(
            dummy_weight=np.ones(mesh.n_cells), other_weights=np.ones(mesh.n_cells)
        )
        reg = regularization_class(mesh, weights=weights)
        if regularization_class == BaseRegularization:
            assert reg.weights_keys == ["dummy_weight", "other_weights"]
        else:
            assert reg.weights_keys == ["dummy_weight", "other_weights", "volume"]


class TestRemovedObjects:
    """
    Test if errors are raised after passing deprecated arguments or trying to
    access removed properties.

    * ``indActive`` (replaced by ``active_cells``)
    * ``cell_weights`` (replaced by ``get_weights``)
    * ``gradientType`` (replaced by ``gradient_type``)

    """

    @pytest.fixture(params=["1D", "2D", "3D"])
    def mesh(self, request):
        """Sample mesh."""
        if request.param == "1D":
            hx = np.random.rand(10)
            h = [hx / hx.sum()]
        elif request.param == "2D":
            hx, hy = np.random.rand(10), np.random.rand(9)
            h = [h_i / h_i.sum() for h_i in (hx, hy)]
        elif request.param == "3D":
            hx, hy, hz = np.random.rand(10), np.random.rand(9), np.random.rand(8)
            h = [h_i / h_i.sum() for h_i in (hx, hy, hz)]
        return discretize.TensorMesh(h)

    @pytest.mark.parametrize(
        "regularization_class", (BaseRegularization, WeightedLeastSquares)
    )
    def test_ind_active(self, mesh, regularization_class):
        """Test indActive argument."""
        active_cells = np.ones(len(mesh), dtype=bool)
<<<<<<< HEAD
        msg = (
            "'indActive' argument has been removed. "
            "Please use 'active_cells' instead."
        )
        with pytest.raises(TypeError, match=msg):
            regularization_class(mesh, indActive=active_cells)
=======
        msg = "Cannot simultaneously pass 'active_cells' and 'indActive'."
        with pytest.raises(ValueError, match=msg):
            regularization_class(
                mesh, active_cells=active_cells, indActive=active_cells
            )
>>>>>>> ec7d6295

    def test_cell_weights_argument(self, mesh):
        """Test cell_weights argument."""
        weights = np.ones(len(mesh))
<<<<<<< HEAD
        msg = "'cell_weights' argument has been removed. Please use 'weights' instead."
        with pytest.raises(TypeError, match=msg):
            BaseRegularization(mesh, cell_weights=weights)

    @pytest.mark.parametrize(
        "regularization_class", (BaseRegularization, WeightedLeastSquares)
    )
    def test_cell_weights_property(self, mesh, regularization_class):
        """Test cell_weights property."""
        weights = {"weights": np.ones(len(mesh))}
        msg = "'cell_weights' argument has been removed. Please use 'weights' instead."
        msg = (
            "'cell_weights' has been removed. "
            "Please access weights using the `set_weights`, `get_weights`, and "
            "`remove_weights` methods."
        )
        reg = regularization_class(mesh, weights=weights)
        with pytest.raises(AttributeError, match=msg):
            reg.cell_weights

    @pytest.mark.parametrize("regularization_class", (Sparse, SparseSmoothness))
    def test_gradient_type(self, mesh, regularization_class):
        """Test gradientType argument."""
        msg = (
            "'gradientType' argument has been removed. "
            "Please use 'gradient_type' instead."
        )
        with pytest.raises(TypeError, match=msg):
            regularization_class(mesh, gradientType="total")
=======
        msg = "Cannot simultaneously pass 'weights' and 'cell_weights'."
        with pytest.raises(ValueError, match=msg):
            BaseRegularization(mesh, weights=weights, cell_weights=weights)
>>>>>>> ec7d6295


if __name__ == "__main__":
    unittest.main()<|MERGE_RESOLUTION|>--- conflicted
+++ resolved
@@ -781,25 +781,16 @@
     def test_ind_active(self, mesh, regularization_class):
         """Test indActive argument."""
         active_cells = np.ones(len(mesh), dtype=bool)
-<<<<<<< HEAD
         msg = (
             "'indActive' argument has been removed. "
             "Please use 'active_cells' instead."
         )
         with pytest.raises(TypeError, match=msg):
             regularization_class(mesh, indActive=active_cells)
-=======
-        msg = "Cannot simultaneously pass 'active_cells' and 'indActive'."
-        with pytest.raises(ValueError, match=msg):
-            regularization_class(
-                mesh, active_cells=active_cells, indActive=active_cells
-            )
->>>>>>> ec7d6295
 
     def test_cell_weights_argument(self, mesh):
         """Test cell_weights argument."""
         weights = np.ones(len(mesh))
-<<<<<<< HEAD
         msg = "'cell_weights' argument has been removed. Please use 'weights' instead."
         with pytest.raises(TypeError, match=msg):
             BaseRegularization(mesh, cell_weights=weights)
@@ -829,11 +820,6 @@
         )
         with pytest.raises(TypeError, match=msg):
             regularization_class(mesh, gradientType="total")
-=======
-        msg = "Cannot simultaneously pass 'weights' and 'cell_weights'."
-        with pytest.raises(ValueError, match=msg):
-            BaseRegularization(mesh, weights=weights, cell_weights=weights)
->>>>>>> ec7d6295
 
 
 if __name__ == "__main__":
