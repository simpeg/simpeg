import numpy as np
import unittest

import pytest
import inspect

import discretize
from SimPEG import maps, objective_function, regularization, utils


TOL = 1e-7
testReg = True
testRegMesh = True

np.random.seed(639)

IGNORE_ME = [
    "BaseRegularization",
    "BaseComboRegularization",
    "BaseSimilarityMeasure",
    "SimpleComboRegularization",
    "BaseSparse",
    "PGI",
    "PGIwithRelationships",
    "PGIwithNonlinearRelationshipsSmallness",
    "PGIsmallness",
    "CrossGradient",
    "LinearCorrespondence",
    "JointTotalVariation",
]


class RegularizationTests(unittest.TestCase):
    def setUp(self):
        hx, hy, hz = np.random.rand(10), np.random.rand(9), np.random.rand(8)
        hx, hy, hz = hx / hx.sum(), hy / hy.sum(), hz / hz.sum()
        mesh1 = discretize.TensorMesh([hx])
        mesh2 = discretize.TensorMesh([hx, hy])
        mesh3 = discretize.TensorMesh([hx, hy, hz])
        self.meshlist = [mesh1, mesh2, mesh3]

    if testReg:

        def test_regularization(self):
            for R in dir(regularization):
                r = getattr(regularization, R)
                if not inspect.isclass(r):
                    continue
                if not issubclass(r, objective_function.BaseObjectiveFunction):
                    continue
                if r.__name__ in IGNORE_ME:
                    continue

<<<<<<< HEAD
                for i, mesh in enumerate(self.meshlist):
=======
                for mesh in self.meshlist:

>>>>>>> 530d320c
                    if mesh.dim < 3 and r.__name__[-1] == "z":
                        continue
                    if mesh.dim < 2 and r.__name__[-1] == "y":
                        continue

                    print("Testing {0:d}D".format(mesh.dim))

                    mapping = maps.IdentityMap(mesh)
                    reg = r(mesh=mesh, mapping=mapping)

                    print("--- Checking {} --- \n".format(reg.__class__.__name__))

                    if mapping.nP != "*":
                        m = np.random.rand(mapping.nP)
                    else:
                        m = np.random.rand(mesh.nC)
                    mref = np.ones_like(m) * np.mean(m)
                    reg.mref = mref

                    # test derivs
                    passed = reg.test(m, eps=TOL)
                    self.assertTrue(passed)

        def test_regularization_ActiveCells(self):
            for R in dir(regularization):
                r = getattr(regularization, R)
                if not inspect.isclass(r):
                    continue
                if not issubclass(r, objective_function.BaseObjectiveFunction):
                    continue
                if r.__name__ in IGNORE_ME:
                    continue

<<<<<<< HEAD
                for i, mesh in enumerate(self.meshlist[:1]):
=======
                for mesh in self.meshlist[:1]:

>>>>>>> 530d320c
                    print("Testing Active Cells {0:d}D".format((mesh.dim)))

                    if mesh.dim == 1:
                        active_cells = utils.mkvc(mesh.gridCC <= 0.8)
                    elif mesh.dim == 2:
                        active_cells = utils.mkvc(
                            mesh.gridCC[:, -1]
                            <= (2 * np.sin(2 * np.pi * mesh.gridCC[:, 0]) + 0.5)
                        )
                    elif mesh.dim == 3:
                        active_cells = utils.mkvc(
                            mesh.gridCC[:, -1]
                            <= (
                                2 * np.sin(2 * np.pi * mesh.gridCC[:, 0])
                                + 0.5 * 2 * np.sin(2 * np.pi * mesh.gridCC[:, 1])
                                + 0.5
                            )
                        )

                    if mesh.dim < 3 and r.__name__[-1] == "z":
                        continue
                    if mesh.dim < 2 and r.__name__[-1] == "y":
                        continue

                    nP = int(active_cells.sum())
                    reg = r(
                        mesh, active_cells=active_cells, mapping=maps.IdentityMap(nP=nP)
                    )
                    m = np.random.rand(mesh.nC)[active_cells]
                    mref = np.ones_like(m) * np.mean(m)
                    reg.reference_model = mref

                    print("--- Checking {} ---\n".format(reg.__class__.__name__))

                    passed = reg.test(m, eps=TOL)
                    self.assertTrue(passed)

    if testRegMesh:

        def test_regularizationMesh(self):
<<<<<<< HEAD
            for i, mesh in enumerate(self.meshlist):
=======

            for mesh in self.meshlist:

>>>>>>> 530d320c
                print("Testing {0:d}D".format(mesh.dim))

                if mesh.dim == 1:
                    indAct = utils.mkvc(mesh.gridCC <= 0.8)
                elif mesh.dim == 2:
                    indAct = utils.mkvc(
                        mesh.gridCC[:, -1]
                        <= 2 * np.sin(2 * np.pi * mesh.gridCC[:, 0]) + 0.5
                    )
                elif mesh.dim == 3:
                    indAct = utils.mkvc(
                        mesh.gridCC[:, -1]
                        <= 2 * np.sin(2 * np.pi * mesh.gridCC[:, 0])
                        + 0.5 * 2 * np.sin(2 * np.pi * mesh.gridCC[:, 1])
                        + 0.5
                    )

                regularization_mesh = regularization.RegularizationMesh(
                    mesh, active_cells=indAct
                )

                assert (regularization_mesh.vol == mesh.cell_volumes[indAct]).all()

    def test_property_mirroring(self):
        mesh = discretize.TensorMesh([8, 7, 6])

        for regType in ["Sparse"]:
            active_cells = mesh.gridCC[:, 2] < 0.6
            reg = getattr(regularization, regType)(mesh, active_cells=active_cells)

            self.assertTrue(reg.nP == reg.regularization_mesh.nC)

            [
                self.assertTrue(np.all(fct.active_cells == active_cells))
                for fct in reg.objfcts
            ]

            # test assignment of cell weights
            cell_weights = np.random.rand(active_cells.sum())
            reg.set_weights(user_weights=cell_weights)
            [
                self.assertTrue(np.all(fct.get_weights("user_weights") == cell_weights))
                for fct in reg.objfcts
            ]

            # test removing cell weights
            reg.remove_weights("user_weights")
            [
                self.assertTrue("user_weights" not in reg.objfcts[0]._weights)
                for fct in reg.objfcts
            ]

            # test updated mappings
            mapping = maps.ExpMap(nP=int(active_cells.sum()))
            reg.mapping = mapping
            m = np.random.rand(mapping.nP)
            [
                self.assertTrue(np.all(fct.mapping * m == mapping * m))
                for fct in reg.objfcts
            ]

            # test alphas
            m = np.random.rand(reg.nP)
            a = reg(m)
            [
                setattr(
                    reg,
                    "{}".format(objfct._multiplier_pair),
                    0.5 * getattr(reg, "{}".format(objfct._multiplier_pair)),
                )
                for objfct in reg.objfcts
            ]
            b = reg(m)
            self.assertTrue(0.5 * a == b)

            # Change units
            with pytest.raises(TypeError) as error:
                reg.units = -1

            assert "'units' must be None or type str." in str(error)

            reg.units = "radian"

            [self.assertTrue(fct.units == "radian") for fct in reg.objfcts]

    def test_addition(self):
        mesh = discretize.TensorMesh([8, 7, 6])
        m = np.random.rand(mesh.nC)

        reg1 = regularization.WeightedLeastSquares(mesh)
        reg2 = regularization.WeightedLeastSquares(mesh)

        reg_a = reg1 + reg2
        self.assertTrue(len(reg_a) == 2)
        self.assertTrue(reg1(m) + reg2(m) == reg_a(m))
        reg_a.test(eps=TOL)

        reg_b = 2 * reg1 + reg2
        self.assertTrue(len(reg_b) == 2)
        self.assertTrue(2 * reg1(m) + reg2(m) == reg_b(m))
        reg_b.test(eps=TOL)

        reg_c = reg1 + reg2 / 2
        self.assertTrue(len(reg_c) == 2)
        self.assertTrue(reg1(m) + 0.5 * reg2(m) == reg_c(m))
        reg_c.test(eps=TOL)

    def test_mappings(self):
        mesh = discretize.TensorMesh([8, 7, 6])
        m = np.random.rand(2 * mesh.nC)

        wires = maps.Wires(("sigma", mesh.nC), ("mu", mesh.nC))

        for regType in ["WeightedLeastSquares", "Sparse"]:
            reg1 = getattr(regularization, regType)(mesh, mapping=wires.sigma)
            reg2 = getattr(regularization, regType)(mesh, mapping=wires.mu)

            reg3 = reg1 + reg2

            self.assertTrue(reg1.nP == 2 * mesh.nC)
            self.assertTrue(reg2.nP == 2 * mesh.nC)
            self.assertTrue(reg3.nP == 2 * mesh.nC)
            self.assertTrue(reg3(m) == reg1(m) + reg2(m))

            reg1.test(eps=TOL)
            reg2.test(eps=TOL)
            reg3.test(eps=TOL)

    def test_mref_is_zero(self):
        mesh = discretize.TensorMesh([10, 5, 8])
        mref = np.ones(mesh.nC)

        for regType in ["WeightedLeastSquares", "Sparse"]:
            reg = getattr(regularization, regType)(
                mesh, reference_model=mref, mapping=maps.IdentityMap(mesh)
            )

            print("Check: phi_m (mref) = {0:f}".format(reg(mref)))
            passed = reg(mref) < TOL
            self.assertTrue(passed)

    def test_mappings_and_cell_weights(self):
        mesh = discretize.TensorMesh([8, 7, 6])
        m = np.random.rand(2 * mesh.nC)
        v = np.random.rand(2 * mesh.nC)

        cell_weights = np.random.rand(mesh.nC)

        wires = maps.Wires(("sigma", mesh.nC), ("mu", mesh.nC))

        reg = regularization.Smallness(mesh, mapping=wires.sigma, weights=cell_weights)

        objfct = objective_function.L2ObjectiveFunction(
            W=utils.sdiag(np.sqrt(cell_weights * mesh.cell_volumes)),
            mapping=wires.sigma,
        )

        self.assertTrue(reg(m) == objfct(m))
        self.assertTrue(np.all(reg.deriv(m) == objfct.deriv(m)))
        self.assertTrue(np.all(reg.deriv2(m, v=v) == objfct.deriv2(m, v=v)))

        reg.set_weights(user_weights=cell_weights)

        # test removing the weigths
        reg.remove_weights("user_weights")

        assert "user_weights" not in reg._weights, "Issue removing the weights"

        with pytest.raises(KeyError) as error:
            reg.remove_weights("user_weights")

        assert "user_weights is not in the weights dictionary" in str(error)

        # test adding weights of bad type or shape
        with pytest.raises(TypeError) as error:
            reg.set_weights(user_weights="abc")

        with pytest.raises(ValueError) as error:
            reg.set_weights(user_weights=cell_weights[1:])

    def test_update_of_sparse_norms(self):
        mesh = discretize.TensorMesh([8, 7, 6])
        m = np.random.rand(mesh.nC)
        v = np.random.rand(mesh.nC)

        cell_weights = np.random.rand(mesh.nC)

        reg = regularization.Sparse(mesh, weights=cell_weights)

        np.testing.assert_equal(reg.norms, [1, 1, 1, 1])

        with pytest.raises(ValueError):
            reg.norms = [1, 1]

        reg.norms = [2.0, 2.0, 2.0, 2.0]
        np.testing.assert_equal(reg.objfcts[0].norm, 2.0 * np.ones(mesh.nC))
        np.testing.assert_equal(reg.objfcts[1].norm, 2.0 * np.ones(mesh.nFx))
        np.testing.assert_equal(reg.objfcts[2].norm, 2.0 * np.ones(mesh.nFy))
        np.testing.assert_equal(reg.objfcts[3].norm, 2.0 * np.ones(mesh.nFz))
        for norm, objfct in zip(reg.norms, reg.objfcts):
            np.testing.assert_equal(norm, objfct.norm)

        reg.norms = np.r_[0, 1, 1, 1]
        np.testing.assert_equal(reg.objfcts[0].norm, 0.0 * np.ones(mesh.nC))
        np.testing.assert_equal(reg.objfcts[1].norm, 1.0 * np.ones(mesh.nFx))
        np.testing.assert_equal(reg.objfcts[2].norm, 1.0 * np.ones(mesh.nFy))
        np.testing.assert_equal(reg.objfcts[3].norm, 1.0 * np.ones(mesh.nFz))
        for norm, objfct in zip(reg.norms, reg.objfcts):
            np.testing.assert_equal(norm, objfct.norm)

        reg.norms = None
        for obj in reg.objfcts:
            np.testing.assert_equal(obj.norm, 2.0 * np.ones(obj._weights_shapes[0]))

        # test with setting as multiple arrays
        reg.norms = [
            np.random.rand(mesh.n_cells),
            np.random.rand(mesh.nFx),
            np.random.rand(mesh.nFy),
            np.random.rand(mesh.nFz),
        ]
        for norm, objfct in zip(reg.norms, reg.objfcts):
            np.testing.assert_equal(norm, objfct.norm)

        # test with not setting all as an array
        v = [0, np.random.rand(mesh.nFx), 2, 2]
        reg.norms = v
        np.testing.assert_equal(reg.objfcts[0].norm, 0.0 * np.ones(mesh.nC))
        np.testing.assert_equal(reg.objfcts[1].norm, v[1])
        np.testing.assert_equal(reg.objfcts[2].norm, 2 * np.ones(mesh.nFy))
        np.testing.assert_equal(reg.objfcts[3].norm, 2 * np.ones(mesh.nFz))

        # test resetting if not all work...
        reg.norms = [1, 1, 1, 1]
        with pytest.raises(ValueError):
            reg.norms = [1, 2, 3, 2]
        assert reg.norms == [1, 1, 1, 1]

    def test_linked_properties(self):
        mesh = discretize.TensorMesh([8, 7, 6])
        reg = regularization.WeightedLeastSquares(mesh)

        [
            self.assertTrue(reg.regularization_mesh is fct.regularization_mesh)
            for fct in reg.objfcts
        ]
        [self.assertTrue(reg.mapping is fct.mapping) for fct in reg.objfcts]

        D = reg.regularization_mesh.cellDiffx
        reg.regularization_mesh._cell_gradient_x = 4 * D
        v = np.random.rand(D.shape[1])
        [
            self.assertTrue(
                np.all(
                    reg.regularization_mesh._cell_gradient_x * v
                    == fct.regularization_mesh.cellDiffx * v
                )
            )
            for fct in reg.objfcts
        ]

        active_cells = mesh.gridCC[:, 2] < 0.4
        reg.active_cells = active_cells
        self.assertTrue(np.all(reg.regularization_mesh.active_cells == active_cells))
        [
            self.assertTrue(np.all(reg.active_cells == fct.active_cells))
            for fct in reg.objfcts
        ]

        [
            self.assertTrue(
                np.all(reg.active_cells == fct.regularization_mesh.active_cells)
            )
            for fct in reg.objfcts
        ]

    def test_weighted_least_squares(self):
        mesh = discretize.TensorMesh([8, 7, 6])
        reg = regularization.WeightedLeastSquares(mesh)
        for comp in ["s", "x", "y", "z", "xx", "yy", "zz"]:
            with pytest.raises(TypeError) as error:
                setattr(reg, f"alpha_{comp}", "abc")

            with pytest.raises(ValueError) as error:
                setattr(reg, f"alpha_{comp}", -1)

            if comp in ["x", "y", "z"]:
                with pytest.raises(TypeError) as error:
                    setattr(reg, f"length_scale_{comp}", "abc")

        with pytest.raises(ValueError) as error:
            reg = regularization.WeightedLeastSquares(mesh, alpha_x=1, length_scale_x=1)

        with pytest.raises(ValueError) as error:
            reg = regularization.WeightedLeastSquares(mesh, alpha_y=1, length_scale_y=1)

        with pytest.raises(ValueError) as error:
            reg = regularization.WeightedLeastSquares(mesh, alpha_z=1, length_scale_z=1)

    def test_nC_residual(self):
        # x-direction
        cs, ncx, ncz, npad = 1.0, 10.0, 10.0, 20
        hx = [(cs, ncx), (cs, npad, 1.3)]

        # z direction
        npad = 12
        temp = np.logspace(np.log10(1.0), np.log10(12.0), 19)
        temp_pad = temp[-1] * 1.3 ** np.arange(npad)
        hz = np.r_[temp_pad[::-1], temp[::-1], temp, temp_pad]
        mesh = discretize.CylindricalMesh([hx, 1, hz], "00C")
        active = mesh.cell_centers_z < 0.0

        active = mesh.cell_centers_z < 0.0
        actMap = maps.InjectActiveCells(
            mesh, active, np.log(1e-8), nC=mesh.shape_cells[2]
        )
        mapping = maps.ExpMap(mesh) * maps.SurjectVertical1D(mesh) * actMap

        regMesh = discretize.TensorMesh([mesh.h[2][mapping.maps[-1].indActive]])
        reg = regularization.Simple(regMesh)

        self.assertTrue(reg._nC_residual == regMesh.nC)
        self.assertTrue(all([fct._nC_residual == regMesh.nC for fct in reg.objfcts]))

    def test_active_cells_nc_residual(self):
        # x-direction
        cs, ncx, ncz, npad = 1.0, 10.0, 10.0, 20
        hx = [(cs, ncx), (cs, npad, 1.3)]

        # z direction
        npad = 12
        temp = np.logspace(np.log10(1.0), np.log10(12.0), 19)
        temp_pad = temp[-1] * 1.3 ** np.arange(npad)
        hz = np.r_[temp_pad[::-1], temp[::-1], temp, temp_pad]
        mesh = discretize.CylindricalMesh([hx, 3, hz], "00C")
        active = mesh.cell_centers[:, 2] < 0.0

        reg = regularization.WeightedLeastSquares(mesh, active_cells=active)
        self.assertTrue(reg._nC_residual == len(active.nonzero()[0]))

    def test_base_regularization(self):
        mesh = discretize.TensorMesh([8, 7, 6])

        with pytest.raises(TypeError) as error:
            regularization.BaseRegularization(np.ones(1))

        assert "'regularization_mesh' must be of type " in str(error)

        reg = regularization.BaseRegularization(mesh)
        with pytest.raises(TypeError) as error:
            reg.mapping = np.ones(1)

        assert "'mapping' must be of type " in str(error)

        with pytest.raises(TypeError) as error:
            reg.units = 1

        assert "'units' must be None or type str." in str(error)

        reg.model = 1.0

        assert reg.model.shape[0] == mesh.nC, "Issue setting a model from float."

        with pytest.raises(AttributeError) as error:
            print(reg.f_m(reg.model))

        assert "Regularization class must have a 'f_m' implementation." in str(error)

        with pytest.raises(AttributeError) as error:
            print(reg.f_m_deriv(reg.model))

        assert "Regularization class must have a 'f_m_deriv' implementation." in str(
            error
        )

    def test_smooth_deriv(self):
        mesh = discretize.TensorMesh([8, 7])

        with pytest.raises(ValueError) as error:
            reg = regularization.SmoothnessFirstOrder(mesh, orientation="w")

        assert "Orientation must be 'x', 'y' or 'z'" in str(error)

        with pytest.raises(ValueError) as error:
            reg = regularization.SmoothnessFirstOrder(mesh, orientation="z")

        assert "Mesh must have at least 3 dimensions" in str(error)

        mesh = discretize.TensorMesh([2])

        with pytest.raises(ValueError) as error:
            reg = regularization.SmoothnessFirstOrder(mesh, orientation="y")

        assert "Mesh must have at least 2 dimensions" in str(error)

        smooth_deriv = regularization.SmoothnessFirstOrder(mesh, units="radian")

        with pytest.raises(TypeError) as error:
            smooth_deriv.reference_model_in_smooth = "abc"

        assert "'reference_model_in_smooth must be of type 'bool'." in str(error)

        deriv_angle = smooth_deriv.f_m(np.r_[-np.pi, np.pi])
        np.testing.assert_almost_equal(
            deriv_angle, 0.0, err_msg="Error computing coterminal angle"
        )

    def test_sparse_properties(self):
        mesh = discretize.TensorMesh([8, 7])
        for reg_fun in [regularization.Sparse, regularization.SparseSmoothness]:
            reg = reg_fun(mesh)
            assert reg.irls_threshold == 1e-8  # Default

            with pytest.raises(ValueError) as error:
                reg.irls_threshold = -1

            assert reg.irls_scaled  # Default

            with pytest.raises(TypeError) as error:
                reg.irls_scaled = -1

            assert reg.gradient_type == "total"  # Check default


if __name__ == "__main__":
    unittest.main()<|MERGE_RESOLUTION|>--- conflicted
+++ resolved
@@ -51,12 +51,7 @@
                 if r.__name__ in IGNORE_ME:
                     continue
 
-<<<<<<< HEAD
-                for i, mesh in enumerate(self.meshlist):
-=======
                 for mesh in self.meshlist:
-
->>>>>>> 530d320c
                     if mesh.dim < 3 and r.__name__[-1] == "z":
                         continue
                     if mesh.dim < 2 and r.__name__[-1] == "y":
@@ -90,12 +85,7 @@
                 if r.__name__ in IGNORE_ME:
                     continue
 
-<<<<<<< HEAD
-                for i, mesh in enumerate(self.meshlist[:1]):
-=======
                 for mesh in self.meshlist[:1]:
-
->>>>>>> 530d320c
                     print("Testing Active Cells {0:d}D".format((mesh.dim)))
 
                     if mesh.dim == 1:
@@ -136,13 +126,7 @@
     if testRegMesh:
 
         def test_regularizationMesh(self):
-<<<<<<< HEAD
-            for i, mesh in enumerate(self.meshlist):
-=======
-
             for mesh in self.meshlist:
-
->>>>>>> 530d320c
                 print("Testing {0:d}D".format(mesh.dim))
 
                 if mesh.dim == 1:
