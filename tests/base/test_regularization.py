--- conflicted
+++ resolved
@@ -9,11 +9,7 @@
 from scipy.sparse.linalg import dsolve
 import inspect
 
-<<<<<<< HEAD
-TOL = 1e-8
-=======
 TOL = 1e-7
->>>>>>> 9c6eac13
 testReg = True
 testRegMesh = True
 
@@ -71,18 +67,10 @@
                     reg.mref = mref
 
                     # test derivs
-<<<<<<< HEAD
-                    passed = reg.test(m)
-                    self.assertTrue(passed)
-
-
-
-=======
                     passed = reg.test(m, eps=TOL)
                     self.assertTrue(passed)
 
 
->>>>>>> 9c6eac13
         def test_regularization_ActiveCells(self):
             for R in dir(Regularization):
                 r = getattr(Regularization, R)
@@ -119,7 +107,6 @@
                         m = np.random.rand(mesh.nC)[indAct]
                         mref = np.ones_like(m)*np.mean(m)
                         reg.mref = mref
-<<<<<<< HEAD
 
                         print(
                                 '--- Checking {} ---\n'.format(
@@ -127,15 +114,6 @@
                                 )
                             )
 
-=======
-
-                        print(
-                                '--- Checking {} ---\n'.format(
-                                    reg.__class__.__name__
-                                )
-                            )
-
->>>>>>> 9c6eac13
                         passed = reg.test(m, eps=TOL)
                         self.assertTrue(passed)
 
@@ -233,29 +211,17 @@
         reg_a = reg1 + reg2
         self.assertTrue(len(reg_a)==2)
         self.assertTrue(reg1(m) + reg2(m) == reg_a(m))
-<<<<<<< HEAD
-        reg_a.test()
-=======
         reg_a.test(eps=TOL)
->>>>>>> 9c6eac13
 
         reg_b = 2*reg1 + reg2
         self.assertTrue(len(reg_b)==2)
         self.assertTrue(2*reg1(m) + reg2(m) == reg_b(m))
-<<<<<<< HEAD
-        reg_b.test()
-=======
         reg_b.test(eps=TOL)
->>>>>>> 9c6eac13
 
         reg_c = reg1 + reg2/2
         self.assertTrue(len(reg_c)==2)
         self.assertTrue(reg1(m) + 0.5*reg2(m) == reg_c(m))
-<<<<<<< HEAD
-        reg_c.test()
-=======
         reg_c.test(eps=TOL)
->>>>>>> 9c6eac13
 
     def test_mappings(self):
         mesh = Mesh.TensorMesh([8, 7, 6])
@@ -276,15 +242,9 @@
             print(reg3(m), reg1(m), reg2(m))
             self.assertTrue(reg3(m) == reg1(m) + reg2(m))
 
-<<<<<<< HEAD
-            reg1.test()
-            reg2.test()
-            reg3.test()
-=======
             reg1.test(eps=TOL)
             reg2.test(eps=TOL)
             reg3.test(eps=TOL)
->>>>>>> 9c6eac13
 
     def test_mref_is_zero(self):
 
