import numpy as np
import unittest
from SimPEG import *
from scipy.sparse.linalg import dsolve
import inspect

TOL = 1e-20

DO_NOT_TEST_REG2 = ['Simple']
DO_NOT_TEST_REG3 = []

class RegularizationTests(unittest.TestCase):

    def setUp(self):
        hx, hy, hz = np.random.rand(10), np.random.rand(9), np.random.rand(8)
        hx, hy, hz = hx/hx.sum(), hy/hy.sum(), hz/hz.sum()
        mesh1 = Mesh.TensorMesh([hx])
        mesh2 = Mesh.TensorMesh([hx, hy])
        mesh3 = Mesh.TensorMesh([hx, hy, hz])
        self.meshlist = [mesh1,mesh2, mesh3]

    def test_regularization(self):
        for R in dir(Regularization):
            r = getattr(Regularization, R)
            if not inspect.isclass(r): continue
            if not issubclass(r, Regularization.BaseRegularization):
                continue
<<<<<<< HEAD
            if r.__name__ in DO_NOT_TEST_REG2: continue
            mapping = r.mapPair(self.mesh2)
            reg = r(self.mesh2, mapping=mapping)
            m = np.random.rand(mapping.nP)
            reg.mref = m[:]*np.mean(m)

            print 'Check:', R
            passed = Tests.checkDerivative(lambda m : [reg.eval(m), reg.evalDeriv(m)], m, plotIt=False)
            self.assertTrue(passed)
            print 'Check 2 Deriv:', R
            passed = Tests.checkDerivative(lambda m : [reg.evalDeriv(m), reg.eval2Deriv(m)], m, plotIt=False)
            self.assertTrue(passed)
=======

            for i, mesh in enumerate(self.meshlist):

                print 'Testing %iD'%mesh.dim

                mapping = r.mapPair(mesh)
                reg = r(mesh, mapping=mapping)
                m = np.random.rand(mapping.nP)
                reg.mref = np.ones_like(m)*np.mean(m)

                print 'Check: phi_m (mref) = %f' %reg.eval(reg.mref)
                passed = reg.eval(reg.mref) < TOL
                self.assertTrue(passed)

                print 'Check:', R
                passed = Tests.checkDerivative(lambda m : [reg.eval(m), reg.evalDeriv(m)], m, plotIt=False)
                self.assertTrue(passed)

                print 'Check 2 Deriv:', R
                passed = Tests.checkDerivative(lambda m : [reg.evalDeriv(m), reg.eval2Deriv(m)], m, plotIt=False)
                self.assertTrue(passed)

    def test_regularization_ActiveCells(self):
        for R in dir(Regularization):
            r = getattr(Regularization, R)
            if not inspect.isclass(r): continue
            if not issubclass(r, Regularization.BaseRegularization):
                continue

            for i, mesh in enumerate(self.meshlist):

                print 'Testing Active Cells %iD'%(mesh.dim)

                if mesh.dim == 1:
                    indAct = Utils.mkvc(mesh.gridCC <= 0.8)
                elif mesh.dim == 2:
                    indAct = Utils.mkvc(mesh.gridCC[:,-1] <= 2*np.sin(2*np.pi*mesh.gridCC[:,0])+0.5)
                elif mesh.dim == 3:
                    indAct = Utils.mkvc(mesh.gridCC[:,-1] <= 2*np.sin(2*np.pi*mesh.gridCC[:,0])+0.5 * 2*np.sin(2*np.pi*mesh.gridCC[:,1])+0.5)

                mapping = Maps.IdentityMap(nP=indAct.nonzero()[0].size)

                reg = r(mesh, mapping=mapping, indActive=indAct)
                m = np.random.rand(mesh.nC)[indAct]
                reg.mref = np.ones_like(m)*np.mean(m)

                print 'Check: phi_m (mref) = %f' %reg.eval(reg.mref)
                passed = reg.eval(reg.mref) < TOL
                self.assertTrue(passed)

                print 'Check:', R
                passed = Tests.checkDerivative(lambda m : [reg.eval(m), reg.evalDeriv(m)], m, plotIt=False)
                self.assertTrue(passed)

                print 'Check 2 Deriv:', R
                passed = Tests.checkDerivative(lambda m : [reg.evalDeriv(m), reg.eval2Deriv(m)], m, plotIt=False)
                self.assertTrue(passed)
>>>>>>> 5dab7ac1


class RegularizationTests3D(unittest.TestCase):

    def setUp(self):
        self.mesh3 = Mesh.TensorMesh([3, 2, 5])

    def test_regularization(self):
        for R in dir(Regularization):
            r = getattr(Regularization, R)
            if not inspect.isclass(r): continue
            if not issubclass(r, Regularization.BaseRegularization):
                continue
            if r.__name__ in DO_NOT_TEST_REG3: continue
            mapping = r.mapPair(self.mesh3)
            reg = r(self.mesh3, mapping=mapping)
            m = np.random.rand(mapping.nP)
            reg.mref = m[:]*np.mean(m)

            print 'Check:', R
            passed = Tests.checkDerivative(lambda m : [reg.eval(m), reg.evalDeriv(m)], m, plotIt=False)
            self.assertTrue(passed)
            print 'Check 2 Deriv:', R
            passed = Tests.checkDerivative(lambda m : [reg.evalDeriv(m), reg.eval2Deriv(m)], m, plotIt=False)
            self.assertTrue(passed)


if __name__ == '__main__':
    unittest.main()<|MERGE_RESOLUTION|>--- conflicted
+++ resolved
@@ -6,10 +6,19 @@
 
 TOL = 1e-20
 
-DO_NOT_TEST_REG2 = ['Simple']
-DO_NOT_TEST_REG3 = []
+DO_NOT_TEST_REG = [
+                    ['SparseRegularization','Simple'], # 1D
+                    ['SparseRegularization','Simple'], # 2D
+                    [], #3D
+                  ]
 
-class RegularizationTests(unittest.TestCase):
+DO_NOT_TEST_REG_ACT = [
+                    ['SparseRegularization','Simple'], # 1D
+                    ['SparseRegularization','Simple'], # 2D
+                    ['SparseRegularization','Simple'], #3D
+                  ]
+
+class TestRegularizationTensorMesh(unittest.TestCase):
 
     def setUp(self):
         hx, hy, hz = np.random.rand(10), np.random.rand(9), np.random.rand(8)
@@ -17,7 +26,7 @@
         mesh1 = Mesh.TensorMesh([hx])
         mesh2 = Mesh.TensorMesh([hx, hy])
         mesh3 = Mesh.TensorMesh([hx, hy, hz])
-        self.meshlist = [mesh1,mesh2, mesh3]
+        self.meshlist = [mesh1, mesh2, mesh3]
 
     def test_regularization(self):
         for R in dir(Regularization):
@@ -25,24 +34,11 @@
             if not inspect.isclass(r): continue
             if not issubclass(r, Regularization.BaseRegularization):
                 continue
-<<<<<<< HEAD
-            if r.__name__ in DO_NOT_TEST_REG2: continue
-            mapping = r.mapPair(self.mesh2)
-            reg = r(self.mesh2, mapping=mapping)
-            m = np.random.rand(mapping.nP)
-            reg.mref = m[:]*np.mean(m)
-
-            print 'Check:', R
-            passed = Tests.checkDerivative(lambda m : [reg.eval(m), reg.evalDeriv(m)], m, plotIt=False)
-            self.assertTrue(passed)
-            print 'Check 2 Deriv:', R
-            passed = Tests.checkDerivative(lambda m : [reg.evalDeriv(m), reg.eval2Deriv(m)], m, plotIt=False)
-            self.assertTrue(passed)
-=======
 
             for i, mesh in enumerate(self.meshlist):
 
-                print 'Testing %iD'%mesh.dim
+                if r.__name__ in DO_NOT_TEST_REG[i]: continue
+                print 'Check in %dD:'%mesh.dim, R
 
                 mapping = r.mapPair(mesh)
                 reg = r(mesh, mapping=mapping)
@@ -53,7 +49,7 @@
                 passed = reg.eval(reg.mref) < TOL
                 self.assertTrue(passed)
 
-                print 'Check:', R
+                print 'Check Deriv:', R
                 passed = Tests.checkDerivative(lambda m : [reg.eval(m), reg.evalDeriv(m)], m, plotIt=False)
                 self.assertTrue(passed)
 
@@ -70,7 +66,8 @@
 
             for i, mesh in enumerate(self.meshlist):
 
-                print 'Testing Active Cells %iD'%(mesh.dim)
+                if r.__name__ in DO_NOT_TEST_REG_ACT[i]: continue
+                print 'Check in %dD:'%mesh.dim, R
 
                 if mesh.dim == 1:
                     indAct = Utils.mkvc(mesh.gridCC <= 0.8)
@@ -89,39 +86,14 @@
                 passed = reg.eval(reg.mref) < TOL
                 self.assertTrue(passed)
 
-                print 'Check:', R
+                print 'Check Deriv:', R
                 passed = Tests.checkDerivative(lambda m : [reg.eval(m), reg.evalDeriv(m)], m, plotIt=False)
                 self.assertTrue(passed)
 
                 print 'Check 2 Deriv:', R
                 passed = Tests.checkDerivative(lambda m : [reg.evalDeriv(m), reg.eval2Deriv(m)], m, plotIt=False)
                 self.assertTrue(passed)
->>>>>>> 5dab7ac1
 
-
-class RegularizationTests3D(unittest.TestCase):
-
-    def setUp(self):
-        self.mesh3 = Mesh.TensorMesh([3, 2, 5])
-
-    def test_regularization(self):
-        for R in dir(Regularization):
-            r = getattr(Regularization, R)
-            if not inspect.isclass(r): continue
-            if not issubclass(r, Regularization.BaseRegularization):
-                continue
-            if r.__name__ in DO_NOT_TEST_REG3: continue
-            mapping = r.mapPair(self.mesh3)
-            reg = r(self.mesh3, mapping=mapping)
-            m = np.random.rand(mapping.nP)
-            reg.mref = m[:]*np.mean(m)
-
-            print 'Check:', R
-            passed = Tests.checkDerivative(lambda m : [reg.eval(m), reg.evalDeriv(m)], m, plotIt=False)
-            self.assertTrue(passed)
-            print 'Check 2 Deriv:', R
-            passed = Tests.checkDerivative(lambda m : [reg.evalDeriv(m), reg.eval2Deriv(m)], m, plotIt=False)
-            self.assertTrue(passed)
 
 
 if __name__ == '__main__':
