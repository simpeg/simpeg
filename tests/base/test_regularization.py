import numpy as np
import unittest

import pytest
import inspect

import discretize
from SimPEG import maps, objective_function, regularization, utils
from SimPEG.regularization import (
    BaseRegularization,
    WeightedLeastSquares,
    Sparse,
    SparseSmoothness,
    Smallness,
    SmoothnessFirstOrder,
    SmoothnessSecondOrder,
)
from SimPEG.objective_function import ComboObjectiveFunction


TOL = 1e-7
testReg = True
testRegMesh = True

np.random.seed(639)

IGNORE_ME = [
    "BaseRegularization",
    "BaseComboRegularization",
    "BaseSimilarityMeasure",
    "SimpleComboRegularization",
    "BaseSparse",
    "BaseVectorRegularization",
    "PGI",
    "PGIwithRelationships",
    "PGIwithNonlinearRelationshipsSmallness",
    "PGIsmallness",
    "CrossGradient",
    "LinearCorrespondence",
    "JointTotalVariation",
    "BaseAmplitude",
    "VectorAmplitude",
    "CrossReferenceRegularization",
    # Removed regularization classes that raise error on instantiation
    "PGIwithNonlinearRelationshipsSmallness",
    "PGIwithRelationships",
    "Simple",
    "SimpleSmall",
    "SimpleSmoothDeriv",
    "Small",
    "SmoothDeriv",
    "SmoothDeriv2",
    "Tikhonov",
]


class RegularizationTests(unittest.TestCase):
    def setUp(self):
        hx, hy, hz = np.random.rand(10), np.random.rand(9), np.random.rand(8)
        hx, hy, hz = hx / hx.sum(), hy / hy.sum(), hz / hz.sum()
        mesh1 = discretize.TensorMesh([hx])
        mesh2 = discretize.TensorMesh([hx, hy])
        mesh3 = discretize.TensorMesh([hx, hy, hz])
        self.meshlist = [mesh1, mesh2, mesh3]

    if testReg:

        def test_regularization(self):
            for R in dir(regularization):
                r = getattr(regularization, R)
                if not inspect.isclass(r):
                    continue
                if not issubclass(r, objective_function.BaseObjectiveFunction):
                    continue
                if r.__name__ in IGNORE_ME:
                    continue

                for mesh in self.meshlist:
                    if mesh.dim < 3 and r.__name__[-1] == "z":
                        continue
                    if mesh.dim < 2 and r.__name__[-1] == "y":
                        continue

                    print("Testing {0:d}D".format(mesh.dim))

                    mapping = maps.IdentityMap(mesh)
                    reg = r(mesh=mesh, mapping=mapping)

                    print("--- Checking {} --- \n".format(reg.__class__.__name__))

                    if mapping.nP != "*":
                        m = np.random.rand(mapping.nP)
                    else:
                        m = np.random.rand(mesh.nC)
                    mref = np.ones_like(m) * np.mean(m)
                    reg.reference_model = mref

                    # test derivs
                    passed = reg.test(m, eps=TOL)
                    self.assertTrue(passed)

        def test_regularization_ActiveCells(self):
            for R in dir(regularization):
                r = getattr(regularization, R)
                if not inspect.isclass(r):
                    continue
                if not issubclass(r, objective_function.BaseObjectiveFunction):
                    continue
                if r.__name__ in IGNORE_ME:
                    continue

                for mesh in self.meshlist[:1]:
                    print("Testing Active Cells {0:d}D".format((mesh.dim)))

                    if mesh.dim == 1:
                        active_cells = utils.mkvc(mesh.gridCC <= 0.8)
                    elif mesh.dim == 2:
                        active_cells = utils.mkvc(
                            mesh.gridCC[:, -1]
                            <= (2 * np.sin(2 * np.pi * mesh.gridCC[:, 0]) + 0.5)
                        )
                    elif mesh.dim == 3:
                        active_cells = utils.mkvc(
                            mesh.gridCC[:, -1]
                            <= (
                                2 * np.sin(2 * np.pi * mesh.gridCC[:, 0])
                                + 0.5 * 2 * np.sin(2 * np.pi * mesh.gridCC[:, 1])
                                + 0.5
                            )
                        )

                    if mesh.dim < 3 and r.__name__[-1] == "z":
                        continue
                    if mesh.dim < 2 and r.__name__[-1] == "y":
                        continue

                    nP = int(active_cells.sum())
                    reg = r(
                        mesh, active_cells=active_cells, mapping=maps.IdentityMap(nP=nP)
                    )
                    m = np.random.rand(mesh.nC)[active_cells]
                    mref = np.ones_like(m) * np.mean(m)
                    reg.reference_model = mref

                    print("--- Checking {} ---\n".format(reg.__class__.__name__))

                    passed = reg.test(m, eps=TOL)
                    self.assertTrue(passed)

    if testRegMesh:

        def test_regularizationMesh(self):
            for mesh in self.meshlist:
                print("Testing {0:d}D".format(mesh.dim))

                if mesh.dim == 1:
                    indAct = utils.mkvc(mesh.gridCC <= 0.8)
                elif mesh.dim == 2:
                    indAct = utils.mkvc(
                        mesh.gridCC[:, -1]
                        <= 2 * np.sin(2 * np.pi * mesh.gridCC[:, 0]) + 0.5
                    )
                elif mesh.dim == 3:
                    indAct = utils.mkvc(
                        mesh.gridCC[:, -1]
                        <= 2 * np.sin(2 * np.pi * mesh.gridCC[:, 0])
                        + 0.5 * 2 * np.sin(2 * np.pi * mesh.gridCC[:, 1])
                        + 0.5
                    )

                regularization_mesh = regularization.RegularizationMesh(
                    mesh, active_cells=indAct
                )

                assert (regularization_mesh.vol == mesh.cell_volumes[indAct]).all()

    def test_property_mirroring(self):
        mesh = discretize.TensorMesh([8, 7, 6])

        for regType in ["Sparse"]:
            active_cells = mesh.gridCC[:, 2] < 0.6
            reg = getattr(regularization, regType)(mesh, active_cells=active_cells)

            self.assertTrue(reg.nP == reg.regularization_mesh.nC)

            [
                self.assertTrue(np.all(fct.active_cells == active_cells))
                for fct in reg.objfcts
            ]

            # test assignment of cell weights
            cell_weights = np.random.rand(active_cells.sum())
            reg.set_weights(user_weights=cell_weights)
            [
                self.assertTrue(np.all(fct.get_weights("user_weights") == cell_weights))
                for fct in reg.objfcts
            ]

            # test removing cell weights
            reg.remove_weights("user_weights")
            [
                self.assertTrue("user_weights" not in reg.objfcts[0]._weights)
                for fct in reg.objfcts
            ]

            # test updated mappings
            mapping = maps.ExpMap(nP=int(active_cells.sum()))
            reg.mapping = mapping
            m = np.random.rand(mapping.nP)
            [
                self.assertTrue(np.all(fct.mapping * m == mapping * m))
                for fct in reg.objfcts
            ]

            # test alphas
            m = np.random.rand(reg.nP)
            a = reg(m)
            [
                setattr(
                    reg,
                    "{}".format(objfct._multiplier_pair),
                    0.5 * getattr(reg, "{}".format(objfct._multiplier_pair)),
                )
                for objfct in reg.objfcts
            ]
            b = reg(m)
            self.assertTrue(0.5 * a == b)

            # Change units
            with pytest.raises(TypeError) as error:
                reg.units = -1

            assert "'units' must be None or type str." in str(error)

            reg.units = "radian"

            [self.assertTrue(fct.units == "radian") for fct in reg.objfcts]

    def test_addition(self):
        mesh = discretize.TensorMesh([8, 7, 6])
        m = np.random.rand(mesh.nC)

        reg1 = regularization.WeightedLeastSquares(mesh)
        reg2 = regularization.WeightedLeastSquares(mesh)

        reg_a = reg1 + reg2
        self.assertTrue(len(reg_a) == 2)
        self.assertTrue(reg1(m) + reg2(m) == reg_a(m))
        reg_a.test(eps=TOL)

        reg_b = 2 * reg1 + reg2
        self.assertTrue(len(reg_b) == 2)
        self.assertTrue(2 * reg1(m) + reg2(m) == reg_b(m))
        reg_b.test(eps=TOL)

        reg_c = reg1 + reg2 / 2
        self.assertTrue(len(reg_c) == 2)
        self.assertTrue(reg1(m) + 0.5 * reg2(m) == reg_c(m))
        reg_c.test(eps=TOL)

    def test_mappings(self):
        mesh = discretize.TensorMesh([8, 7, 6])
        m = np.random.rand(2 * mesh.nC)

        wires = maps.Wires(("sigma", mesh.nC), ("mu", mesh.nC))

        for regType in ["WeightedLeastSquares", "Sparse"]:
            reg1 = getattr(regularization, regType)(mesh, mapping=wires.sigma)
            reg2 = getattr(regularization, regType)(mesh, mapping=wires.mu)

            reg3 = reg1 + reg2

            self.assertTrue(reg1.nP == 2 * mesh.nC)
            self.assertTrue(reg2.nP == 2 * mesh.nC)
            self.assertTrue(reg3.nP == 2 * mesh.nC)
            self.assertTrue(reg3(m) == reg1(m) + reg2(m))

            reg1.test(eps=TOL)
            reg2.test(eps=TOL)
            reg3.test(eps=TOL)

    def test_mref_is_zero(self):
        mesh = discretize.TensorMesh([10, 5, 8])
        mref = np.ones(mesh.nC)

        for regType in ["WeightedLeastSquares", "Sparse"]:
            reg = getattr(regularization, regType)(
                mesh, reference_model=mref, mapping=maps.IdentityMap(mesh)
            )

            print("Check: phi_m (mref) = {0:f}".format(reg(mref)))
            passed = reg(mref) < TOL
            self.assertTrue(passed)

    def test_mappings_and_cell_weights(self):
        mesh = discretize.TensorMesh([8, 7, 6])
        m = np.random.rand(2 * mesh.nC)
        v = np.random.rand(2 * mesh.nC)

        cell_weights = np.random.rand(mesh.nC)

        wires = maps.Wires(("sigma", mesh.nC), ("mu", mesh.nC))

        reg = regularization.Smallness(mesh, mapping=wires.sigma)
        reg.set_weights(cell_weights=cell_weights)

        objfct = objective_function.L2ObjectiveFunction(
            W=utils.sdiag(np.sqrt(cell_weights * mesh.cell_volumes)),
            mapping=wires.sigma,
        )

        self.assertTrue(reg(m) == objfct(m))
        self.assertTrue(np.all(reg.deriv(m) == objfct.deriv(m)))
        self.assertTrue(np.all(reg.deriv2(m, v=v) == objfct.deriv2(m, v=v)))

        reg.set_weights(user_weights=cell_weights)

        # test removing the weigths
        reg.remove_weights("user_weights")

        assert "user_weights" not in reg._weights, "Issue removing the weights"

        with pytest.raises(KeyError) as error:
            reg.remove_weights("user_weights")

        assert "user_weights is not in the weights dictionary" in str(error)

        # test adding weights of bad type or shape
        with pytest.raises(TypeError) as error:
            reg.set_weights(user_weights="abc")

        with pytest.raises(ValueError) as error:
            reg.set_weights(user_weights=cell_weights[1:])

    def test_update_of_sparse_norms(self):
        mesh = discretize.TensorMesh([8, 7, 6])
        v = np.random.rand(mesh.nC)

        cell_weights = np.random.rand(mesh.nC)
        reg = regularization.Sparse(mesh, weights={"cell_weights": cell_weights})

        np.testing.assert_equal(reg.norms, [1, 1, 1, 1])

        with pytest.raises(ValueError):
            reg.norms = [1, 1]

        reg.norms = [2.0, 2.0, 2.0, 2.0]
        np.testing.assert_equal(reg.objfcts[0].norm, 2.0 * np.ones(mesh.nC))
        np.testing.assert_equal(reg.objfcts[1].norm, 2.0 * np.ones(mesh.nFx))
        np.testing.assert_equal(reg.objfcts[2].norm, 2.0 * np.ones(mesh.nFy))
        np.testing.assert_equal(reg.objfcts[3].norm, 2.0 * np.ones(mesh.nFz))
        for norm, objfct in zip(reg.norms, reg.objfcts):
            np.testing.assert_equal(norm, objfct.norm)

        reg.norms = np.r_[0, 1, 1, 1]
        np.testing.assert_equal(reg.objfcts[0].norm, 0.0 * np.ones(mesh.nC))
        np.testing.assert_equal(reg.objfcts[1].norm, 1.0 * np.ones(mesh.nFx))
        np.testing.assert_equal(reg.objfcts[2].norm, 1.0 * np.ones(mesh.nFy))
        np.testing.assert_equal(reg.objfcts[3].norm, 1.0 * np.ones(mesh.nFz))
        for norm, objfct in zip(reg.norms, reg.objfcts):
            np.testing.assert_equal(norm, objfct.norm)

        reg.norms = None
        for obj in reg.objfcts:
            np.testing.assert_equal(obj.norm, 2.0 * np.ones(obj._weights_shapes[0]))

        # test with setting as multiple arrays
        reg.norms = [
            np.random.rand(mesh.n_cells),
            np.random.rand(mesh.nFx),
            np.random.rand(mesh.nFy),
            np.random.rand(mesh.nFz),
        ]
        for norm, objfct in zip(reg.norms, reg.objfcts):
            np.testing.assert_equal(norm, objfct.norm)

        # test with not setting all as an array
        v = [0, np.random.rand(mesh.nFx), 2, 2]
        reg.norms = v
        np.testing.assert_equal(reg.objfcts[0].norm, 0.0 * np.ones(mesh.nC))
        np.testing.assert_equal(reg.objfcts[1].norm, v[1])
        np.testing.assert_equal(reg.objfcts[2].norm, 2 * np.ones(mesh.nFy))
        np.testing.assert_equal(reg.objfcts[3].norm, 2 * np.ones(mesh.nFz))

        # test resetting if not all work...
        reg.norms = [1, 1, 1, 1]
        with pytest.raises(ValueError):
            reg.norms = [1, 2, 3, 2]
        assert reg.norms == [1, 1, 1, 1]

    def test_linked_properties(self):
        mesh = discretize.TensorMesh([8, 7, 6])
        reg = regularization.WeightedLeastSquares(mesh)

        [
            self.assertTrue(reg.regularization_mesh is fct.regularization_mesh)
            for fct in reg.objfcts
        ]
        [self.assertTrue(reg.mapping is fct.mapping) for fct in reg.objfcts]

        D = reg.regularization_mesh.cell_gradient_x
        reg.regularization_mesh._cell_gradient_x = 4 * D
        v = np.random.rand(D.shape[1])
        [
            self.assertTrue(
                np.all(
                    reg.regularization_mesh._cell_gradient_x * v
                    == fct.regularization_mesh.cell_gradient_x * v
                )
            )
            for fct in reg.objfcts
        ]

        active_cells = mesh.gridCC[:, 2] < 0.4
        reg.active_cells = active_cells
        self.assertTrue(np.all(reg.regularization_mesh.active_cells == active_cells))
        [
            self.assertTrue(np.all(reg.active_cells == fct.active_cells))
            for fct in reg.objfcts
        ]

        [
            self.assertTrue(
                np.all(reg.active_cells == fct.regularization_mesh.active_cells)
            )
            for fct in reg.objfcts
        ]

    def test_weighted_least_squares(self):
        mesh = discretize.TensorMesh([8, 7, 6])
        reg = regularization.WeightedLeastSquares(mesh)
        for comp in ["s", "x", "y", "z", "xx", "yy", "zz"]:
            with pytest.raises(TypeError):
                setattr(reg, f"alpha_{comp}", "abc")

            with pytest.raises(ValueError):
                setattr(reg, f"alpha_{comp}", -1)

            if comp in ["x", "y", "z"]:
                with pytest.raises(TypeError):
                    setattr(reg, f"length_scale_{comp}", "abc")

        with pytest.raises(ValueError):
            reg = regularization.WeightedLeastSquares(mesh, alpha_x=1, length_scale_x=1)

        with pytest.raises(ValueError):
            reg = regularization.WeightedLeastSquares(mesh, alpha_y=1, length_scale_y=1)

        with pytest.raises(ValueError):
            reg = regularization.WeightedLeastSquares(mesh, alpha_z=1, length_scale_z=1)

    def test_nC_residual(self):
        # x-direction
        cs, ncx, npad = 1.0, 10.0, 20
        hx = [(cs, ncx), (cs, npad, 1.3)]

        # z direction
        npad = 12
        temp = np.logspace(np.log10(1.0), np.log10(12.0), 19)
        temp_pad = temp[-1] * 1.3 ** np.arange(npad)
        hz = np.r_[temp_pad[::-1], temp[::-1], temp, temp_pad]
        mesh = discretize.CylindricalMesh([hx, 1, hz], "00C")
        active = mesh.cell_centers_z < 0.0

        active = mesh.cell_centers_z < 0.0
        actMap = maps.InjectActiveCells(
            mesh, active, np.log(1e-8), nC=mesh.shape_cells[2]
        )
        mapping = maps.ExpMap(mesh) * maps.SurjectVertical1D(mesh) * actMap

        regMesh = discretize.TensorMesh([mesh.h[2][mapping.maps[-1].indActive]])
        reg = regularization.WeightedLeastSquares(regMesh)

        self.assertTrue(reg._nC_residual == regMesh.nC)
        self.assertTrue(all([fct._nC_residual == regMesh.nC for fct in reg.objfcts]))

    def test_active_cells_nc_residual(self):
        # x-direction
        cs, ncx, npad = 1.0, 10.0, 20
        hx = [(cs, ncx), (cs, npad, 1.3)]

        # z direction
        npad = 12
        temp = np.logspace(np.log10(1.0), np.log10(12.0), 19)
        temp_pad = temp[-1] * 1.3 ** np.arange(npad)
        hz = np.r_[temp_pad[::-1], temp[::-1], temp, temp_pad]
        mesh = discretize.CylindricalMesh([hx, 3, hz], "00C")
        active = mesh.cell_centers[:, 2] < 0.0

        reg = regularization.WeightedLeastSquares(mesh, active_cells=active)
        self.assertTrue(reg._nC_residual == len(active.nonzero()[0]))

    def test_base_regularization(self):
        mesh = discretize.TensorMesh([8, 7, 6])

        with pytest.raises(TypeError) as error:
            regularization.BaseRegularization(np.ones(1))

        assert "'regularization_mesh' must be of type " in str(error)

        reg = regularization.BaseRegularization(mesh)
        with pytest.raises(TypeError) as error:
            reg.mapping = np.ones(1)

        assert "'mapping' must be of type " in str(error)

        with pytest.raises(TypeError) as error:
            reg.units = 1

        assert "'units' must be None or type str." in str(error)

        reg.model = 1.0

        assert reg.model.shape[0] == mesh.nC, "Issue setting a model from float."

        with pytest.raises(AttributeError) as error:
            print(reg.f_m(reg.model))

        assert "Regularization class must have a 'f_m' implementation." in str(error)

        with pytest.raises(AttributeError) as error:
            print(reg.f_m_deriv(reg.model))

        assert "Regularization class must have a 'f_m_deriv' implementation." in str(
            error
        )

    def test_smooth_deriv(self):
        mesh = discretize.TensorMesh([8, 7])

        with pytest.raises(ValueError) as error:
            regularization.SmoothnessFirstOrder(mesh, orientation="w")

        assert "Orientation must be 'x', 'y' or 'z'" in str(error)

        with pytest.raises(ValueError) as error:
            regularization.SmoothnessFirstOrder(mesh, orientation="z")

        assert "Mesh must have at least 3 dimensions" in str(error)

        mesh = discretize.TensorMesh([2])

        with pytest.raises(ValueError) as error:
            regularization.SmoothnessFirstOrder(mesh, orientation="y")

        assert "Mesh must have at least 2 dimensions" in str(error)

        smooth_deriv = regularization.SmoothnessFirstOrder(mesh, units="radian")

        with pytest.raises(TypeError) as error:
            smooth_deriv.reference_model_in_smooth = "abc"

        assert "'reference_model_in_smooth must be of type 'bool'." in str(error)

        deriv_angle = smooth_deriv.f_m(np.r_[-np.pi, np.pi])
        np.testing.assert_almost_equal(
            deriv_angle, 0.0, err_msg="Error computing coterminal angle"
        )

    def test_sparse_properties(self):
        mesh = discretize.TensorMesh([8, 7])
        for reg_fun in [regularization.Sparse, regularization.SparseSmoothness]:
            reg = reg_fun(mesh)
            assert reg.irls_threshold == 1e-8  # Default

            with pytest.raises(ValueError):
                reg.irls_threshold = -1

            assert reg.irls_scaled  # Default

            with pytest.raises(TypeError):
                reg.irls_scaled = -1

            assert reg.gradient_type == "total"  # Check default

    def test_vector_amplitude(self):
        n_comp = 4
        mesh = discretize.TensorMesh([8, 7])
        model = np.random.randn(mesh.nC, n_comp)

        with pytest.raises(TypeError, match="'regularization_mesh' must be of type"):
            regularization.VectorAmplitude("abc")

        reg = regularization.VectorAmplitude(
            mesh, maps.IdentityMap(nP=n_comp * mesh.nC)
        )

        with pytest.raises(ValueError, match="'weights' must be one of"):
            reg.set_weights(abc=(1.0, 1.0))

        np.testing.assert_almost_equal(
            reg.objfcts[0].f_m(model.flatten(order="F")), np.linalg.norm(model, axis=1)
        )

        reg.test(model.flatten(order="F"))


def test_WeightedLeastSquares():
    mesh = discretize.TensorMesh([3, 4, 5])

    reg = regularization.WeightedLeastSquares(mesh)

    reg.length_scale_x = 0.5
    np.testing.assert_allclose(reg.length_scale_x, 0.5)

    reg.length_scale_y = 0.3
    np.testing.assert_allclose(reg.length_scale_y, 0.3)

    reg.length_scale_z = 0.8
    np.testing.assert_allclose(reg.length_scale_z, 0.8)


@pytest.mark.parametrize("dim", [2, 3])
def test_cross_ref_reg(dim):
    mesh = discretize.TensorMesh([3, 4, 5][:dim])
    actives = mesh.cell_centers[:, -1] < 0.6
    n_active = actives.sum()

    ref_dir = dim * [1]

    cross_reg = regularization.CrossReferenceRegularization(
        mesh, ref_dir, active_cells=actives
    )

    assert cross_reg.ref_dir.shape == (n_active, dim)
    assert cross_reg._nC_residual == dim * n_active

    # give it some cell weights, and some cell vector weights to do something with
    cell_weights = np.random.rand(n_active)
    cell_vec_weights = np.random.rand(n_active, dim)
    cross_reg.set_weights(cell_weights=cell_weights)
    cross_reg.set_weights(vec_weights=cell_vec_weights)

    if dim == 3:
        assert cross_reg.W.shape == (3 * n_active, 3 * n_active)
    else:
        assert cross_reg.W.shape == (n_active, n_active)

    m = np.random.rand(dim * n_active)
    cross_reg.test(m)


def test_cross_reg_reg_errors():
    mesh = discretize.TensorMesh([3, 4, 5])

    # bad ref_dir shape
    ref_dir = np.random.rand(mesh.n_cells - 1, mesh.dim)

    with pytest.raises(ValueError, match="ref_dir"):
        regularization.CrossReferenceRegularization(mesh, ref_dir)


@pytest.mark.parametrize("orientation", ("x", "y", "z"))
def test_smoothness_first_order_coterminal_angle(orientation):
    """
    Test smoothness first order regularizations of angles on a treemesh
    """
    mesh = discretize.TreeMesh([16, 16, 16])
    mesh.insert_cells([100, 100, 100], mesh.max_level, finalize=True)

    reg = regularization.SmoothnessFirstOrder(
        mesh, units="radian", orientation=orientation
    )
    angles = np.ones(mesh.n_cells) * np.pi
    angles[5] = -np.pi
    assert np.all(reg.f_m(angles) == 0)


class TestParent:
    """Test parent property of regularizations."""

    @pytest.fixture
    def regularization(self):
        """Sample regularization instance."""
        mesh = discretize.TensorMesh([3, 4, 5])
        return BaseRegularization(mesh)

    def test_parent(self, regularization):
        """Test setting a parent class to a BaseRegularization."""
        combo = ComboObjectiveFunction()
        regularization.parent = combo
        assert regularization.parent == combo

    def test_invalid_parent(self, regularization):
        """Test setting an invalid parent class to a BaseRegularization."""

        class Dummy:
            pass

        invalid_parent = Dummy()
        msg = "Invalid parent of type 'Dummy'."
        with pytest.raises(TypeError, match=msg):
            regularization.parent = invalid_parent

    def test_default_parent(self, regularization):
        """Test setting default parent class to a BaseRegularization."""
        mesh = discretize.TensorMesh([3, 4, 5])
        parent = WeightedLeastSquares(mesh, objfcts=[regularization])
        assert regularization.parent is parent


class TestWeightsKeys:
    """
    Test weights_keys property of regularizations
    """

    @pytest.fixture
    def mesh(self):
        """Sample mesh."""
        return discretize.TensorMesh([8, 7, 6])

    def test_empty_weights(self, mesh):
        """
        Test weights_keys when no weight is defined
        """
        reg = BaseRegularization(mesh)
        assert reg.weights_keys == []

    def test_user_defined_weights_as_dict(self, mesh):
        """
        Test weights_keys after user defined weights as dictionary
        """
        weights = dict(dummy_weight=np.ones(mesh.n_cells))
        reg = BaseRegularization(mesh, weights=weights)
        assert reg.weights_keys == ["dummy_weight"]

    @pytest.mark.parametrize(
        "regularization_class", (Smallness, SmoothnessFirstOrder, SmoothnessSecondOrder)
    )
    def test_volume_weights(self, mesh, regularization_class):
        """
        Test weights_keys has "volume" by default on some regularizations
        """
        reg = regularization_class(mesh)
        assert reg.weights_keys == ["volume"]

    @pytest.mark.parametrize(
        "regularization_class",
        (BaseRegularization, Smallness, SmoothnessFirstOrder, SmoothnessSecondOrder),
    )
    def test_multiple_weights(self, mesh, regularization_class):
        """
        Test weights_keys has "volume" by default on some regularizations
        """
        weights = dict(
            dummy_weight=np.ones(mesh.n_cells), other_weights=np.ones(mesh.n_cells)
        )
        reg = regularization_class(mesh, weights=weights)
        if regularization_class == BaseRegularization:
            assert reg.weights_keys == ["dummy_weight", "other_weights"]
        else:
            assert reg.weights_keys == ["dummy_weight", "other_weights", "volume"]


<<<<<<< HEAD
class TestDeprecatedArguments:
    """
    Test errors after simultaneously passing new and deprecated arguments.

    Within these arguments are:

    * ``cell_weights`` (replaced by ``weights``)

    """

    @pytest.fixture(params=["1D", "2D", "3D"])
    def mesh(self, request):
        """Sample mesh."""
        if request.param == "1D":
            hx = np.random.rand(10)
            h = [hx / hx.sum()]
        elif request.param == "2D":
            hx, hy = np.random.rand(10), np.random.rand(9)
            h = [h_i / h_i.sum() for h_i in (hx, hy)]
        elif request.param == "3D":
            hx, hy, hz = np.random.rand(10), np.random.rand(9), np.random.rand(8)
            h = [h_i / h_i.sum() for h_i in (hx, hy, hz)]
        return discretize.TensorMesh(h)

    def test_weights(self, mesh):
        """Test cell_weights and weights."""
        weights = np.ones(len(mesh))
        weights_dict = {"weights": weights}
        msg = "Cannot simultaneously pass 'weights' and 'cell_weights'."
        with pytest.raises(ValueError, match=msg):
            BaseRegularization(
                mesh,
                weights=weights_dict,
                cell_weights=weights_dict,
            )


=======
>>>>>>> 6952d901
class TestRemovedObjects:
    """
    Test if errors are raised after passing removed arguments or trying to
    access removed properties.

    * ``indActive`` (replaced by ``active_cells``)
    * ``gradientType`` (replaced by ``gradient_type``)
    * ``mref`` (replaced by ``reference_model``)
    * ``regmesh`` (replaced by ``regularization_mesh``)
    * ``cell_weights`` (replaced by ``weights``)

    """

    @pytest.fixture(params=["1D", "2D", "3D"])
    def mesh(self, request):
        """Sample mesh."""
        if request.param == "1D":
            hx = np.random.rand(10)
            h = [hx / hx.sum()]
        elif request.param == "2D":
            hx, hy = np.random.rand(10), np.random.rand(9)
            h = [h_i / h_i.sum() for h_i in (hx, hy)]
        elif request.param == "3D":
            hx, hy, hz = np.random.rand(10), np.random.rand(9), np.random.rand(8)
            h = [h_i / h_i.sum() for h_i in (hx, hy, hz)]
        return discretize.TensorMesh(h)

    @pytest.mark.parametrize(
        "regularization_class", (BaseRegularization, WeightedLeastSquares)
    )
    def test_mref_property(self, mesh, regularization_class):
        """Test mref property."""
        msg = "mref has been removed, please use reference_model."
        reg = regularization_class(mesh)
        with pytest.raises(NotImplementedError, match=msg):
            reg.mref

    def test_regmesh_property(self, mesh):
        """Test regmesh property."""
        msg = "regmesh has been removed, please use regularization_mesh."
        reg = BaseRegularization(mesh)
        with pytest.raises(NotImplementedError, match=msg):
            reg.regmesh

    @pytest.mark.parametrize("regularization_class", (Sparse, SparseSmoothness))
    def test_gradient_type(self, mesh, regularization_class):
        """Test gradientType argument."""
        msg = (
            "'gradientType' argument has been removed. "
            "Please use 'gradient_type' instead."
        )
        with pytest.raises(TypeError, match=msg):
            regularization_class(mesh, gradientType="total")

    @pytest.mark.parametrize(
        "regularization_class",
        (BaseRegularization, WeightedLeastSquares),
    )
    def test_ind_active(self, mesh, regularization_class):
        """Test if error is raised when passing the indActive argument."""
        active_cells = np.ones(len(mesh), dtype=bool)
        msg = (
            "'indActive' argument has been removed. "
            "Please use 'active_cells' instead."
        )
        with pytest.raises(TypeError, match=msg):
            regularization_class(mesh, indActive=active_cells)

    @pytest.mark.parametrize(
        "regularization_class",
        (BaseRegularization, WeightedLeastSquares),
    )
    def test_ind_active_property(self, mesh, regularization_class):
        """Test if error is raised when trying to access the indActive property."""
        active_cells = np.ones(len(mesh), dtype=bool)
        reg = regularization_class(mesh, active_cells=active_cells)
        msg = "indActive has been removed, please use active_cells."
        with pytest.raises(NotImplementedError, match=msg):
            reg.indActive

    @pytest.mark.parametrize(
        "regularization_class",
        (BaseRegularization, WeightedLeastSquares),
    )
    def test_cell_weights_argument(self, mesh, regularization_class):
        """Test if error is raised when passing the cell_weights argument."""
        weights = np.ones(len(mesh))
        msg = "'cell_weights' argument has been removed. Please use 'weights' instead."
        with pytest.raises(TypeError, match=msg):
            regularization_class(mesh, cell_weights=weights)

    @pytest.mark.parametrize(
        "regularization_class", (BaseRegularization, WeightedLeastSquares)
    )
    def test_cell_weights_property(self, mesh, regularization_class):
        """Test if error is raised when trying to access the cell_weights property."""
        weights = {"weights": np.ones(len(mesh))}
        msg = (
            "'cell_weights' has been removed. "
            "Please access weights using the `set_weights`, `get_weights`, and "
            "`remove_weights` methods."
        )
        reg = regularization_class(mesh, weights=weights)
        with pytest.raises(AttributeError, match=msg):
            reg.cell_weights

    @pytest.mark.parametrize(
        "regularization_class", (BaseRegularization, WeightedLeastSquares)
    )
    def test_cell_weights_setter(self, mesh, regularization_class):
        """Test if error is raised when trying to set the cell_weights property."""
        msg = (
            "'cell_weights' has been removed. "
            "Please access weights using the `set_weights`, `get_weights`, and "
            "`remove_weights` methods."
        )
        reg = regularization_class(mesh)
        with pytest.raises(AttributeError, match=msg):
            reg.cell_weights = "dummy variable"


class TestRemovedRegularizations:
    """
    Test if errors are raised after creating removed regularization classes.
    """

    @pytest.mark.parametrize(
        "regularization_class",
        (
            regularization.PGIwithNonlinearRelationshipsSmallness,
            regularization.PGIwithRelationships,
            regularization.Simple,
            regularization.SimpleSmall,
            regularization.SimpleSmoothDeriv,
            regularization.Small,
            regularization.SmoothDeriv,
            regularization.SmoothDeriv2,
            regularization.Tikhonov,
        ),
    )
    def test_removed_class(self, regularization_class):
        class_name = regularization_class.__name__
        msg = f"{class_name} has been removed, please use."
        with pytest.raises(NotImplementedError, match=msg):
            regularization_class()


if __name__ == "__main__":
    unittest.main()<|MERGE_RESOLUTION|>--- conflicted
+++ resolved
@@ -752,7 +752,6 @@
             assert reg.weights_keys == ["dummy_weight", "other_weights", "volume"]
 
 
-<<<<<<< HEAD
 class TestDeprecatedArguments:
     """
     Test errors after simultaneously passing new and deprecated arguments.
@@ -789,9 +788,7 @@
                 cell_weights=weights_dict,
             )
 
-
-=======
->>>>>>> 6952d901
+            
 class TestRemovedObjects:
     """
     Test if errors are raised after passing removed arguments or trying to
