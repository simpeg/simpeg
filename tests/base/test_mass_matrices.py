<<<<<<< HEAD
from SimPEG.base import (
    with_property_mass_matrices,
    with_surface_property_mass_matrices,
    with_line_property_mass_matrices,
    BasePDESimulation,
)
from SimPEG import props, maps
=======
from simpeg.base import with_property_mass_matrices, BasePDESimulation
from simpeg import props, maps
>>>>>>> 2ee9fcc6
import unittest
import discretize
import numpy as np
from scipy.constants import mu_0
from discretize.tests import check_derivative
from discretize.utils import Zero
import scipy.sparse as sp
import pytest


# define a very simple class...
@with_property_mass_matrices("sigma")
@with_property_mass_matrices("mu")
@with_surface_property_mass_matrices("tau")
@with_line_property_mass_matrices("kappa")
class SimpleSim(BasePDESimulation):
    sigma, sigmaMap, sigmaDeriv = props.Invertible("Electrical conductivity (S/m)")
    rho, rhoMap, rhoDeriv = props.Invertible("Electrical conductivity (S/m)")
    props.Reciprocal(sigma, rho)
    mu, muMap, muDeriv = props.Invertible("Magnetic Permeability")
    tau, tauMap, tauDeriv = props.Invertible("Face conductivity, conductance (S)")
    kappa, kappaMap, kappaDeriv = props.Invertible(
        "Edge conductivity, conductivity times area (Sm)"
    )

    def __init__(
        self,
        mesh,
        survey=None,
        sigma=None,
        sigmaMap=None,
        mu=mu_0,
        muMap=None,
        tau=None,
        tauMap=None,
        kappa=None,
        kappaMap=None,
    ):
        super().__init__(mesh=mesh, survey=survey)
        self.sigma = sigma
        self.mu = mu
        self.tau = tau
        self.kappa = kappa
        self.sigmaMap = sigmaMap
        self.muMap = muMap
        self.tauMap = tauMap
        self.kappaMap = kappaMap

    @property
    def deleteTheseOnModelUpdate(self):
        """
        matrices to be deleted if the model for conductivity/resistivity is updated
        """
        toDelete = super().deleteTheseOnModelUpdate
        if self.sigmaMap is not None or self.rhoMap is not None:
            toDelete = toDelete + self._clear_on_sigma_update
        if self.tauMap is not None:
            toDelete = toDelete + self._clear_on_tau_update
        if self.kappaMap is not None:
            toDelete = toDelete + self._clear_on_kappa_update
        return toDelete


class TestSim(unittest.TestCase):
    def setUp(self):
        self.mesh = discretize.TensorMesh([5, 6, 7])

        self.sim = SimpleSim(self.mesh, sigmaMap=maps.ExpMap())
        n_cells = self.mesh.n_cells
        self.start_mod = np.log(np.full(n_cells, 1e-2)) + np.random.randn(n_cells)
        self.start_diag_mod = np.r_[
            np.log(np.full(n_cells, 1e-2)),
            np.log(np.full(n_cells, 2e-2)),
            np.log(np.full(n_cells, 3e-2)),
        ] + np.random.randn(3 * n_cells)

        self.sim_full_aniso = SimpleSim(self.mesh, sigmaMap=maps.IdentityMap())

        self.start_full_mod = np.r_[
            np.full(n_cells, 1),
            np.full(n_cells, 2),
            np.full(n_cells, 3),
            np.full(n_cells, -1),
            np.full(n_cells, 1),
            np.full(n_cells, -2),
        ]

    def test_zero_returns(self):
        n_c = self.mesh.n_cells
        n_n = self.mesh.n_nodes
        n_f = self.mesh.n_faces
        n_e = self.mesh.n_edges
        sim = self.sim

        v = np.random.rand(n_c)
        u_c = np.random.rand(n_c)
        u_n = np.random.rand(n_n)
        u_f = np.random.rand(n_f)
        u_e = np.random.rand(n_e)

        # Test zero return on no map
        assert sim.MccMuDeriv(u_c, v).__class__ == Zero
        assert sim.MnMuDeriv(u_n, v).__class__ == Zero
        assert sim.MfMuDeriv(u_f, v).__class__ == Zero
        assert sim.MeMuDeriv(u_e, v).__class__ == Zero
        assert sim.MccMuIDeriv(u_c, v).__class__ == Zero
        assert sim.MnMuIDeriv(u_n, v).__class__ == Zero
        assert sim.MfMuIDeriv(u_f, v).__class__ == Zero
        assert sim.MeMuIDeriv(u_e, v).__class__ == Zero

        # Test zero return on u passed as Zero
        assert sim.MccSigmaDeriv(Zero(), v).__class__ == Zero
        assert sim.MnSigmaDeriv(Zero(), v).__class__ == Zero
        assert sim.MfSigmaDeriv(Zero(), v).__class__ == Zero
        assert sim.MeSigmaDeriv(Zero(), v).__class__ == Zero
        assert sim.MccSigmaIDeriv(Zero(), v).__class__ == Zero
        assert sim.MnSigmaIDeriv(Zero(), v).__class__ == Zero
        assert sim.MfSigmaIDeriv(Zero(), v).__class__ == Zero
        assert sim.MeSigmaIDeriv(Zero(), v).__class__ == Zero

        # Test zero return on v as Zero
        assert sim.MccSigmaDeriv(u_c, Zero()).__class__ == Zero
        assert sim.MnSigmaDeriv(u_n, Zero()).__class__ == Zero
        assert sim.MfSigmaDeriv(u_f, Zero()).__class__ == Zero
        assert sim.MeSigmaDeriv(u_e, Zero()).__class__ == Zero
        assert sim.MccSigmaIDeriv(u_c, Zero()).__class__ == Zero
        assert sim.MnSigmaIDeriv(u_n, Zero()).__class__ == Zero
        assert sim.MfSigmaIDeriv(u_f, Zero()).__class__ == Zero
        assert sim.MeSigmaIDeriv(u_e, Zero()).__class__ == Zero

    def test_simple_mass(self):
        sim = self.sim
        n_c = self.mesh.n_cells
        n_n = self.mesh.n_nodes
        n_f = self.mesh.n_faces
        n_e = self.mesh.n_edges

        e_c = np.ones(n_c)
        e_n = np.ones(n_n)
        e_f = np.ones(n_f)
        e_e = np.ones(n_e)

        volume = np.sum(self.mesh.cell_volumes)
        dim = self.mesh.dim

        # Test volume sum
        np.testing.assert_allclose(e_c @ sim.Mcc @ e_c, volume)
        np.testing.assert_allclose(e_n @ sim.Mn @ e_n, volume)
        np.testing.assert_allclose((e_f @ sim.Mf @ e_f) / dim, volume)
        np.testing.assert_allclose((e_e @ sim.Me @ e_e) / dim, volume)

        # Test matrix simple inverse
        x_c = np.random.rand(n_c)
        x_n = np.random.rand(n_n)
        x_f = np.random.rand(n_f)
        x_e = np.random.rand(n_e)

        np.testing.assert_allclose(x_c, sim.MccI @ (sim.Mcc @ x_c))
        np.testing.assert_allclose(x_n, sim.MnI @ (sim.Mn @ x_n))
        np.testing.assert_allclose(x_f, sim.MfI @ (sim.Mf @ x_f))
        np.testing.assert_allclose(x_e, sim.MeI @ (sim.Me @ x_e))

    def test_forward_expected_shapes(self):
        sim = self.sim
        sim.model = self.start_mod

        n_f = self.mesh.n_faces
        n_c = self.mesh.n_cells
        # if U.shape (n_f, )
        u = np.random.rand(n_f)
        v = np.random.randn(n_c)
        u2 = np.random.rand(n_f, 2)
        v2 = np.random.randn(n_c, 4)

        # These cases should all return an array of shape (n_f, )
        # if V.shape (n_c, )
        out = sim.MfSigmaDeriv(u, v)
        assert out.shape == (n_f,)
        out = sim.MfSigmaDeriv(u, v[:, None])
        assert out.shape == (n_f,)
        out = sim.MfSigmaDeriv(u[:, None], v)
        assert out.shape == (n_f,)
        out = sim.MfSigmaDeriv(u[:, None], v[:, None])
        assert out.shape == (n_f,)

        # now check passing multiple V's
        out = sim.MfSigmaDeriv(u, v2)
        assert out.shape == (n_f, 4)
        out = sim.MfSigmaDeriv(u[:, None], v2)
        assert out.shape == (n_f, 4)

        # also ensure it properly broadcasted the operation....
        out_2 = np.empty_like(out)
        for i in range(v2.shape[1]):
            out_2[:, i] = sim.MfSigmaDeriv(u[:, None], v2[:, i])
        np.testing.assert_equal(out, out_2)

        # now check for multiple source polarizations
        out = sim.MfSigmaDeriv(u2, v)
        assert out.shape == (n_f, 2)
        out = sim.MfSigmaDeriv(u2, v[:, None])
        assert out.shape == (n_f, 2)

        # and with multiple RHS
        out = sim.MfSigmaDeriv(u2, v2)
        assert out.shape == (n_f, v2.shape[1], 2)

        # and test broadcasting here...
        out_2 = np.empty_like(out)
        for i in range(v2.shape[1]):
            out_2[:, i, :] = sim.MfSigmaDeriv(u2, v2[:, i])
        np.testing.assert_equal(out, out_2)

        # test None as v
        UM = sim.MfSigmaDeriv(u)
        np.testing.assert_allclose(UM @ v, sim.MfSigmaDeriv(u, v))

        UM = sim.MfSigmaDeriv(u2)
        np.testing.assert_allclose(
            UM @ v, sim.MfSigmaDeriv(u2, v).reshape(-1, order="F")
        )

    def test_forward_anis_expected_shapes(self):
        sim = self.sim
        sim.model = self.start_full_mod

        n_f = self.mesh.n_faces
        n_p = sim.model.size
        # if U.shape (*, )
        u = np.random.rand(n_f)
        v = np.random.randn(n_p)
        u2 = np.random.rand(n_f, 2)
        v2 = np.random.randn(n_p, 4)

        # These cases should all return an array of shape (n_f, )
        # if V.shape (*, )
        out = sim.MfSigmaDeriv(u, v)
        assert out.shape == (n_f,)
        out = sim.MfSigmaDeriv(u, v[:, None])
        assert out.shape == (n_f,)
        out = sim.MfSigmaDeriv(u[:, None], v)
        assert out.shape == (n_f,)
        out = sim.MfSigmaDeriv(u[:, None], v[:, None])
        assert out.shape == (n_f,)

        # now check passing multiple V's
        out = sim.MfSigmaDeriv(u, v2)
        assert out.shape == (n_f, 4)
        out = sim.MfSigmaDeriv(u[:, None], v2)
        assert out.shape == (n_f, 4)

        # also ensure it properly broadcasted the operation....
        out_2 = np.empty_like(out)
        for i in range(v2.shape[1]):
            out_2[:, i] = sim.MfSigmaDeriv(u[:, None], v2[:, i])
        np.testing.assert_equal(out, out_2)

        # now check for multiple source polarizations
        out = sim.MfSigmaDeriv(u2, v)
        assert out.shape == (n_f, 2)
        out = sim.MfSigmaDeriv(u2, v[:, None])
        assert out.shape == (n_f, 2)

        # and with multiple RHS
        out = sim.MfSigmaDeriv(u2, v2)
        assert out.shape == (n_f, v2.shape[1], 2)

        # and test broadcasting here...
        out_2 = np.empty_like(out)
        for i in range(v2.shape[1]):
            out_2[:, i, :] = sim.MfSigmaDeriv(u2, v2[:, i])
        np.testing.assert_equal(out, out_2)

        # test None as v
        UM = sim.MfSigmaDeriv(u)
        np.testing.assert_allclose(UM @ v, sim.MfSigmaDeriv(u, v))

        UM = sim.MfSigmaDeriv(u2)
        np.testing.assert_allclose(
            UM @ v, sim.MfSigmaDeriv(u2, v).reshape(-1, order="F")
        )

    def test_adjoint_expected_shapes(self):
        sim = self.sim
        sim.model = self.start_mod

        n_f = self.mesh.n_faces
        n_c = self.mesh.n_cells

        u = np.random.rand(n_f)
        v = np.random.randn(n_f)
        v2 = np.random.randn(n_f, 4)
        u2 = np.random.rand(n_f, 2)
        v2_2 = np.random.randn(n_f, 2)
        v3 = np.random.rand(n_f, 4, 2)

        # These cases should all return an array of shape (n_c, )
        # if V.shape (n_f, )
        out = sim.MfSigmaDeriv(u, v, adjoint=True)
        assert out.shape == (n_c,)
        out = sim.MfSigmaDeriv(u, v[:, None], adjoint=True)
        assert out.shape == (n_c,)
        out = sim.MfSigmaDeriv(u[:, None], v, adjoint=True)
        assert out.shape == (n_c,)
        out = sim.MfSigmaDeriv(u[:, None], v[:, None], adjoint=True)
        assert out.shape == (n_c,)

        # now check passing multiple V's
        out = sim.MfSigmaDeriv(u, v2, adjoint=True)
        assert out.shape == (n_c, 4)
        out = sim.MfSigmaDeriv(u[:, None], v2, adjoint=True)
        assert out.shape == (n_c, 4)

        # also ensure it properly broadcasted the operation....
        out_2 = np.empty_like(out)
        for i in range(v2.shape[1]):
            out_2[:, i] = sim.MfSigmaDeriv(u, v2[:, i], adjoint=True)
        np.testing.assert_equal(out, out_2)

        # now check for multiple source polarizations
        out = sim.MfSigmaDeriv(u2, v2_2, adjoint=True)
        assert out.shape == (n_c,)
        out = sim.MfSigmaDeriv(u2, v2_2, adjoint=True)
        assert out.shape == (n_c,)

        # and with multiple RHS
        out = sim.MfSigmaDeriv(u2, v3, adjoint=True)
        assert out.shape == (n_c, v3.shape[1])

        # and test broadcasting here...
        out_2 = np.empty_like(out)
        for i in range(v2.shape[1]):
            out_2[:, i] = sim.MfSigmaDeriv(u2, v3[:, i, :], adjoint=True)
        np.testing.assert_equal(out, out_2)

        # test None as v
        UMT = sim.MfSigmaDeriv(u, adjoint=True)
        np.testing.assert_allclose(UMT @ v, sim.MfSigmaDeriv(u, v, adjoint=True))

        UMT = sim.MfSigmaDeriv(u2, adjoint=True)
        np.testing.assert_allclose(
            UMT @ v2_2.reshape(-1, order="F"), sim.MfSigmaDeriv(u2, v2_2, adjoint=True)
        )

    def test_adjoint_anis_expected_shapes(self):
        sim = self.sim
        sim.model = self.start_full_mod

        n_f = self.mesh.n_faces
        n_p = sim.model.size

        u = np.random.rand(n_f)
        v = np.random.randn(n_f)
        v2 = np.random.randn(n_f, 4)
        u2 = np.random.rand(n_f, 2)
        v2_2 = np.random.randn(n_f, 2)
        v3 = np.random.rand(n_f, 4, 2)

        # These cases should all return an array of shape (n_c, )
        # if V.shape (n_f, )
        out = sim.MfSigmaDeriv(u, v, adjoint=True)
        assert out.shape == (n_p,)
        out = sim.MfSigmaDeriv(u, v[:, None], adjoint=True)
        assert out.shape == (n_p,)
        out = sim.MfSigmaDeriv(u[:, None], v, adjoint=True)
        assert out.shape == (n_p,)
        out = sim.MfSigmaDeriv(u[:, None], v[:, None], adjoint=True)
        assert out.shape == (n_p,)

        # now check passing multiple V's
        out = sim.MfSigmaDeriv(u, v2, adjoint=True)
        assert out.shape == (n_p, 4)
        out = sim.MfSigmaDeriv(u[:, None], v2, adjoint=True)
        assert out.shape == (n_p, 4)

        # also ensure it properly broadcasted the operation....
        out_2 = np.empty_like(out)
        for i in range(v2.shape[1]):
            out_2[:, i] = sim.MfSigmaDeriv(u, v2[:, i], adjoint=True)
        np.testing.assert_equal(out, out_2)

        # now check for multiple source polarizations
        out = sim.MfSigmaDeriv(u2, v2_2, adjoint=True)
        assert out.shape == (n_p,)
        out = sim.MfSigmaDeriv(u2, v2_2, adjoint=True)
        assert out.shape == (n_p,)

        # and with multiple RHS
        out = sim.MfSigmaDeriv(u2, v3, adjoint=True)
        assert out.shape == (n_p, v3.shape[1])

        # and test broadcasting here...
        out_2 = np.empty_like(out)
        for i in range(v2.shape[1]):
            out_2[:, i] = sim.MfSigmaDeriv(u2, v3[:, i, :], adjoint=True)
        np.testing.assert_equal(out, out_2)

        # test None as v
        UMT = sim.MfSigmaDeriv(u, adjoint=True)
        np.testing.assert_allclose(UMT @ v, sim.MfSigmaDeriv(u, v, adjoint=True))

        UMT = sim.MfSigmaDeriv(u2, adjoint=True)
        np.testing.assert_allclose(
            UMT @ v2_2.reshape(-1, order="F"), sim.MfSigmaDeriv(u2, v2_2, adjoint=True)
        )

    def test_adjoint_opp(self):
        sim = self.sim
        sim.model = self.start_mod

        n_f = self.mesh.n_faces
        n_c = self.mesh.n_cells

        u = np.random.rand(n_f)
        u2 = np.random.rand(n_f, 2)

        y = np.random.rand(n_c)
        y2 = np.random.rand(n_c, 4)

        v = np.random.randn(n_f)
        v2 = np.random.randn(n_f, 4)
        v2_2 = np.random.randn(n_f, 2)
        v3 = np.random.rand(n_f, 4, 2)

        # u1, y1 -> v1
        vJy = v @ sim.MfSigmaDeriv(u, y)
        yJtv = y @ sim.MfSigmaDeriv(u, v, adjoint=True)
        np.testing.assert_allclose(vJy, yJtv)

        # u1, y2 -> v2
        vJy = np.sum(v2 * sim.MfSigmaDeriv(u, y2))
        yJtv = np.sum(y2 * sim.MfSigmaDeriv(u, v2, adjoint=True))
        np.testing.assert_allclose(vJy, yJtv)

        # u2, y1 -> v2_2
        vJy = np.sum(v2_2 * sim.MfSigmaDeriv(u2, y))
        yJtv = np.sum(y * sim.MfSigmaDeriv(u2, v2_2, adjoint=True))
        np.testing.assert_allclose(vJy, yJtv)

        # u2, y2 -> v3
        vJy = np.sum(v3 * sim.MfSigmaDeriv(u2, y2))
        yJtv = np.sum(y2 * sim.MfSigmaDeriv(u2, v3, adjoint=True))
        np.testing.assert_allclose(vJy, yJtv)

        # Also test Inverse opp, just to be sure...
        # u1, y1 -> v1
        vJy = v @ sim.MfSigmaIDeriv(u, y)
        yJtv = y @ sim.MfSigmaIDeriv(u, v, adjoint=True)
        np.testing.assert_allclose(vJy, yJtv)

        # u1, y2 -> v2
        vJy = np.sum(v2 * sim.MfSigmaIDeriv(u, y2))
        yJtv = np.sum(y2 * sim.MfSigmaIDeriv(u, v2, adjoint=True))
        np.testing.assert_allclose(vJy, yJtv)

        # u2, y1 -> v2_2
        vJy = np.sum(v2_2 * sim.MfSigmaIDeriv(u2, y))
        yJtv = np.sum(y * sim.MfSigmaIDeriv(u2, v2_2, adjoint=True))
        np.testing.assert_allclose(vJy, yJtv)

        # u2, y2 -> v3
        vJy = np.sum(v3 * sim.MfSigmaIDeriv(u2, y2))
        yJtv = np.sum(y2 * sim.MfSigmaIDeriv(u2, v3, adjoint=True))
        np.testing.assert_allclose(vJy, yJtv)

    def test_anis_adjoint_opp(self):
        sim = self.sim
        sim.model = self.start_full_mod

        n_f = self.mesh.n_faces
        n_p = sim.model.size

        u = np.random.rand(n_f)
        u2 = np.random.rand(n_f, 2)

        y = np.random.rand(n_p)
        y2 = np.random.rand(n_p, 4)

        v = np.random.randn(n_f)
        v2 = np.random.randn(n_f, 4)
        v2_2 = np.random.randn(n_f, 2)
        v3 = np.random.rand(n_f, 4, 2)

        # u1, y1 -> v1
        vJy = v @ sim.MfSigmaDeriv(u, y)
        yJtv = y @ sim.MfSigmaDeriv(u, v, adjoint=True)
        np.testing.assert_allclose(vJy, yJtv)

        # u1, y2 -> v2
        vJy = np.sum(v2 * sim.MfSigmaDeriv(u, y2))
        yJtv = np.sum(y2 * sim.MfSigmaDeriv(u, v2, adjoint=True))
        np.testing.assert_allclose(vJy, yJtv)

        # u2, y1 -> v2_2
        vJy = np.sum(v2_2 * sim.MfSigmaDeriv(u2, y))
        yJtv = np.sum(y * sim.MfSigmaDeriv(u2, v2_2, adjoint=True))
        np.testing.assert_allclose(vJy, yJtv)

        # u2, y2 -> v3
        vJy = np.sum(v3 * sim.MfSigmaDeriv(u2, y2))
        yJtv = np.sum(y2 * sim.MfSigmaDeriv(u2, v3, adjoint=True))
        np.testing.assert_allclose(vJy, yJtv)

    def test_Mcc_deriv(self):
        u = np.random.randn(self.mesh.n_cells)
        sim = self.sim
        x0 = self.start_mod

        def f(x):
            sim.model = x
            d = sim.MccSigma @ u

            def Jvec(v):
                sim.model = x0
                return sim.MccSigmaDeriv(u, v)

            return d, Jvec

        assert check_derivative(f, x0=x0, num=3, plotIt=False)

    def test_Mn_deriv(self):
        u = np.random.randn(self.mesh.n_nodes)
        sim = self.sim
        x0 = self.start_mod

        def f(x):
            sim.model = x
            d = sim.MnSigma @ u

            def Jvec(v):
                sim.model = x0
                return sim.MnSigmaDeriv(u, v)

            return d, Jvec

        assert check_derivative(f, x0=x0, num=3, plotIt=False)

    def test_Me_deriv(self):
        u = np.random.randn(self.mesh.n_edges)
        sim = self.sim
        x0 = self.start_mod

        def f(x):
            sim.model = x
            d = sim.MeSigma @ u

            def Jvec(v):
                sim.model = x0
                return sim.MeSigmaDeriv(u, v)

            return d, Jvec

        assert check_derivative(f, x0=x0, num=3, plotIt=False)

    def test_Me_diagonal_anisotropy_deriv(self):
        u = np.random.randn(self.mesh.n_edges)
        sim = self.sim
        x0 = self.start_diag_mod

        def f(x):
            sim.model = x
            d = sim.MeSigma @ u

            def Jvec(v):
                sim.model = x0
                return sim.MeSigmaDeriv(u, v)

            return d, Jvec

        assert check_derivative(f, x0=x0, num=3, plotIt=False)

    def test_Me_full_anisotropy_deriv(self):
        u = np.random.randn(self.mesh.n_edges)
        sim = self.sim_full_aniso
        x0 = self.start_full_mod

        def f(x):
            sim.model = x
            d = sim.MeSigma @ u

            def Jvec(v):
                sim.model = x0
                return sim.MeSigmaDeriv(u, v)

            return d, Jvec

        assert check_derivative(f, x0=x0, num=3, plotIt=False)

    def test_Mf_deriv(self):
        u = np.random.randn(self.mesh.n_faces)
        sim = self.sim
        x0 = self.start_mod

        def f(x):
            sim.model = x
            d = sim.MfSigma @ u

            def Jvec(v):
                sim.model = x0
                return sim.MfSigmaDeriv(u, v)

            return d, Jvec

        assert check_derivative(f, x0=x0, num=3, plotIt=False)

    def test_Mf_diagonal_anisotropy_deriv(self):
        u = np.random.randn(self.mesh.n_faces)
        sim = self.sim
        x0 = self.start_diag_mod

        def f(x):
            sim.model = x
            d = sim.MfSigma @ u

            def Jvec(v):
                sim.model = x0
                return sim.MfSigmaDeriv(u, v)

            return d, Jvec

        assert check_derivative(f, x0=x0, num=3, plotIt=False)

    def test_Mf_full_anisotropy_deriv(self):
        u = np.random.randn(self.mesh.n_faces)
        sim = self.sim_full_aniso
        x0 = self.start_full_mod

        def f(x):
            sim.model = x
            d = sim.MfSigma @ u

            def Jvec(v):
                sim.model = x0
                return sim.MfSigmaDeriv(u, v)

            return d, Jvec

        assert check_derivative(f, x0=x0, num=3, plotIt=False)

    def test_MccI_deriv(self):
        u = np.random.randn(self.mesh.n_cells)
        sim = self.sim
        x0 = self.start_mod

        def f(x):
            sim.model = x
            d = sim.MccSigmaI @ u

            def Jvec(v):
                sim.model = x0
                return sim.MccSigmaIDeriv(u, v)

            return d, Jvec

        assert check_derivative(f, x0=x0, num=3, plotIt=False)

    def test_MnI_deriv(self):
        u = np.random.randn(self.mesh.n_nodes)
        sim = self.sim
        x0 = self.start_mod

        def f(x):
            sim.model = x
            d = sim.MnSigmaI @ u

            def Jvec(v):
                sim.model = x0
                return sim.MnSigmaIDeriv(u, v)

            return d, Jvec

        assert check_derivative(f, x0=x0, num=3, plotIt=False)

    def test_MeI_deriv(self):
        u = np.random.randn(self.mesh.n_edges)
        sim = self.sim
        x0 = self.start_mod

        def f(x):
            sim.model = x
            d = sim.MeSigmaI @ u

            def Jvec(v):
                sim.model = x0
                return sim.MeSigmaIDeriv(u, v)

            return d, Jvec

        assert check_derivative(f, x0=x0, num=3, plotIt=False)

    def test_MfI_deriv(self):
        u = np.random.randn(self.mesh.n_faces)
        sim = self.sim
        x0 = self.start_mod

        def f(x):
            sim.model = x
            d = sim.MfSigmaI @ u

            def Jvec(v):
                sim.model = x0
                return sim.MfSigmaIDeriv(u, v)

            return d, Jvec

        assert check_derivative(f, x0=x0, num=3, plotIt=False)

    def test_Mcc_adjoint(self):
        n_items = self.mesh.n_cells
        u = np.random.randn(n_items)
        sim = self.sim
        sim.model = self.start_mod

        v = np.random.randn(self.mesh.n_cells)
        y = np.random.randn(n_items)

        yJv = y @ sim.MccSigmaDeriv(u, v)
        vJty = v @ sim.MccSigmaDeriv(u, y, adjoint=True)
        np.testing.assert_allclose(yJv, vJty)

    def test_Mn_adjoint(self):
        n_items = self.mesh.n_nodes
        u = np.random.randn(n_items)
        sim = self.sim
        sim.model = self.start_mod

        v = np.random.randn(self.mesh.n_cells)
        y = np.random.randn(n_items)

        yJv = y @ sim.MnSigmaDeriv(u, v)
        vJty = v @ sim.MnSigmaDeriv(u, y, adjoint=True)
        np.testing.assert_allclose(yJv, vJty)

    def test_Me_adjoint(self):
        n_items = self.mesh.n_edges
        u = np.random.randn(n_items)
        sim = self.sim
        sim.model = self.start_mod

        v = np.random.randn(self.mesh.n_cells)
        y = np.random.randn(n_items)

        yJv = y @ sim.MeSigmaDeriv(u, v)
        vJty = v @ sim.MeSigmaDeriv(u, y, adjoint=True)
        np.testing.assert_allclose(yJv, vJty)

    def test_Mf_adjoint(self):
        n_items = self.mesh.n_faces
        u = np.random.randn(n_items)
        sim = self.sim
        sim.model = self.start_mod

        v = np.random.randn(self.mesh.n_cells)
        y = np.random.randn(n_items)

        yJv = y @ sim.MfSigmaDeriv(u, v)
        vJty = v @ sim.MfSigmaDeriv(u, y, adjoint=True)
        np.testing.assert_allclose(yJv, vJty)

    def test_MccI_adjoint(self):
        n_items = self.mesh.n_cells
        u = np.random.randn(n_items)
        sim = self.sim
        sim.model = self.start_mod

        v = np.random.randn(self.mesh.n_cells)
        y = np.random.randn(n_items)

        yJv = y @ sim.MccSigmaIDeriv(u, v)
        vJty = v @ sim.MccSigmaIDeriv(u, y, adjoint=True)
        np.testing.assert_allclose(yJv, vJty)

    def test_MnI_adjoint(self):
        n_items = self.mesh.n_nodes
        u = np.random.randn(n_items)
        sim = self.sim
        sim.model = self.start_mod

        v = np.random.randn(self.mesh.n_cells)
        y = np.random.randn(n_items)

        yJv = y @ sim.MnSigmaIDeriv(u, v)
        vJty = v @ sim.MnSigmaIDeriv(u, y, adjoint=True)
        np.testing.assert_allclose(yJv, vJty)

    def test_MeI_adjoint(self):
        n_items = self.mesh.n_edges
        u = np.random.randn(n_items)
        sim = self.sim
        sim.model = self.start_mod

        v = np.random.randn(self.mesh.n_cells)
        y = np.random.randn(n_items)

        yJv = y @ sim.MeSigmaIDeriv(u, v)
        vJty = v @ sim.MeSigmaIDeriv(u, y, adjoint=True)
        np.testing.assert_allclose(yJv, vJty)

    def test_MfI_adjoint(self):
        n_items = self.mesh.n_faces
        u = np.random.randn(n_items)
        sim = self.sim
        sim.model = self.start_mod

        v = np.random.randn(self.mesh.n_cells)
        y = np.random.randn(n_items)

        yJv = y @ sim.MfSigmaIDeriv(u, v)
        vJty = v @ sim.MfSigmaIDeriv(u, y, adjoint=True)
        np.testing.assert_allclose(yJv, vJty)


class TestSimSurfaceProperties(unittest.TestCase):
    def setUp(self):
        self.mesh = discretize.TensorMesh([5, 6, 7])

        self.sim = SimpleSim(self.mesh, tauMap=maps.ExpMap())
        self.start_mod = np.log(1e-2 * np.ones(self.mesh.n_faces)) + np.random.randn(
            self.mesh.n_faces
        )

    def test_zero_returns(self):
        n_f = self.mesh.n_faces
        n_e = self.mesh.n_edges
        sim = self.sim

        v = np.random.rand(n_f)
        u_f = np.random.rand(n_f)
        u_e = np.random.rand(n_e)

        # Test zero return on u passed as Zero
        assert sim._MfTauDeriv(Zero(), v).__class__ == Zero
        assert sim._MeTauDeriv(Zero(), v).__class__ == Zero
        assert sim._MfTauIDeriv(Zero(), v).__class__ == Zero
        assert sim._MeTauIDeriv(Zero(), v).__class__ == Zero

        # Test zero return on v as Zero
        assert sim._MfTauDeriv(u_f, Zero()).__class__ == Zero
        assert sim._MeTauDeriv(u_e, Zero()).__class__ == Zero
        assert sim._MfTauIDeriv(u_f, Zero()).__class__ == Zero
        assert sim._MeTauIDeriv(u_e, Zero()).__class__ == Zero

    def test_forward_expected_shapes(self):
        sim = self.sim
        sim.model = self.start_mod

        n_f = self.mesh.n_faces
        # n_c = self.mesh.n_cells
        # if U.shape (n_f, )
        u = np.random.rand(n_f)
        v = np.random.randn(n_f)
        u2 = np.random.rand(n_f, 2)
        v2 = np.random.randn(n_f, 4)

        # These cases should all return an array of shape (n_f, )
        # if V.shape (n_c, )
        out = sim._MfTauDeriv(u, v)
        assert out.shape == (n_f,)
        out = sim._MfTauDeriv(u, v[:, None])
        assert out.shape == (n_f,)
        out = sim._MfTauDeriv(u[:, None], v)
        assert out.shape == (n_f,)
        out = sim._MfTauDeriv(u[:, None], v[:, None])
        assert out.shape == (n_f,)

        # now check passing multiple V's
        out = sim._MfTauDeriv(u, v2)
        assert out.shape == (n_f, 4)
        out = sim._MfTauDeriv(u[:, None], v2)
        assert out.shape == (n_f, 4)

        # also ensure it properly broadcasted the operation....
        out_2 = np.empty_like(out)
        for i in range(v2.shape[1]):
            out_2[:, i] = sim._MfTauDeriv(u[:, None], v2[:, i])
        np.testing.assert_equal(out, out_2)

        # now check for multiple source polarizations
        out = sim._MfTauDeriv(u2, v)
        assert out.shape == (n_f, 2)
        out = sim._MfTauDeriv(u2, v[:, None])
        assert out.shape == (n_f, 2)

        # and with multiple RHS
        out = sim._MfTauDeriv(u2, v2)
        assert out.shape == (n_f, v2.shape[1], 2)

        # and test broadcasting here...
        out_2 = np.empty_like(out)
        for i in range(v2.shape[1]):
            out_2[:, i, :] = sim._MfTauDeriv(u2, v2[:, i])
        np.testing.assert_equal(out, out_2)

        # test None as v
        UM = sim._MfTauDeriv(u)
        np.testing.assert_allclose(UM @ v, sim._MfTauDeriv(u, v))

        UM = sim._MfTauDeriv(u2)
        np.testing.assert_allclose(
            UM @ v, sim._MfTauDeriv(u2, v).reshape(-1, order="F")
        )

    def test_adjoint_expected_shapes(self):
        sim = self.sim
        sim.model = self.start_mod

        n_f = self.mesh.n_faces
        # n_c = self.mesh.n_cells

        u = np.random.rand(n_f)
        v = np.random.randn(n_f)
        v2 = np.random.randn(n_f, 4)
        u2 = np.random.rand(n_f, 2)
        v2_2 = np.random.randn(n_f, 2)
        v3 = np.random.rand(n_f, 4, 2)

        # These cases should all return an array of shape (n_c, )
        # if V.shape (n_f, )
        out = sim._MfTauDeriv(u, v, adjoint=True)
        assert out.shape == (n_f,)
        out = sim._MfTauDeriv(u, v[:, None], adjoint=True)
        assert out.shape == (n_f,)
        out = sim._MfTauDeriv(u[:, None], v, adjoint=True)
        assert out.shape == (n_f,)
        out = sim._MfTauDeriv(u[:, None], v[:, None], adjoint=True)
        assert out.shape == (n_f,)

        # now check passing multiple V's
        out = sim._MfTauDeriv(u, v2, adjoint=True)
        assert out.shape == (n_f, 4)
        out = sim._MfTauDeriv(u[:, None], v2, adjoint=True)
        assert out.shape == (n_f, 4)

        # also ensure it properly broadcasted the operation....
        out_2 = np.empty_like(out)
        for i in range(v2.shape[1]):
            out_2[:, i] = sim._MfTauDeriv(u, v2[:, i], adjoint=True)
        np.testing.assert_equal(out, out_2)

        # now check for multiple source polarizations
        out = sim._MfTauDeriv(u2, v2_2, adjoint=True)
        assert out.shape == (n_f,)
        out = sim._MfTauDeriv(u2, v2_2, adjoint=True)
        assert out.shape == (n_f,)

        # and with multiple RHS
        out = sim._MfTauDeriv(u2, v3, adjoint=True)
        assert out.shape == (n_f, v3.shape[1])

        # and test broadcasting here...
        out_2 = np.empty_like(out)
        for i in range(v2.shape[1]):
            out_2[:, i] = sim._MfTauDeriv(u2, v3[:, i, :], adjoint=True)
        np.testing.assert_equal(out, out_2)

        # test None as v
        UMT = sim._MfTauDeriv(u, adjoint=True)
        np.testing.assert_allclose(UMT @ v, sim._MfTauDeriv(u, v, adjoint=True))

        UMT = sim._MfTauDeriv(u2, adjoint=True)
        np.testing.assert_allclose(
            UMT @ v2_2.reshape(-1, order="F"), sim._MfTauDeriv(u2, v2_2, adjoint=True)
        )

    def test_adjoint_opp_shapes(self):
        sim = self.sim
        sim.model = self.start_mod

        n_f = self.mesh.n_faces

        u = np.random.rand(n_f)
        u2 = np.random.rand(n_f, 2)

        y = np.random.rand(n_f)
        y2 = np.random.rand(n_f, 4)

        v = np.random.randn(n_f)
        v2 = np.random.randn(n_f, 4)
        v2_2 = np.random.randn(n_f, 2)
        v3 = np.random.rand(n_f, 4, 2)

        # u1, y1 -> v1
        vJy = v @ sim._MfTauDeriv(u, y)
        yJtv = y @ sim._MfTauDeriv(u, v, adjoint=True)
        np.testing.assert_allclose(vJy, yJtv)

        # u1, y2 -> v2
        vJy = np.sum(v2 * sim._MfTauDeriv(u, y2))
        yJtv = np.sum(y2 * sim._MfTauDeriv(u, v2, adjoint=True))
        np.testing.assert_allclose(vJy, yJtv)

        # u2, y1 -> v2_2
        vJy = np.sum(v2_2 * sim._MfTauDeriv(u2, y))
        yJtv = np.sum(y * sim._MfTauDeriv(u2, v2_2, adjoint=True))
        np.testing.assert_allclose(vJy, yJtv)

        # u2, y2 -> v3
        vJy = np.sum(v3 * sim._MfTauDeriv(u2, y2))
        yJtv = np.sum(y2 * sim._MfTauDeriv(u2, v3, adjoint=True))
        np.testing.assert_allclose(vJy, yJtv)

        # Also test Inverse opp, just to be sure...
        # u1, y1 -> v1
        vJy = v @ sim._MfTauIDeriv(u, y)
        yJtv = y @ sim._MfTauIDeriv(u, v, adjoint=True)
        np.testing.assert_allclose(vJy, yJtv)

        # u1, y2 -> v2
        vJy = np.sum(v2 * sim._MfTauIDeriv(u, y2))
        yJtv = np.sum(y2 * sim._MfTauIDeriv(u, v2, adjoint=True))
        np.testing.assert_allclose(vJy, yJtv)

        # u2, y1 -> v2_2
        vJy = np.sum(v2_2 * sim._MfTauIDeriv(u2, y))
        yJtv = np.sum(y * sim._MfTauIDeriv(u2, v2_2, adjoint=True))
        np.testing.assert_allclose(vJy, yJtv)

        # u2, y2 -> v3
        vJy = np.sum(v3 * sim._MfTauIDeriv(u2, y2))
        yJtv = np.sum(y2 * sim._MfTauIDeriv(u2, v3, adjoint=True))
        np.testing.assert_allclose(vJy, yJtv)

    def test_Me_deriv(self):
        u = np.random.randn(self.mesh.n_edges)
        sim = self.sim
        x0 = self.start_mod

        def f(x):
            sim.model = x
            d = sim._MeTau @ u

            def Jvec(v):
                sim.model = x0
                return sim._MeTauDeriv(u, v)

            return d, Jvec

        assert check_derivative(f, x0=x0, num=3, plotIt=False)

    def test_Mf_deriv(self):
        u = np.random.randn(self.mesh.n_faces)
        sim = self.sim
        x0 = self.start_mod

        def f(x):
            sim.model = x
            d = sim._MfTau @ u

            def Jvec(v):
                sim.model = x0
                return sim._MfTauDeriv(u, v)

            return d, Jvec

        assert check_derivative(f, x0=x0, num=3, plotIt=False)

    def test_MeI_deriv(self):
        u = np.random.randn(self.mesh.n_edges)
        sim = self.sim
        x0 = self.start_mod

        def f(x):
            sim.model = x
            d = sim._MeTauI @ u

            def Jvec(v):
                sim.model = x0
                return sim._MeTauIDeriv(u, v)

            return d, Jvec

        assert check_derivative(f, x0=x0, num=3, plotIt=False)

    def test_MfI_deriv(self):
        u = np.random.randn(self.mesh.n_faces)
        sim = self.sim
        x0 = self.start_mod

        def f(x):
            sim.model = x
            d = sim._MfTauI @ u

            def Jvec(v):
                sim.model = x0
                return sim._MfTauIDeriv(u, v)

            return d, Jvec

        assert check_derivative(f, x0=x0, num=3, plotIt=False)

    def test_Me_adjoint(self):
        n_items = self.mesh.n_edges
        u = np.random.randn(n_items)
        sim = self.sim
        sim.model = self.start_mod

        v = np.random.randn(self.mesh.n_faces)
        y = np.random.randn(n_items)

        yJv = y @ sim._MeTauDeriv(u, v)
        vJty = v @ sim._MeTauDeriv(u, y, adjoint=True)
        np.testing.assert_allclose(yJv, vJty)

    def test_Mf_adjoint(self):
        n_items = self.mesh.n_faces
        u = np.random.randn(n_items)
        sim = self.sim
        sim.model = self.start_mod

        v = np.random.randn(self.mesh.n_faces)
        y = np.random.randn(n_items)

        yJv = y @ sim._MfTauDeriv(u, v)
        vJty = v @ sim._MfTauDeriv(u, y, adjoint=True)
        np.testing.assert_allclose(yJv, vJty)

    def test_MeI_adjoint(self):
        n_items = self.mesh.n_edges
        u = np.random.randn(n_items)
        sim = self.sim
        sim.model = self.start_mod

        v = np.random.randn(self.mesh.n_faces)
        y = np.random.randn(n_items)

        yJv = y @ sim._MeTauIDeriv(u, v)
        vJty = v @ sim._MeTauIDeriv(u, y, adjoint=True)
        np.testing.assert_allclose(yJv, vJty)

    def test_MfI_adjoint(self):
        n_items = self.mesh.n_faces
        u = np.random.randn(n_items)
        sim = self.sim
        sim.model = self.start_mod

        v = np.random.randn(self.mesh.n_faces)
        y = np.random.randn(n_items)

        yJv = y @ sim._MfTauIDeriv(u, v)
        vJty = v @ sim._MfTauIDeriv(u, y, adjoint=True)
        np.testing.assert_allclose(yJv, vJty)


class TestSimEdgeProperties(unittest.TestCase):
    def setUp(self):
        self.mesh = discretize.TensorMesh([5, 6, 7])

        self.sim = SimpleSim(self.mesh, kappaMap=maps.ExpMap())
        self.start_mod = np.log(1e-2 * np.ones(self.mesh.n_edges)) + np.random.randn(
            self.mesh.n_edges
        )

    def test_zero_returns(self):
        n_e = self.mesh.n_edges
        sim = self.sim

        v = np.random.rand(n_e)
        u_e = np.random.rand(n_e)

        # Test zero return on u passed as Zero
        assert sim._MeKappaDeriv(Zero(), v).__class__ == Zero
        assert sim._MeKappaIDeriv(Zero(), v).__class__ == Zero

        # Test zero return on v as Zero
        assert sim._MeKappaDeriv(u_e, Zero()).__class__ == Zero
        assert sim._MeKappaIDeriv(u_e, Zero()).__class__ == Zero

    def test_forward_expected_shapes(self):
        sim = self.sim
        sim.model = self.start_mod

        n_e = self.mesh.n_edges
        # n_c = self.mesh.n_cells
        # if U.shape (n_f, )
        u = np.random.rand(n_e)
        v = np.random.randn(n_e)
        u2 = np.random.rand(n_e, 2)
        v2 = np.random.randn(n_e, 4)

        # These cases should all return an array of shape (n_f, )
        # if V.shape (n_c, )
        out = sim._MeKappaDeriv(u, v)
        assert out.shape == (n_e,)
        out = sim._MeKappaDeriv(u, v[:, None])
        assert out.shape == (n_e,)
        out = sim._MeKappaDeriv(u[:, None], v)
        assert out.shape == (n_e,)
        out = sim._MeKappaDeriv(u[:, None], v[:, None])
        assert out.shape == (n_e,)

        # now check passing multiple V's
        out = sim._MeKappaDeriv(u, v2)
        assert out.shape == (n_e, 4)
        out = sim._MeKappaDeriv(u[:, None], v2)
        assert out.shape == (n_e, 4)

        # also ensure it properly broadcasted the operation....
        out_2 = np.empty_like(out)
        for i in range(v2.shape[1]):
            out_2[:, i] = sim._MeKappaDeriv(u[:, None], v2[:, i])
        np.testing.assert_equal(out, out_2)

        # now check for multiple source polarizations
        out = sim._MeKappaDeriv(u2, v)
        assert out.shape == (n_e, 2)
        out = sim._MeKappaDeriv(u2, v[:, None])
        assert out.shape == (n_e, 2)

        # and with multiple RHS
        out = sim._MeKappaDeriv(u2, v2)
        assert out.shape == (n_e, v2.shape[1], 2)

        # and test broadcasting here...
        out_2 = np.empty_like(out)
        for i in range(v2.shape[1]):
            out_2[:, i, :] = sim._MeKappaDeriv(u2, v2[:, i])
        np.testing.assert_equal(out, out_2)

        # test None as v
        UM = sim._MeKappaDeriv(u)
        np.testing.assert_allclose(UM @ v, sim._MeKappaDeriv(u, v))

        UM = sim._MeKappaDeriv(u2)
        np.testing.assert_allclose(
            UM @ v, sim._MeKappaDeriv(u2, v).reshape(-1, order="F")
        )

    def test_adjoint_expected_shapes(self):
        sim = self.sim
        sim.model = self.start_mod

        n_e = self.mesh.n_edges

        u = np.random.rand(n_e)
        v = np.random.randn(n_e)
        v2 = np.random.randn(n_e, 4)
        u2 = np.random.rand(n_e, 2)
        v2_2 = np.random.randn(n_e, 2)
        v3 = np.random.rand(n_e, 4, 2)

        # These cases should all return an array of shape (n_c, )
        # if V.shape (n_f, )
        out = sim._MeKappaDeriv(u, v, adjoint=True)
        assert out.shape == (n_e,)
        out = sim._MeKappaDeriv(u, v[:, None], adjoint=True)
        assert out.shape == (n_e,)
        out = sim._MeKappaDeriv(u[:, None], v, adjoint=True)
        assert out.shape == (n_e,)
        out = sim._MeKappaDeriv(u[:, None], v[:, None], adjoint=True)
        assert out.shape == (n_e,)

        # now check passing multiple V's
        out = sim._MeKappaDeriv(u, v2, adjoint=True)
        assert out.shape == (n_e, 4)
        out = sim._MeKappaDeriv(u[:, None], v2, adjoint=True)
        assert out.shape == (n_e, 4)

        # also ensure it properly broadcasted the operation....
        out_2 = np.empty_like(out)
        for i in range(v2.shape[1]):
            out_2[:, i] = sim._MeKappaDeriv(u, v2[:, i], adjoint=True)
        np.testing.assert_equal(out, out_2)

        # now check for multiple source polarizations
        out = sim._MeKappaDeriv(u2, v2_2, adjoint=True)
        assert out.shape == (n_e,)
        out = sim._MeKappaDeriv(u2, v2_2, adjoint=True)
        assert out.shape == (n_e,)

        # and with multiple RHS
        out = sim._MeKappaDeriv(u2, v3, adjoint=True)
        assert out.shape == (n_e, v3.shape[1])

        # and test broadcasting here...
        out_2 = np.empty_like(out)
        for i in range(v2.shape[1]):
            out_2[:, i] = sim._MeKappaDeriv(u2, v3[:, i, :], adjoint=True)
        np.testing.assert_equal(out, out_2)

        # test None as v
        UMT = sim._MeKappaDeriv(u, adjoint=True)
        np.testing.assert_allclose(UMT @ v, sim._MeKappaDeriv(u, v, adjoint=True))

        UMT = sim._MeKappaDeriv(u2, adjoint=True)
        np.testing.assert_allclose(
            UMT @ v2_2.reshape(-1, order="F"), sim._MeKappaDeriv(u2, v2_2, adjoint=True)
        )

    def test_adjoint_opp_shapes(self):
        sim = self.sim
        sim.model = self.start_mod

        n_e = self.mesh.n_edges

        u = np.random.rand(n_e)
        u2 = np.random.rand(n_e, 2)

        y = np.random.rand(n_e)
        y2 = np.random.rand(n_e, 4)

        v = np.random.randn(n_e)
        v2 = np.random.randn(n_e, 4)
        v2_2 = np.random.randn(n_e, 2)
        v3 = np.random.rand(n_e, 4, 2)

        # u1, y1 -> v1
        vJy = v @ sim._MeKappaDeriv(u, y)
        yJtv = y @ sim._MeKappaDeriv(u, v, adjoint=True)
        np.testing.assert_allclose(vJy, yJtv)

        # u1, y2 -> v2
        vJy = np.sum(v2 * sim._MeKappaDeriv(u, y2))
        yJtv = np.sum(y2 * sim._MeKappaDeriv(u, v2, adjoint=True))
        np.testing.assert_allclose(vJy, yJtv)

        # u2, y1 -> v2_2
        vJy = np.sum(v2_2 * sim._MeKappaDeriv(u2, y))
        yJtv = np.sum(y * sim._MeKappaDeriv(u2, v2_2, adjoint=True))
        np.testing.assert_allclose(vJy, yJtv)

        # u2, y2 -> v3
        vJy = np.sum(v3 * sim._MeKappaDeriv(u2, y2))
        yJtv = np.sum(y2 * sim._MeKappaDeriv(u2, v3, adjoint=True))
        np.testing.assert_allclose(vJy, yJtv)

        # Also test Inverse opp, just to be sure...
        # u1, y1 -> v1
        vJy = v @ sim._MeKappaIDeriv(u, y)
        yJtv = y @ sim._MeKappaIDeriv(u, v, adjoint=True)
        np.testing.assert_allclose(vJy, yJtv)

        # u1, y2 -> v2
        vJy = np.sum(v2 * sim._MeKappaIDeriv(u, y2))
        yJtv = np.sum(y2 * sim._MeKappaIDeriv(u, v2, adjoint=True))
        np.testing.assert_allclose(vJy, yJtv)

        # u2, y1 -> v2_2
        vJy = np.sum(v2_2 * sim._MeKappaIDeriv(u2, y))
        yJtv = np.sum(y * sim._MeKappaIDeriv(u2, v2_2, adjoint=True))
        np.testing.assert_allclose(vJy, yJtv)

        # u2, y2 -> v3
        vJy = np.sum(v3 * sim._MeKappaIDeriv(u2, y2))
        yJtv = np.sum(y2 * sim._MeKappaIDeriv(u2, v3, adjoint=True))
        np.testing.assert_allclose(vJy, yJtv)

    def test_Me_deriv(self):
        u = np.random.randn(self.mesh.n_edges)
        sim = self.sim
        x0 = self.start_mod

        def f(x):
            sim.model = x
            d = sim._MeKappa @ u

            def Jvec(v):
                sim.model = x0
                return sim._MeKappaDeriv(u, v)

            return d, Jvec

        assert check_derivative(f, x0=x0, num=3, plotIt=False)

    def test_MeI_deriv(self):
        u = np.random.randn(self.mesh.n_edges)
        sim = self.sim
        x0 = self.start_mod

        def f(x):
            sim.model = x
            d = sim._MeKappaI @ u

            def Jvec(v):
                sim.model = x0
                return sim._MeKappaIDeriv(u, v)

            return d, Jvec

        assert check_derivative(f, x0=x0, num=3, plotIt=False)

    def test_Me_adjoint(self):
        n_items = self.mesh.n_edges
        u = np.random.randn(n_items)
        sim = self.sim
        sim.model = self.start_mod

        v = np.random.randn(self.mesh.n_edges)
        y = np.random.randn(n_items)

        yJv = y @ sim._MeKappaDeriv(u, v)
        vJty = v @ sim._MeKappaDeriv(u, y, adjoint=True)
        np.testing.assert_allclose(yJv, vJty)

    def test_MeI_adjoint(self):
        n_items = self.mesh.n_edges
        u = np.random.randn(n_items)
        sim = self.sim
        sim.model = self.start_mod

        v = np.random.randn(self.mesh.n_edges)
        y = np.random.randn(n_items)

        yJv = y @ sim._MeKappaIDeriv(u, v)
        vJty = v @ sim._MeKappaIDeriv(u, y, adjoint=True)
        np.testing.assert_allclose(yJv, vJty)


def test_bad_derivative_stash():
    mesh = discretize.TensorMesh([5, 6, 7])
    sim = SimpleSim(mesh, sigmaMap=maps.ExpMap())
    sim.model = np.random.rand(mesh.n_cells)

    u = np.random.rand(mesh.n_edges)
    v = np.random.rand(mesh.n_cells)

    # This should work
    sim.MeSigmaDeriv(u, v)
    # stashed derivative operation is a sparse matrix
    assert sp.issparse(sim._Me_Sigma_deriv)

    # Let's set the stashed item as a bad value which would error
    # The user shouldn't cause this to happen, but a developer might.
    sim._Me_Sigma_deriv = [40, 10, 30]

    with pytest.raises(TypeError):
        sim.MeSigmaDeriv(u, v)<|MERGE_RESOLUTION|>--- conflicted
+++ resolved
@@ -1,15 +1,10 @@
-<<<<<<< HEAD
-from SimPEG.base import (
+from simpeg.base import (
     with_property_mass_matrices,
     with_surface_property_mass_matrices,
     with_line_property_mass_matrices,
     BasePDESimulation,
 )
-from SimPEG import props, maps
-=======
-from simpeg.base import with_property_mass_matrices, BasePDESimulation
 from simpeg import props, maps
->>>>>>> 2ee9fcc6
 import unittest
 import discretize
 import numpy as np
