--- conflicted
+++ resolved
@@ -939,7 +939,6 @@
             mapping.indActive = active_cells
 
 
-<<<<<<< HEAD
 class TestParametricDeriv:
     """
     Test the ``deriv`` method of parametric maps.
@@ -1028,7 +1027,8 @@
     v = rng.uniform(size=model_size)
     derivative = mapping.deriv(model)
     np.testing.assert_allclose(derivative @ v, mapping.deriv(model, v=v), rtol=1e-6)
-=======
+
+
 class TestComplexMapDerivative:
     """
     Test deriv method of ComplexMap.
@@ -1109,7 +1109,6 @@
         derivative = mapping.deriv(m, v=v)
         expected = mapping * v
         np.testing.assert_allclose(expected, derivative)
->>>>>>> 248dd3fd
 
 
 if __name__ == "__main__":
