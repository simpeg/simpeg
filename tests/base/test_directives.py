import unittest
import pytest
import numpy as np

import discretize
from SimPEG import (
    maps,
    directives,
    regularization,
    data_misfit,
    optimization,
    inversion,
    inverse_problem,
)
from SimPEG.potential_fields import magnetics as mag
import shutil


class directivesValidation(unittest.TestCase):
    def test_validation_pass(self):
        betaest = directives.BetaEstimate_ByEig()

        IRLS = directives.Update_IRLS(f_min_change=1e-4, minGNiter=3, beta_tol=1e-2)
        update_Jacobi = directives.UpdatePreconditioner()
        dList = [betaest, IRLS, update_Jacobi]
        directiveList = directives.DirectiveList(*dList)

        self.assertTrue(directiveList.validate())

    def test_validation_fail(self):
        betaest = directives.BetaEstimate_ByEig()

        IRLS = directives.Update_IRLS(f_min_change=1e-4, minGNiter=3, beta_tol=1e-2)
        update_Jacobi = directives.UpdatePreconditioner()
        dList = [betaest, update_Jacobi, IRLS]
        directiveList = directives.DirectiveList(*dList)

        with self.assertRaises(AssertionError):
            self.assertTrue(directiveList.validate())

    def test_validation_initial_beta_fail(self):
        beta_1 = directives.BetaEstimateMaxDerivative()
        beta_2 = directives.BetaEstimate_ByEig()

        dList = [beta_1, beta_2]
        directiveList = directives.DirectiveList(*dList)
        with self.assertRaises(AssertionError):
            self.assertTrue(directiveList.validate())

    def test_validation_warning(self):
        betaest = directives.BetaEstimate_ByEig()

        IRLS = directives.Update_IRLS(f_min_change=1e-4, minGNiter=3, beta_tol=1e-2)
<<<<<<< HEAD
        update_Jacobi = directives.UpdatePreconditioner()
        dList = [betaest, IRLS, update_Jacobi]
=======
        dList = [betaest, IRLS]
>>>>>>> 6df1deae
        directiveList = directives.DirectiveList(*dList)

        with pytest.warns(UserWarning):
            self.assertTrue(directiveList.validate())


class ValidationInInversion(unittest.TestCase):
    def setUp(self):
        mesh = discretize.TensorMesh([4, 4, 4])

        # Magnetic inducing field parameter (A,I,D)
        B = [50000, 90, 0]

        # Create a MAGsurvey
        rx = mag.Point(np.vstack([[0.25, 0.25, 0.25], [-0.25, -0.25, 0.25]]))
        srcField = mag.UniformBackgroundField([rx], parameters=(B[0], B[1], B[2]))
        survey = mag.Survey(srcField)

        # Create the forward model operator
        sim = mag.Simulation3DIntegral(
            mesh, survey=survey, chiMap=maps.IdentityMap(mesh)
        )

        m = np.random.rand(mesh.nC)

        data = sim.make_synthetic_data(m, add_noise=True)
        dmis = data_misfit.L2DataMisfit(data=data, simulation=sim)
        dmis.W = 1.0 / data.relative_error

        # Add directives to the inversion
        opt = optimization.ProjectedGNCG(
            maxIter=2, lower=-10.0, upper=10.0, maxIterCG=2
        )

        self.model = m
        self.mesh = mesh
        self.dmis = dmis
        self.opt = opt
        self.sim = sim

    def test_validation_in_inversion(self):
        reg = regularization.Sparse(self.mesh)
        reg.reference_model = np.zeros(self.mesh.nC)
        reg.norms = [0, 1, 1, 1]
        reg.eps_p, reg.eps_q = 1e-3, 1e-3

        invProb = inverse_problem.BaseInvProblem(self.dmis, reg, self.opt)

        betaest = directives.BetaEstimate_ByEig()

        # Here is where the norms are applied
        IRLS = directives.Update_IRLS(f_min_change=1e-4, minGNiter=3, beta_tol=1e-2)

        update_Jacobi = directives.UpdatePreconditioner()
        sensitivity_weights = directives.UpdateSensitivityWeights()
        with self.assertRaises(AssertionError):
            # validation should happen and this will fail
            # (IRLS needs to be before update_Jacobi)
            inv = inversion.BaseInversion(
                invProb, directiveList=[betaest, update_Jacobi, IRLS]
            )

        with self.assertRaises(AssertionError):
            # validation should happen and this will fail
            # (sensitivity_weights needs to be before betaest)
            inv = inversion.BaseInversion(
                invProb, directiveList=[betaest, sensitivity_weights]
            )

        with self.assertRaises(AssertionError):
            # validation should happen and this will fail
            # (sensitivity_weights needs to be before update_Jacobi)
            inv = inversion.BaseInversion(invProb)
            inv.directiveList = [update_Jacobi, sensitivity_weights]

    def test_sensitivity_weighting_warnings(self):
        # Test setter warnings
        d_temp = directives.UpdateSensitivityWeights()
        d_temp.normalization_method = True
        self.assertTrue(d_temp.normalization_method == "maximum")

        d_temp.normalization_method = False
        self.assertTrue(d_temp.normalization_method is None)

    def test_sensitivity_weighting_global(self):
        test_inputs = {
            "everyIter": False,
            "threshold": 1e-12,
            "threshold_method": "global",
            "normalization": False,
        }

        # Compute test weights
        sqrt_diagJtJ = (
            np.sqrt(np.sum((self.dmis.W * self.sim.G) ** 2, axis=0))
            / self.mesh.cell_volumes
        )
        test_weights = sqrt_diagJtJ + test_inputs["threshold"]
        test_weights *= self.mesh.cell_volumes

        # Test directive
        reg = regularization.WeightedLeastSquares(self.mesh)
        invProb = inverse_problem.BaseInvProblem(self.dmis, reg, self.opt)
        invProb.model = self.model

        test_directive = directives.UpdateSensitivityWeights(**test_inputs)
        test_directive.inversion = inversion.BaseInversion(
            invProb, directiveList=[test_directive]
        )
        test_directive.update()

        for reg_i in reg.objfcts:
            self.assertTrue(np.all(np.isclose(test_weights, reg_i.cell_weights)))
            reg_i.remove_weights("sensitivity")

        # self.test_sensitivity_weighting_subroutine(test_weights, test_directive)

        print("GLOBAL SENSITIVITY WEIGHTING TEST PASSED")

    def test_sensitivity_weighting_percentile_maximum(self):
        test_inputs = {
            "every_iteration": True,
            "threshold_value": 1,
            "threshold_method": "percentile",
            "normalization": True,
        }

        # Compute test weights
        sqrt_diagJtJ = (
            np.sqrt(np.sum((self.dmis.W * self.sim.G) ** 2, axis=0))
            / self.mesh.cell_volumes
        )
        test_weights = np.clip(
            sqrt_diagJtJ,
            a_min=np.percentile(sqrt_diagJtJ, test_inputs["threshold_value"]),
            a_max=np.inf,
        )
        test_weights /= test_weights.max()
        test_weights *= self.mesh.cell_volumes

        # Test directive
        reg = regularization.WeightedLeastSquares(self.mesh)
        invProb = inverse_problem.BaseInvProblem(self.dmis, reg, self.opt)
        invProb.model = self.model

        test_directive = directives.UpdateSensitivityWeights(**test_inputs)
        test_directive.inversion = inversion.BaseInversion(
            invProb, directiveList=[test_directive]
        )
        test_directive.update()

        for reg_i in reg.objfcts:
            self.assertTrue(np.all(np.isclose(test_weights, reg_i.cell_weights)))
            reg_i.remove_weights("sensitivity")

        # self.test_sensitivity_weighting_subroutine(test_weights, test_directive)

        print("SENSITIVITY WEIGHTING BY PERCENTILE AND MIN VALUE TEST PASSED")

    def test_sensitivity_weighting_amplitude_minimum(self):
        test_inputs = {
            "every_iteration": True,
            "threshold_value": 1e-3,
            "threshold_method": "amplitude",
            "normalization_method": "minimum",
        }

        # Compute test weights
        sqrt_diagJtJ = (
            np.sqrt(np.sum((self.dmis.W * self.sim.G) ** 2, axis=0))
            / self.mesh.cell_volumes
        )
        test_weights = np.clip(
            sqrt_diagJtJ,
            a_min=test_inputs["threshold_value"] * sqrt_diagJtJ.max(),
            a_max=np.inf,
        )
        test_weights /= test_weights.min()
        test_weights *= self.mesh.cell_volumes

        # Test directive
        reg = regularization.WeightedLeastSquares(self.mesh)
        invProb = inverse_problem.BaseInvProblem(self.dmis, reg, self.opt)
        invProb.model = self.model

        test_directive = directives.UpdateSensitivityWeights(**test_inputs)
        test_directive.inversion = inversion.BaseInversion(
            invProb, directiveList=[test_directive]
        )
        test_directive.update()

        for reg_i in reg.objfcts:
            self.assertTrue(np.all(np.isclose(test_weights, reg_i.cell_weights)))
            reg_i.remove_weights("sensitivity")

        # self.test_sensitivity_weighting_subroutine(test_weights, test_directive)

        print("SENSITIVITY WEIGHTING BY AMPLIUTDE AND MAX ALUE TEST PASSED")

    def tearDown(self):
        # Clean up the working directory
        try:
            shutil.rmtree(self.sim.sensitivity_path)
        except FileNotFoundError:
            pass


if __name__ == "__main__":
    unittest.main()<|MERGE_RESOLUTION|>--- conflicted
+++ resolved
@@ -51,12 +51,7 @@
         betaest = directives.BetaEstimate_ByEig()
 
         IRLS = directives.Update_IRLS(f_min_change=1e-4, minGNiter=3, beta_tol=1e-2)
-<<<<<<< HEAD
-        update_Jacobi = directives.UpdatePreconditioner()
-        dList = [betaest, IRLS, update_Jacobi]
-=======
         dList = [betaest, IRLS]
->>>>>>> 6df1deae
         directiveList = directives.DirectiveList(*dList)
 
         with pytest.warns(UserWarning):
