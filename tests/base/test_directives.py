import unittest
import pytest
import numpy as np

import discretize
from SimPEG import (
    maps,
    directives,
    regularization,
    data_misfit,
    optimization,
    inversion,
    inverse_problem,
    simulation,
)
from SimPEG.potential_fields import magnetics as mag
import shutil


class directivesValidation(unittest.TestCase):
    def test_validation_pass(self):
        betaest = directives.BetaEstimate_ByEig()

        IRLS = directives.Update_IRLS(f_min_change=1e-4, minGNiter=3, beta_tol=1e-2)
        update_Jacobi = directives.UpdatePreconditioner()
        dList = [betaest, IRLS, update_Jacobi]
        directiveList = directives.DirectiveList(*dList)

        self.assertTrue(directiveList.validate())

    def test_validation_fail(self):
        betaest = directives.BetaEstimate_ByEig()

        IRLS = directives.Update_IRLS(f_min_change=1e-4, minGNiter=3, beta_tol=1e-2)
        update_Jacobi = directives.UpdatePreconditioner()
        dList = [betaest, update_Jacobi, IRLS]
        directiveList = directives.DirectiveList(*dList)

        with self.assertRaises(AssertionError):
            self.assertTrue(directiveList.validate())

    def test_validation_initial_beta_fail(self):
        beta_1 = directives.BetaEstimateMaxDerivative()
        beta_2 = directives.BetaEstimate_ByEig()

        dList = [beta_1, beta_2]
        directiveList = directives.DirectiveList(*dList)
        with self.assertRaises(AssertionError):
            self.assertTrue(directiveList.validate())

    def test_validation_warning(self):
        betaest = directives.BetaEstimate_ByEig()

        IRLS = directives.Update_IRLS(f_min_change=1e-4, minGNiter=3, beta_tol=1e-2)
        dList = [betaest, IRLS]
        directiveList = directives.DirectiveList(*dList)

        with pytest.warns(UserWarning):
            self.assertTrue(directiveList.validate())


class ValidationInInversion(unittest.TestCase):
    def setUp(self):
        mesh = discretize.TensorMesh([4, 4, 4])

        # Magnetic inducing field parameter (A,I,D)
        h0_amplitude, h0_inclination, h0_declination = (50000, 90, 0)

        # Create a MAGsurvey
        rx = mag.Point(np.vstack([[0.25, 0.25, 0.25], [-0.25, -0.25, 0.25]]))
        srcField = mag.UniformBackgroundField(
            receiver_list=[rx],
            amplitude=h0_amplitude,
            inclination=h0_inclination,
            declination=h0_declination,
        )
        survey = mag.Survey(srcField)

        # Create the forward model operator
        sim = mag.Simulation3DIntegral(
            mesh, survey=survey, chiMap=maps.IdentityMap(mesh)
        )

        m = np.random.rand(mesh.nC)

        data = sim.make_synthetic_data(m, add_noise=True)
        dmis = data_misfit.L2DataMisfit(data=data, simulation=sim)
        dmis.W = 1.0 / data.relative_error

        # Add directives to the inversion
        opt = optimization.ProjectedGNCG(
            maxIter=2, lower=-10.0, upper=10.0, maxIterCG=2
        )

        self.model = m
        self.mesh = mesh
        self.dmis = dmis
        self.opt = opt
        self.sim = sim

    def test_validation_in_inversion(self):
        reg = regularization.Sparse(self.mesh)
        reg.reference_model = np.zeros(self.mesh.nC)
        reg.norms = [0, 1, 1, 1]
        reg.eps_p, reg.eps_q = 1e-3, 1e-3

        invProb = inverse_problem.BaseInvProblem(self.dmis, reg, self.opt)

        betaest = directives.BetaEstimate_ByEig()

        # Here is where the norms are applied
        IRLS = directives.Update_IRLS(f_min_change=1e-4, minGNiter=3, beta_tol=1e-2)

        update_Jacobi = directives.UpdatePreconditioner()
        sensitivity_weights = directives.UpdateSensitivityWeights()
        with self.assertRaises(AssertionError):
            # validation should happen and this will fail
            # (IRLS needs to be before update_Jacobi)
            inv = inversion.BaseInversion(
                invProb, directiveList=[betaest, update_Jacobi, IRLS]
            )

        with self.assertRaises(AssertionError):
            # validation should happen and this will fail
            # (sensitivity_weights needs to be before betaest)
            inv = inversion.BaseInversion(
                invProb, directiveList=[betaest, sensitivity_weights]
            )

        with self.assertRaises(AssertionError):
            # validation should happen and this will fail
            # (sensitivity_weights needs to be before update_Jacobi)
            inv = inversion.BaseInversion(invProb)
            inv.directiveList = [update_Jacobi, sensitivity_weights]

    def test_sensitivity_weighting_global(self):
        test_inputs = {
            "every_iteration": False,
            "threshold_value": 1e-12,
            "threshold_method": "global",
            "normalization_method": None,
        }

        # Compute test weights
        sqrt_diagJtJ = (
            np.sqrt(np.sum((self.dmis.W * self.sim.G) ** 2, axis=0))
            / self.mesh.cell_volumes
        )
        test_weights = sqrt_diagJtJ + test_inputs["threshold_value"]
        test_weights *= self.mesh.cell_volumes

        # Test directive
        reg = regularization.WeightedLeastSquares(self.mesh)
        invProb = inverse_problem.BaseInvProblem(self.dmis, reg, self.opt)
        invProb.model = self.model

        test_directive = directives.UpdateSensitivityWeights(**test_inputs)
        test_directive.inversion = inversion.BaseInversion(
            invProb, directiveList=[test_directive]
        )
        test_directive.update()

        for reg_i in reg.objfcts:
            self.assertTrue(np.all(np.isclose(test_weights, reg_i.cell_weights)))
            reg_i.remove_weights("sensitivity")

        # self.test_sensitivity_weighting_subroutine(test_weights, test_directive)

        print("GLOBAL SENSITIVITY WEIGHTING TEST PASSED")

    def test_sensitivity_weighting_percentile_maximum(self):
        test_inputs = {
            "every_iteration": True,
            "threshold_value": 1,
            "threshold_method": "percentile",
            "normalization_method": "maximum",
        }

        # Compute test weights
        sqrt_diagJtJ = (
            np.sqrt(np.sum((self.dmis.W * self.sim.G) ** 2, axis=0))
            / self.mesh.cell_volumes
        )
        test_weights = np.clip(
            sqrt_diagJtJ,
            a_min=np.percentile(sqrt_diagJtJ, test_inputs["threshold_value"]),
            a_max=np.inf,
        )
        test_weights /= test_weights.max()
        test_weights *= self.mesh.cell_volumes

        # Test directive
        reg = regularization.WeightedLeastSquares(self.mesh)
        invProb = inverse_problem.BaseInvProblem(self.dmis, reg, self.opt)
        invProb.model = self.model

        test_directive = directives.UpdateSensitivityWeights(**test_inputs)
        test_directive.inversion = inversion.BaseInversion(
            invProb, directiveList=[test_directive]
        )
        test_directive.update()

        for reg_i in reg.objfcts:
            self.assertTrue(np.all(np.isclose(test_weights, reg_i.cell_weights)))
            reg_i.remove_weights("sensitivity")

        # self.test_sensitivity_weighting_subroutine(test_weights, test_directive)

        print("SENSITIVITY WEIGHTING BY PERCENTILE AND MIN VALUE TEST PASSED")

    def test_sensitivity_weighting_amplitude_minimum(self):
        test_inputs = {
            "every_iteration": True,
            "threshold_value": 1e-3,
            "threshold_method": "amplitude",
            "normalization_method": "minimum",
        }

        # Compute test weights
        sqrt_diagJtJ = (
            np.sqrt(np.sum((self.dmis.W * self.sim.G) ** 2, axis=0))
            / self.mesh.cell_volumes
        )
        test_weights = np.clip(
            sqrt_diagJtJ,
            a_min=test_inputs["threshold_value"] * sqrt_diagJtJ.max(),
            a_max=np.inf,
        )
        test_weights /= test_weights.min()
        test_weights *= self.mesh.cell_volumes

        # Test directive
        reg = regularization.WeightedLeastSquares(self.mesh)
        invProb = inverse_problem.BaseInvProblem(self.dmis, reg, self.opt)
        invProb.model = self.model

        test_directive = directives.UpdateSensitivityWeights(**test_inputs)
        test_directive.inversion = inversion.BaseInversion(
            invProb, directiveList=[test_directive]
        )
        test_directive.update()

        for reg_i in reg.objfcts:
            self.assertTrue(np.all(np.isclose(test_weights, reg_i.cell_weights)))
            reg_i.remove_weights("sensitivity")

        # self.test_sensitivity_weighting_subroutine(test_weights, test_directive)

        print("SENSITIVITY WEIGHTING BY AMPLIUTDE AND MAX ALUE TEST PASSED")

    def tearDown(self):
        # Clean up the working directory
        try:
            shutil.rmtree(self.sim.sensitivity_path)
        except FileNotFoundError:
            pass


@pytest.mark.parametrize(
    "RegClass", [regularization.Sparse, regularization.WeightedLeastSquares]
)
def test_save_output_dict(RegClass):
    mesh = discretize.TensorMesh([30])
    sim = simulation.ExponentialSinusoidSimulation(
        mesh=mesh, model_map=maps.IdentityMap()
    )
    data = sim.make_synthetic_data(np.ones(mesh.n_cells), add_noise=True)
    dmis = data_misfit.L2DataMisfit(data, sim)

    opt = optimization.InexactGaussNewton(maxIter=1)

    m_ref = np.zeros(mesh.n_cells)
    reg = RegClass(mesh, reference_model=m_ref)

    inv_prob = inverse_problem.BaseInvProblem(dmis, reg, opt, beta=1)

    save_direct = directives.SaveOutputDictEveryIteration()
    inv = inversion.BaseInversion(inv_prob, directiveList=[save_direct])

    inv.run(np.zeros(mesh.n_cells))

    out_dict = save_direct.outDict[1]
    assert "iter" in out_dict
    assert "beta" in out_dict
    assert "phi_d" in out_dict
    assert "phi_m" in out_dict
    assert "f" in out_dict
    assert "m" in out_dict
    assert "dpred" in out_dict
    if RegClass is regularization.Sparse:
        assert "SparseSmallness.irls_threshold" in out_dict
        assert "SparseSmallness.norm" in out_dict
        assert "x SparseSmoothness.irls_threshold" in out_dict
        assert "x SparseSmoothness.norm" in out_dict


<<<<<<< HEAD
class TestDeprecatedArguments:
    """
    Test if directives raise errors after passing deprecated arguments.
    """

    def test_debug(self):
        """
        Test if InversionDirective raises error after passing 'debug'.
        """
        msg = "'debug' property has been removed. Please use 'verbose'."
        with pytest.raises(TypeError, match=msg):
            directives.InversionDirective(debug=True)
=======
class TestUpdateSensitivityWeightsRemovedArgs:
    """
    Test if `UpdateSensitivityWeights` raises errors after passing removed arguments.
    """

    def test_every_iter(self):
        """
        Test if `UpdateSensitivityWeights` raises error after passing `everyIter`.
        """
        msg = "'everyIter' property has been removed. Please use 'every_iteration'."
        with pytest.raises(TypeError, match=msg):
            directives.UpdateSensitivityWeights(everyIter=True)

    def test_threshold(self):
        """
        Test if `UpdateSensitivityWeights` raises error after passing `threshold`.
        """
        msg = "'threshold' property has been removed. Please use 'threshold_value'."
        with pytest.raises(TypeError, match=msg):
            directives.UpdateSensitivityWeights(threshold=True)

    def test_normalization(self):
        """
        Test if `UpdateSensitivityWeights` raises error after passing `normalization`.
        """
        msg = (
            "'normalization' property has been removed. "
            "Please define normalization using 'normalization_method'."
        )
        with pytest.raises(TypeError, match=msg):
            directives.UpdateSensitivityWeights(normalization=True)


class TestUpdateSensitivityNormalization:
    """
    Test the `normalization` property and setter in `UpdateSensitivityWeights`
    """

    @pytest.mark.parametrize("normalization_method", (None, "maximum", "minimum"))
    def test_normalization_method_setter_valid(self, normalization_method):
        """
        Test if the setter method for normalization_method in
        `UpdateSensitivityWeights` works as expected on valid values.

        The `normalization_method` must be a string or a None. This test was
        included as part of the removal process of the old `normalization`
        property.
        """
        d_temp = directives.UpdateSensitivityWeights()
        # Use the setter method to assign a value to normalization_method
        d_temp.normalization_method = normalization_method
        assert d_temp.normalization_method == normalization_method

    @pytest.mark.parametrize("normalization_method", (True, False, "an invalid method"))
    def test_normalization_method_setter_invalid(self, normalization_method):
        """
        Test if the setter method for normalization_method in
        `UpdateSensitivityWeights` raises error on invalid values.

        The `normalization_method` must be a string or a None. This test was
        included as part of the removal process of the old `normalization`
        property.
        """
        d_temp = directives.UpdateSensitivityWeights()
        if isinstance(normalization_method, bool):
            error_type = TypeError
            msg = "'normalization_method' must be a str. Got"
        else:
            error_type = ValueError
            msg = (
                r"'normalization_method' must be in \['minimum', 'maximum'\]. "
                f"Got '{normalization_method}'"
            )
        with pytest.raises(error_type, match=msg):
            d_temp.normalization_method = normalization_method
>>>>>>> 7fe2c337


if __name__ == "__main__":
    unittest.main()<|MERGE_RESOLUTION|>--- conflicted
+++ resolved
@@ -294,7 +294,6 @@
         assert "x SparseSmoothness.norm" in out_dict
 
 
-<<<<<<< HEAD
 class TestDeprecatedArguments:
     """
     Test if directives raise errors after passing deprecated arguments.
@@ -307,7 +306,8 @@
         msg = "'debug' property has been removed. Please use 'verbose'."
         with pytest.raises(TypeError, match=msg):
             directives.InversionDirective(debug=True)
-=======
+
+
 class TestUpdateSensitivityWeightsRemovedArgs:
     """
     Test if `UpdateSensitivityWeights` raises errors after passing removed arguments.
@@ -383,7 +383,6 @@
             )
         with pytest.raises(error_type, match=msg):
             d_temp.normalization_method = normalization_method
->>>>>>> 7fe2c337
 
 
 if __name__ == "__main__":
