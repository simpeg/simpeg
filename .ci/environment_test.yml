name: simpeg-test
channels:
  - conda-forge
dependencies:
  - numpy>=1.22
  - scipy>=1.12
  - pymatsolver>=0.3
  - matplotlib-base
<<<<<<< HEAD
  - discretize>=0.11.2
=======
  - discretize>=0.12
>>>>>>> 9a8c46e8
  - geoana>=0.7
  - libdlf
  - typing_extensions

# optional dependencies
  - dask
  - zarr
  - fsspec>=0.3.3
  - choclo>=0.3.0
  - scooby
  - plotly
  - scikit-learn>=1.2
  - pandas

# documentation building
  - sphinx
  - sphinx-gallery>=0.1.13
  - sphinxcontrib-apidoc
  - sphinx-reredirects
  - sphinx-design
  - pydata-sphinx-theme
  - nbsphinx
  - numpydoc
  - pillow
  - empymod>=2.0.0
  - sympy
  - memory_profiler
  - python-kaleido
  - h5py

# testing
  - pytest
  - pytest-cov

# Testing environment doesn't need style checkers

# PyPI uploading
  - wheel
  - twine
  - python-build<|MERGE_RESOLUTION|>--- conflicted
+++ resolved
@@ -6,11 +6,7 @@
   - scipy>=1.12
   - pymatsolver>=0.3
   - matplotlib-base
-<<<<<<< HEAD
-  - discretize>=0.11.2
-=======
   - discretize>=0.12
->>>>>>> 9a8c46e8
   - geoana>=0.7
   - libdlf
   - typing_extensions
