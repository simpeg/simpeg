--- conflicted
+++ resolved
@@ -1,12 +1,13 @@
-<<<<<<< HEAD
+
 from __future__ import annotations  # needed to use type operands in Python 3.8
+
 from abc import ABC, abstractmethod
+
+from datetime import datetime
 from pathlib import Path
-from datetime import datetime
-
-=======
 from typing import TYPE_CHECKING
->>>>>>> 2e368962
+
+
 import numpy as np
 import matplotlib.pyplot as plt
 import warnings
@@ -16,13 +17,9 @@
 from ..typing import RandomSeed
 
 from ..data_misfit import BaseDataMisfit
-<<<<<<< HEAD
 from ..objective_function import ComboObjectiveFunction
 from ..maps import IdentityMap, SphericalSystem, Wires
-=======
-from ..objective_function import BaseObjectiveFunction, ComboObjectiveFunction
-from ..maps import IdentityMap, Wires
->>>>>>> 2e368962
+
 from ..regularization import (
     WeightedLeastSquares,
     BaseRegularization,
@@ -468,12 +465,9 @@
                 f"a {type(value).__name__}"
             )
             raise TypeError(msg) from err
-<<<<<<< HEAD
-
-        self._seed = value
-=======
+
         self._random_seed = value
->>>>>>> 2e368962
+
 
     def validate(self, directive_list):
         ind = [isinstance(d, BaseBetaEstimator) for d in directive_list.dList]
@@ -702,14 +696,10 @@
         seed: RandomSeed | None = None,
         **kwargs,
     ):
-<<<<<<< HEAD
-        super().__init__(beta0_ratio=beta0_ratio, seed=seed, **kwargs)
-
-=======
         super().__init__(
             beta0_ratio=beta0_ratio, random_seed=random_seed, seed=seed, **kwargs
         )
->>>>>>> 2e368962
+
         self.n_pw_iter = n_pw_iter
 
     @property
