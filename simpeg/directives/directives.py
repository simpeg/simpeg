from __future__ import annotations  # needed to use type operands in Python 3.8
import numpy as np
import matplotlib.pyplot as plt
import warnings
import os
import scipy.sparse as sp
from ..typing import RandomSeed
from ..data_misfit import BaseDataMisfit
from ..objective_function import ComboObjectiveFunction
from ..maps import IdentityMap, Wires
from ..regularization import (
    WeightedLeastSquares,
    BaseRegularization,
    BaseSparse,
    Smallness,
    Sparse,
    SparseSmallness,
    PGIsmallness,
    SmoothnessFirstOrder,
    SparseSmoothness,
    BaseSimilarityMeasure,
)
from ..utils import (
    mkvc,
    set_kwargs,
    sdiag,
    estimate_diagonal,
    spherical2cartesian,
    cartesian2spherical,
    Zero,
    eigenvalue_by_power_iteration,
    validate_string,
)
from ..utils.code_utils import (
    deprecate_property,
    validate_type,
    validate_integer,
    validate_float,
    validate_ndarray_with_shape,
)


class InversionDirective:
    """Base inversion directive class.

    SimPEG directives initialize and update parameters used by the inversion algorithm;
    e.g. setting the initial beta or updating the regularization. ``InversionDirective``
    is a parent class responsible for connecting directives to the data misfit, regularization
    and optimization defining the inverse problem.

    Parameters
    ----------
    inversion : simpeg.inversion.BaseInversion, None
        An SimPEG inversion object; i.e. an instance of :class:`simpeg.inversion.BaseInversion`.
    dmisfit : simpeg.data_misfit.BaseDataMisfit, None
        A data data misfit; i.e. an instance of :class:`simpeg.data_misfit.BaseDataMisfit`.
    reg : simpeg.regularization.BaseRegularization, None
        The regularization, or model objective function; i.e. an instance of :class:`simpeg.regularization.BaseRegularization`.
    verbose : bool
        Whether or not to print debugging information.
    """

    _REGISTRY = {}

    _regPair = [WeightedLeastSquares, BaseRegularization, ComboObjectiveFunction]
    _dmisfitPair = [BaseDataMisfit, ComboObjectiveFunction]

    def __init__(self, inversion=None, dmisfit=None, reg=None, verbose=False, **kwargs):
        # Raise error on deprecated arguments
        if (key := "debug") in kwargs.keys():
            raise TypeError(f"'{key}' property has been removed. Please use 'verbose'.")
        self.inversion = inversion
        self.dmisfit = dmisfit
        self.reg = reg
        self.verbose = verbose
        set_kwargs(self, **kwargs)

    @property
    def verbose(self):
        """Whether or not to print debugging information.

        Returns
        -------
        bool
        """
        return self._verbose

    @verbose.setter
    def verbose(self, value):
        self._verbose = validate_type("verbose", value, bool)

    debug = deprecate_property(
        verbose, "debug", "verbose", removal_version="0.19.0", error=True
    )

    @property
    def inversion(self):
        """Inversion object associated with the directive.

        Returns
        -------
        simpeg.inversion.BaseInversion
            The inversion associated with the directive.
        """
        if not hasattr(self, "_inversion"):
            return None
        return self._inversion

    @inversion.setter
    def inversion(self, i):
        if getattr(self, "_inversion", None) is not None:
            warnings.warn(
                "InversionDirective {0!s} has switched to a new inversion.".format(
                    self.__class__.__name__
                ),
                stacklevel=2,
            )
        self._inversion = i

    @property
    def invProb(self):
        """Inverse problem associated with the directive.

        Returns
        -------
        simpeg.inverse_problem.BaseInvProblem
            The inverse problem associated with the directive.
        """
        return self.inversion.invProb

    @property
    def opt(self):
        """Optimization algorithm associated with the directive.

        Returns
        -------
        simpeg.optimization.Minimize
            Optimization algorithm associated with the directive.
        """
        return self.invProb.opt

    @property
    def reg(self):
        """Regularization associated with the directive.

        Returns
        -------
        simpeg.regularization.BaseRegularization
            The regularization associated with the directive.
        """
        if getattr(self, "_reg", None) is None:
            self.reg = self.invProb.reg  # go through the setter
        return self._reg

    @reg.setter
    def reg(self, value):
        if value is not None:
            assert any(
                [isinstance(value, regtype) for regtype in self._regPair]
            ), "Regularization must be in {}, not {}".format(self._regPair, type(value))

            if isinstance(value, WeightedLeastSquares):
                value = 1 * value  # turn it into a combo objective function
        self._reg = value

    @property
    def dmisfit(self):
        """Data misfit associated with the directive.

        Returns
        -------
        simpeg.data_misfit.BaseDataMisfit
            The data misfit associated with the directive.
        """
        if getattr(self, "_dmisfit", None) is None:
            self.dmisfit = self.invProb.dmisfit  # go through the setter
        return self._dmisfit

    @dmisfit.setter
    def dmisfit(self, value):
        if value is not None:
            assert any(
                [isinstance(value, dmisfittype) for dmisfittype in self._dmisfitPair]
            ), "Misfit must be in {}, not {}".format(self._dmisfitPair, type(value))

            if not isinstance(value, ComboObjectiveFunction):
                value = 1 * value  # turn it into a combo objective function
        self._dmisfit = value

    @property
    def survey(self):
        """Return survey for all data misfits

        Assuming that ``dmisfit`` is always a ``ComboObjectiveFunction``,
        return a list containing the survey for each data misfit; i.e.
        [survey1, survey2, ...]

        Returns
        -------
        list of simpeg.survey.Survey
            Survey for all data misfits.
        """
        return [objfcts.simulation.survey for objfcts in self.dmisfit.objfcts]

    @property
    def simulation(self):
        """Return simulation for all data misfits.

        Assuming that ``dmisfit`` is always a ``ComboObjectiveFunction``,
        return a list containing the simulation for each data misfit; i.e.
        [sim1, sim2, ...].

        Returns
        -------
        list of simpeg.simulation.BaseSimulation
            Simulation for all data misfits.
        """
        return [objfcts.simulation for objfcts in self.dmisfit.objfcts]

    def initialize(self):
        """Initialize inversion parameter(s) according to directive."""
        pass

    def endIter(self):
        """Update inversion parameter(s) according to directive at end of iteration."""
        pass

    def finish(self):
        """Update inversion parameter(s) according to directive at end of inversion."""
        pass

    def validate(self, directiveList=None):
        """Validate directive.

        The `validate` method returns ``True`` if the directive and its location within
        the directives list does not encounter conflicts. Otherwise, an appropriate error
        message is returned describing the conflict.

        Parameters
        ----------
        directive_list : simpeg.directives.DirectiveList
            List of directives used in the inversion.

        Returns
        -------
        bool
            Returns ``True`` if validated, otherwise an approriate error is returned.
        """
        return True


class DirectiveList(object):
    """Directives list

    SimPEG directives initialize and update parameters used by the inversion algorithm;
    e.g. setting the initial beta or updating the regularization. ``DirectiveList`` stores
    the set of directives used in the inversion algorithm.

    Parameters
    ----------
    directives : list of simpeg.directives.InversionDirective
        List of directives.
    inversion : simpeg.inversion.BaseInversion
        The inversion associated with the directives list.
    debug : bool
        Whether or not to print debugging information.

    """

    def __init__(self, *directives, inversion=None, debug=False, **kwargs):
        super().__init__(**kwargs)
        self.dList = []
        for d in directives:
            assert isinstance(
                d, InversionDirective
            ), "All directives must be InversionDirectives not {}".format(type(d))
            self.dList.append(d)
        self.inversion = inversion
        self.verbose = debug

    @property
    def debug(self):
        """Whether or not to print debugging information

        Returns
        -------
        bool
        """
        return getattr(self, "_debug", False)

    @debug.setter
    def debug(self, value):
        for d in self.dList:
            d.debug = value
        self._debug = value

    @property
    def inversion(self):
        """Inversion object associated with the directives list.

        Returns
        -------
        simpeg.inversion.BaseInversion
            The inversion associated with the directives list.
        """
        return getattr(self, "_inversion", None)

    @inversion.setter
    def inversion(self, i):
        if self.inversion is i:
            return
        if getattr(self, "_inversion", None) is not None:
            warnings.warn(
                "{0!s} has switched to a new inversion.".format(
                    self.__class__.__name__
                ),
                stacklevel=2,
            )
        for d in self.dList:
            d.inversion = i
        self._inversion = i

    def call(self, ruleType):
        if self.dList is None:
            if self.verbose:
                print("DirectiveList is None, no directives to call!")
            return

        directives = ["initialize", "endIter", "finish"]
        assert ruleType in directives, 'Directive type must be in ["{0!s}"]'.format(
            '", "'.join(directives)
        )
        for r in self.dList:
            getattr(r, ruleType)()

    def validate(self):
        [directive.validate(self) for directive in self.dList]
        return True


class BaseBetaEstimator(InversionDirective):
    """Base class for estimating initial trade-off parameter (beta).

    This class has properties and methods inherited by directive classes which estimate
    the initial trade-off parameter (beta). This class is not used directly to create
    directives for the inversion.

    Parameters
    ----------
    beta0_ratio : float
        Desired ratio between data misfit and model objective function at initial beta iteration.
    seed : {None, RandomSeed}, optional
        Random seed used for random sampling. It can either be an int,
        a predefined Numpy random number generator, or any valid input to
        ``numpy.random.default_rng``.

    """

    def __init__(
        self,
        beta0_ratio=1.0,
<<<<<<< HEAD
        n_pw_iter=4,
        seed: RandomSeed | None = None,
        method="power_iteration",
=======
        seed=None,
>>>>>>> 712cfda4
        **kwargs,
    ):
        super().__init__(**kwargs)
        self.beta0_ratio = beta0_ratio
        self.seed = seed

    @property
    def beta0_ratio(self):
        """The estimated ratio is multiplied by this to obtain beta.

        Returns
        -------
        float
        """
        return self._beta0_ratio

    @beta0_ratio.setter
    def beta0_ratio(self, value):
        self._beta0_ratio = validate_float(
            "beta0_ratio", value, min_val=0.0, inclusive_min=False
        )

    @property
    def seed(self):
        """Random seed to initialize with.

        Returns
        -------
        int, numpy.random.Generator or None
        """
        return self._seed

    @seed.setter
    def seed(self, value):
        try:
            np.random.default_rng(value)
        except TypeError as err:
            msg = (
                "Unable to initialize the random number generator with "
                f"a {type(value).__name__}"
            )
            raise TypeError(msg) from err
        self._seed = value

    def validate(self, directive_list):
        ind = [isinstance(d, BaseBetaEstimator) for d in directive_list.dList]
        assert np.sum(ind) == 1, (
            "Multiple directives for computing initial beta detected in directives list. "
            "Only one directive can be used to set the initial beta."
        )

        return True


class BetaEstimateMaxDerivative(BaseBetaEstimator):
    r"""Estimate initial trade-off parameter (beta) using largest derivatives.

    The initial trade-off parameter (beta) is estimated by scaling the ratio
    between the largest derivatives in the gradient of the data misfit and
    model objective function. The estimated trade-off parameter is used to
    update the **beta** property in the associated :class:`simpeg.inverse_problem.BaseInvProblem`
    object prior to running the inversion. A separate directive is used for updating the
    trade-off parameter at successive beta iterations; see :class:`BetaSchedule`.

    Parameters
    ----------
    beta0_ratio: float
        Desired ratio between data misfit and model objective function at initial beta iteration.
    seed : {None, RandomSeed}, optional
        Random seed used for random sampling. It can either be an int,
        a predefined Numpy random number generator, or any valid input to
        ``numpy.random.default_rng``.

    Notes
    -----
    Let :math:`\phi_d` represent the data misfit, :math:`\phi_m` represent the model
    objective function and :math:`\mathbf{m_0}` represent the starting model. The first
    model update is obtained by minimizing the a global objective function of the form:

    .. math::
        \phi (\mathbf{m_0}) = \phi_d (\mathbf{m_0}) + \beta_0 \phi_m (\mathbf{m_0})

    where :math:`\beta_0` represents the initial trade-off parameter (beta).

    We define :math:`\gamma` as the desired ratio between the data misfit and model objective
    functions at the initial beta iteration (defined by the 'beta0_ratio' input argument).
    Here, the initial trade-off parameter is computed according to:

    .. math::
        \beta_0 = \gamma \frac{| \nabla_m \phi_d (\mathbf{m_0}) |_{max}}{| \nabla_m \phi_m (\mathbf{m_0 + \delta m}) |_{max}}

    where

    .. math::
        \delta \mathbf{m} = \frac{m_{max}}{\mu_{max}} \boldsymbol{\mu}

    and :math:`\boldsymbol{\mu}` is a set of independent samples from the
    continuous uniform distribution between 0 and 1.

    """

<<<<<<< HEAD
    def __init__(self, beta0_ratio=1.0, seed: RandomSeed | None = None, **kwargs):
        super().__init__(beta0_ratio, seed, **kwargs)
=======
    def __init__(self, beta0_ratio=1.0, seed=None, **kwargs):
        super().__init__(beta0_ratio=beta0_ratio, seed=seed, **kwargs)
>>>>>>> 712cfda4

    def initialize(self):
        rng = np.random.default_rng(seed=self.seed)

        if self.verbose:
            print("Calculating the beta0 parameter.")

        m = self.invProb.model

        x0 = rng.random(size=m.shape)
        phi_d_deriv = np.abs(self.dmisfit.deriv(m)).max()
        dm = x0 / x0.max() * m.max()
        phi_m_deriv = np.abs(self.reg.deriv(m + dm)).max()

        self.ratio = np.asarray(phi_d_deriv / phi_m_deriv)
        self.beta0 = self.beta0_ratio * self.ratio
        self.invProb.beta = self.beta0


class BetaEstimate_ByEig(BaseBetaEstimator):
    r"""Estimate initial trade-off parameter (beta) by power iteration.

    The initial trade-off parameter (beta) is estimated by scaling the ratio
    between the largest eigenvalue in the second derivative of the data
    misfit and the model objective function. The largest eigenvalues are estimated
    using the power iteration method; see :func:`simpeg.utils.eigenvalue_by_power_iteration`.
    The estimated trade-off parameter is used to update the **beta** property in the
    associated :class:`simpeg.inverse_problem.BaseInvProblem` object prior to running the inversion.
    Note that a separate directive is used for updating the trade-off parameter at successive
    beta iterations; see :class:`BetaSchedule`.

    Parameters
    ----------
    beta0_ratio: float
        Desired ratio between data misfit and model objective function at initial beta iteration.
    n_pw_iter : int
        Number of power iterations used to estimate largest eigenvalues.
    seed : {None, RandomSeed}, optional
        Random seed used for random sampling. It can either be an int,
        a predefined Numpy random number generator, or any valid input to
        ``numpy.random.default_rng``.

    Notes
    -----
    Let :math:`\phi_d` represent the data misfit, :math:`\phi_m` represent the model
    objective function and :math:`\mathbf{m_0}` represent the starting model. The first
    model update is obtained by minimizing the a global objective function of the form:

    .. math::
        \phi (\mathbf{m_0}) = \phi_d (\mathbf{m_0}) + \beta_0 \phi_m (\mathbf{m_0})

    where :math:`\beta_0` represents the initial trade-off parameter (beta).
    Let :math:`\gamma` define the desired ratio between the data misfit and model
    objective functions at the initial beta iteration (defined by the 'beta0_ratio' input argument).
    Using the power iteration approach, our initial trade-off parameter is given by:

    .. math::
        \beta_0 = \gamma \frac{\lambda_d}{\lambda_m}

    where :math:`\lambda_d` as the largest eigenvalue of the Hessian of the data misfit, and
    :math:`\lambda_m` as the largest eigenvalue of the Hessian of the model objective function.
    For each Hessian, the largest eigenvalue is computed using power iteration. The input
    parameter 'n_pw_iter' sets the number of power iterations used in the estimate.

    For a description of the power iteration approach for estimating the larges eigenvalue,
    see :func:`simpeg.utils.eigenvalue_by_power_iteration`.

    """

<<<<<<< HEAD
    def __init__(
        self,
        beta0_ratio=1.0,
        n_pw_iter=4,
        seed: RandomSeed | None = None,
        **kwargs,
    ):
        super().__init__(beta0_ratio, seed, **kwargs)
=======
    def __init__(self, beta0_ratio=1.0, n_pw_iter=4, seed=None, **kwargs):
        super().__init__(beta0_ratio=beta0_ratio, seed=seed, **kwargs)
>>>>>>> 712cfda4
        self.n_pw_iter = n_pw_iter

    @property
    def n_pw_iter(self):
        """Number of power iterations for estimating largest eigenvalues.

        Returns
        -------
        int
            Number of power iterations for estimating largest eigenvalues.
        """
        return self._n_pw_iter

    @n_pw_iter.setter
    def n_pw_iter(self, value):
        self._n_pw_iter = validate_integer("n_pw_iter", value, min_val=1)

    def initialize(self):
        rng = np.random.default_rng(seed=self.seed)

        if self.verbose:
            print("Calculating the beta0 parameter.")

        m = self.invProb.model

        dm_eigenvalue = eigenvalue_by_power_iteration(
            self.dmisfit,
            m,
            n_pw_iter=self.n_pw_iter,
            seed=rng,
        )
        reg_eigenvalue = eigenvalue_by_power_iteration(
            self.reg,
            m,
            n_pw_iter=self.n_pw_iter,
            seed=rng,
        )

        self.ratio = np.asarray(dm_eigenvalue / reg_eigenvalue)
        self.beta0 = self.beta0_ratio * self.ratio
        self.invProb.beta = self.beta0


class BetaSchedule(InversionDirective):
    """Reduce trade-off parameter (beta) at successive iterations using a cooling schedule.

    Updates the **beta** property in the associated :class:`simpeg.inverse_problem.BaseInvProblem`
    while the inversion is running.
    For linear least-squares problems, the optimization problem can be solved in a
    single step and the cooling rate can be set to *1*. For non-linear optimization
    problems, multiple steps are required obtain the minimizer for a fixed trade-off
    parameter. In this case, the cooling rate should be larger than 1.

    Parameters
    ----------
    coolingFactor : float
        The factor by which the trade-off parameter is decreased when updated.
        The preexisting value of the trade-off parameter is divided by the cooling factor.
    coolingRate : int
        Sets the number of successive iterations before the trade-off parameter is reduced.
        Use *1* for linear least-squares optimization problems. Use *2* for weakly non-linear
        optimization problems. Use *3* for general non-linear optimization problems.

    """

    def __init__(self, coolingFactor=8.0, coolingRate=3, **kwargs):
        super().__init__(**kwargs)
        self.coolingFactor = coolingFactor
        self.coolingRate = coolingRate

    @property
    def coolingFactor(self):
        """Beta is divided by this value every `coolingRate` iterations.

        Returns
        -------
        float
        """
        return self._coolingFactor

    @coolingFactor.setter
    def coolingFactor(self, value):
        self._coolingFactor = validate_float(
            "coolingFactor", value, min_val=0.0, inclusive_min=False
        )

    @property
    def coolingRate(self):
        """Cool after this number of iterations.

        Returns
        -------
        int
        """
        return self._coolingRate

    @coolingRate.setter
    def coolingRate(self, value):
        self._coolingRate = validate_integer("coolingRate", value, min_val=1)

    def endIter(self):
        if self.opt.iter > 0 and self.opt.iter % self.coolingRate == 0:
            if self.verbose:
                print(
                    "BetaSchedule is cooling Beta. Iteration: {0:d}".format(
                        self.opt.iter
                    )
                )
            self.invProb.beta /= self.coolingFactor


class AlphasSmoothEstimate_ByEig(InversionDirective):
    """
    Estimate the alphas multipliers for the smoothness terms of the regularization
    as a multiple of the ratio between the highest eigenvalue of the
    smallness term and the highest eigenvalue of each smoothness term of the regularization.
    The highest eigenvalue are estimated through power iterations and Rayleigh quotient.
    """

    def __init__(
        self,
        alpha0_ratio=1.0,
        n_pw_iter=4,
        seed: RandomSeed | None = None,
        **kwargs,
    ):
        super().__init__(**kwargs)
        self.alpha0_ratio = alpha0_ratio
        self.n_pw_iter = n_pw_iter
        self.seed = seed

    @property
    def alpha0_ratio(self):
        """the estimated Alpha_smooth is multiplied by this ratio (int or array).

        Returns
        -------
        numpy.ndarray
        """
        return self._alpha0_ratio

    @alpha0_ratio.setter
    def alpha0_ratio(self, value):
        self._alpha0_ratio = validate_ndarray_with_shape(
            "alpha0_ratio", value, shape=("*",)
        )

    @property
    def n_pw_iter(self):
        """Number of power iterations for estimation.

        Returns
        -------
        int
        """
        return self._n_pw_iter

    @n_pw_iter.setter
    def n_pw_iter(self, value):
        self._n_pw_iter = validate_integer("n_pw_iter", value, min_val=1)

    @property
    def seed(self):
        """Random seed to initialize with.

        Returns
        -------
        int, numpy.random.Generator or None
        """
        return self._seed

    @seed.setter
    def seed(self, value):
        try:
            np.random.default_rng(value)
        except TypeError as err:
            msg = (
                "Unable to initialize the random number generator with "
                f"a {type(value).__name__}"
            )
            raise TypeError(msg) from err
        self._seed = value

    def initialize(self):
        """"""
        rng = np.random.default_rng(seed=self.seed)

        smoothness = []
        smallness = []
        parents = {}
        for regobjcts in self.reg.objfcts:
            if isinstance(regobjcts, ComboObjectiveFunction):
                objfcts = regobjcts.objfcts
            else:
                objfcts = [regobjcts]

            for obj in objfcts:
                if isinstance(
                    obj,
                    (
                        Smallness,
                        SparseSmallness,
                        PGIsmallness,
                    ),
                ):
                    smallness += [obj]

                elif isinstance(obj, (SmoothnessFirstOrder, SparseSmoothness)):
                    parents[obj] = regobjcts
                    smoothness += [obj]

        if len(smallness) == 0:
            raise UserWarning(
                "Directive 'AlphasSmoothEstimate_ByEig' requires a regularization with at least one Small instance."
            )

        smallness_eigenvalue = eigenvalue_by_power_iteration(
            smallness[0],
            self.invProb.model,
            n_pw_iter=self.n_pw_iter,
            seed=rng,
        )

        self.alpha0_ratio = self.alpha0_ratio * np.ones(len(smoothness))

        if len(self.alpha0_ratio) != len(smoothness):
            raise ValueError(
                f"Input values for 'alpha0_ratio' should be of len({len(smoothness)}). Provided {self.alpha0_ratio}"
            )

        alphas = []
        for user_alpha, obj in zip(self.alpha0_ratio, smoothness):
            smooth_i_eigenvalue = eigenvalue_by_power_iteration(
                obj,
                self.invProb.model,
                n_pw_iter=self.n_pw_iter,
                seed=rng,
            )
            ratio = smallness_eigenvalue / smooth_i_eigenvalue

            mtype = obj._multiplier_pair

            new_alpha = getattr(parents[obj], mtype) * user_alpha * ratio
            setattr(parents[obj], mtype, new_alpha)
            alphas += [new_alpha]

        if self.verbose:
            print(f"Alpha scales: {alphas}")


class ScalingMultipleDataMisfits_ByEig(InversionDirective):
    """
    For multiple data misfits only: multiply each data misfit term
    by the inverse of its highest eigenvalue and then
    normalize the sum of the data misfit multipliers to one.
    The highest eigenvalue are estimated through power iterations and Rayleigh quotient.
    """

    def __init__(
        self,
        chi0_ratio=None,
        n_pw_iter=4,
        seed: RandomSeed | None = None,
        **kwargs,
    ):
        super().__init__(**kwargs)
        self.chi0_ratio = chi0_ratio
        self.n_pw_iter = n_pw_iter
        self.seed = seed

    @property
    def chi0_ratio(self):
        """the estimated Alpha_smooth is multiplied by this ratio (int or array)

        Returns
        -------
        numpy.ndarray
        """
        return self._chi0_ratio

    @chi0_ratio.setter
    def chi0_ratio(self, value):
        if value is not None:
            value = validate_ndarray_with_shape("chi0_ratio", value, shape=("*",))
        self._chi0_ratio = value

    @property
    def n_pw_iter(self):
        """Number of power iterations for estimation.

        Returns
        -------
        int
        """
        return self._n_pw_iter

    @n_pw_iter.setter
    def n_pw_iter(self, value):
        self._n_pw_iter = validate_integer("n_pw_iter", value, min_val=1)

    @property
    def seed(self):
        """Random seed to initialize with

        Returns
        -------
        int, numpy.random.Generator or None
        """
        return self._seed

    @seed.setter
    def seed(self, value):
        try:
            np.random.default_rng(value)
        except TypeError as err:
            msg = (
                "Unable to initialize the random number generator with "
                f"a {type(value).__name__}"
            )
            raise TypeError(msg) from err
        self._seed = value

    def initialize(self):
        """"""
        rng = np.random.default_rng(seed=self.seed)

        if self.verbose:
            print("Calculating the scaling parameter.")

        if (
            getattr(self.dmisfit, "objfcts", None) is None
            or len(self.dmisfit.objfcts) == 1
        ):
            raise TypeError(
                "ScalingMultipleDataMisfits_ByEig only applies to joint inversion"
            )

        ndm = len(self.dmisfit.objfcts)
        if self.chi0_ratio is not None:
            self.chi0_ratio = self.chi0_ratio * np.ones(ndm)
        else:
            self.chi0_ratio = self.dmisfit.multipliers

        m = self.invProb.model

        dm_eigenvalue_list = []
        for dm in self.dmisfit.objfcts:
            dm_eigenvalue_list += [eigenvalue_by_power_iteration(dm, m, seed=rng)]

        self.chi0 = self.chi0_ratio / np.r_[dm_eigenvalue_list]
        self.chi0 = self.chi0 / np.sum(self.chi0)
        self.dmisfit.multipliers = self.chi0

        if self.verbose:
            print("Scale Multipliers: ", self.dmisfit.multipliers)


class JointScalingSchedule(InversionDirective):
    """
    For multiple data misfits only: rebalance each data misfit term
    during the inversion when some datasets are fit, and others not
    using the ratios of current misfits and their respective target.
    It implements the strategy described in https://doi.org/10.1093/gji/ggaa378.
    """

    def __init__(
        self, warmingFactor=1.0, chimax=1e10, chimin=1e-10, update_rate=1, **kwargs
    ):
        super().__init__(**kwargs)
        self.mode = 1
        self.warmingFactor = warmingFactor
        self.chimax = chimax
        self.chimin = chimin
        self.update_rate = update_rate

    @property
    def mode(self):
        """The type of update to perform.

        Returns
        -------
        {1, 2}
        """
        return self._mode

    @mode.setter
    def mode(self, value):
        self._mode = validate_integer("mode", value, min_val=1, max_val=2)

    @property
    def warmingFactor(self):
        """Factor to adjust scaling of the data misfits by.

        Returns
        -------
        float
        """
        return self._warmingFactor

    @warmingFactor.setter
    def warmingFactor(self, value):
        self._warmingFactor = validate_float(
            "warmingFactor", value, min_val=0.0, inclusive_min=False
        )

    @property
    def chimax(self):
        """Maximum chi factor.

        Returns
        -------
        float
        """
        return self._chimax

    @chimax.setter
    def chimax(self, value):
        self._chimax = validate_float("chimax", value, min_val=0.0, inclusive_min=False)

    @property
    def chimin(self):
        """Minimum chi factor.

        Returns
        -------
        float
        """
        return self._chimin

    @chimin.setter
    def chimin(self, value):
        self._chimin = validate_float("chimin", value, min_val=0.0, inclusive_min=False)

    @property
    def update_rate(self):
        """Will update the data misfit scalings after this many iterations.

        Returns
        -------
        int
        """
        return self._update_rate

    @update_rate.setter
    def update_rate(self, value):
        self._update_rate = validate_integer("update_rate", value, min_val=1)

    def initialize(self):
        if (
            getattr(self.dmisfit, "objfcts", None) is None
            or len(self.dmisfit.objfcts) == 1
        ):
            raise TypeError("JointScalingSchedule only applies to joint inversion")

        targetclass = np.r_[
            [
                isinstance(dirpart, MultiTargetMisfits)
                for dirpart in self.inversion.directiveList.dList
            ]
        ]
        if ~np.any(targetclass):
            self.DMtarget = None
        else:
            self.targetclass = np.where(targetclass)[0][-1]
            self.DMtarget = self.inversion.directiveList.dList[
                self.targetclass
            ].DMtarget

        if self.verbose:
            print("Initial data misfit scales: ", self.dmisfit.multipliers)

    def endIter(self):
        self.dmlist = self.inversion.directiveList.dList[self.targetclass].dmlist

        if np.any(self.dmlist < self.DMtarget):
            self.mode = 2
        else:
            self.mode = 1

        if self.opt.iter > 0 and self.opt.iter % self.update_rate == 0:
            if self.mode == 2:
                if np.all(np.r_[self.dmisfit.multipliers] > self.chimin) and np.all(
                    np.r_[self.dmisfit.multipliers] < self.chimax
                ):
                    indx = self.dmlist > self.DMtarget
                    if np.any(indx):
                        multipliers = self.warmingFactor * np.median(
                            self.DMtarget[~indx] / self.dmlist[~indx]
                        )
                        if np.sum(indx) == 1:
                            indx = np.where(indx)[0][0]
                        self.dmisfit.multipliers[indx] *= multipliers
                        self.dmisfit.multipliers /= np.sum(self.dmisfit.multipliers)

                        if self.verbose:
                            print("Updating scaling for data misfits by ", multipliers)
                            print("New scales:", self.dmisfit.multipliers)


class TargetMisfit(InversionDirective):
    """
    ... note:: Currently this target misfit is not set up for joint inversion.
    Check out MultiTargetMisfits
    """

    def __init__(self, target=None, phi_d_star=None, chifact=1.0, **kwargs):
        super().__init__(**kwargs)
        self.chifact = chifact
        self.phi_d_star = phi_d_star
        if phi_d_star is not None and target is not None:
            raise AttributeError("Attempted to set both target and phi_d_star.")
        if target is not None:
            self.target = target

    @property
    def target(self):
        """The target value for the data misfit

        Returns
        -------
        float
        """
        if getattr(self, "_target", None) is None:
            self._target = self.chifact * self.phi_d_star
        return self._target

    @target.setter
    def target(self, val):
        self._target = validate_float("target", val, min_val=0.0, inclusive_min=False)

    @property
    def chifact(self):
        """The a multiplier for the target data misfit value.

        The target value is `chifact` times `phi_d_star`

        Returns
        -------
        float
        """
        return self._chifact

    @chifact.setter
    def chifact(self, value):
        self._chifact = validate_float(
            "chifact", value, min_val=0.0, inclusive_min=False
        )
        self._target = None

    @property
    def phi_d_star(self):
        """The target phi_d value for the data misfit.

        The target value is `chifact` times `phi_d_star`

        Returns
        -------
        float
        """
        # phid = ||dpred - dobs||^2
        if self._phi_d_star is None:
            nD = 0
            for survey in self.survey:
                nD += survey.nD
            self._phi_d_star = nD
        return self._phi_d_star

    @phi_d_star.setter
    def phi_d_star(self, value):
        # phid = ||dpred - dobs||^2
        if value is not None:
            value = validate_float(
                "phi_d_star", value, min_val=0.0, inclusive_min=False
            )
        self._phi_d_star = value
        self._target = None

    def endIter(self):
        if self.invProb.phi_d < self.target:
            self.opt.stopNextIteration = True
            self.print_final_misfit()

    def print_final_misfit(self):
        if self.opt.print_type == "ubc":
            self.opt.print_target = (
                ">> Target misfit: %.1f (# of data) is achieved"
            ) % (self.target * self.invProb.opt.factor)


class MultiTargetMisfits(InversionDirective):
    def __init__(
        self,
        WeightsInTarget=False,
        chifact=1.0,
        phi_d_star=None,
        TriggerSmall=True,
        chiSmall=1.0,
        phi_ms_star=None,
        TriggerTheta=False,
        ToleranceTheta=1.0,
        distance_norm=np.inf,
        **kwargs,
    ):
        super().__init__(**kwargs)

        self.WeightsInTarget = WeightsInTarget
        # Chi factor for Geophsyical Data Misfit
        self.chifact = chifact
        self.phi_d_star = phi_d_star

        # Chifact for Clustering/Smallness
        self.TriggerSmall = TriggerSmall
        self.chiSmall = chiSmall
        self.phi_ms_star = phi_ms_star

        # Tolerance for parameters difference with their priors
        self.TriggerTheta = TriggerTheta  # deactivated by default
        self.ToleranceTheta = ToleranceTheta
        self.distance_norm = distance_norm

        self._DM = False
        self._CL = False
        self._DP = False

    @property
    def WeightsInTarget(self):
        """Whether to account for weights in the petrophysical misfit.

        Returns
        -------
        bool
        """
        return self._WeightsInTarget

    @WeightsInTarget.setter
    def WeightsInTarget(self, value):
        self._WeightsInTarget = validate_type("WeightsInTarget", value, bool)

    @property
    def chifact(self):
        """The a multiplier for the target Geophysical data misfit value.

        The target value is `chifact` times `phi_d_star`

        Returns
        -------
        numpy.ndarray
        """
        return self._chifact

    @chifact.setter
    def chifact(self, value):
        self._chifact = validate_ndarray_with_shape("chifact", value, shape=("*",))
        self._DMtarget = None

    @property
    def phi_d_star(self):
        """The target phi_d value for the Geophysical data misfit.

        The target value is `chifact` times `phi_d_star`

        Returns
        -------
        float
        """
        # phid = || dpred - dobs||^2
        if getattr(self, "_phi_d_star", None) is None:
            # Check if it is a ComboObjective
            if isinstance(self.dmisfit, ComboObjectiveFunction):
                value = np.r_[[survey.nD for survey in self.survey]]
            else:
                value = np.r_[[self.survey.nD]]
            self._phi_d_star = value
            self._DMtarget = None

        return self._phi_d_star

    @phi_d_star.setter
    def phi_d_star(self, value):
        # phid =|| dpred - dobs||^2
        if value is not None:
            value = validate_ndarray_with_shape("phi_d_star", value, shape=("*",))
        self._phi_d_star = value
        self._DMtarget = None

    @property
    def chiSmall(self):
        """The a multiplier for the target petrophysical misfit value.

        The target value is `chiSmall` times `phi_ms_star`

        Returns
        -------
        float
        """
        return self._chiSmall

    @chiSmall.setter
    def chiSmall(self, value):
        self._chiSmall = validate_float("chiSmall", value)
        self._CLtarget = None

    @property
    def phi_ms_star(self):
        """The target value for the petrophysical data misfit.

        The target value is `chiSmall` times `phi_ms_star`

        Returns
        -------
        float
        """
        return self._phi_ms_star

    @phi_ms_star.setter
    def phi_ms_star(self, value):
        if value is not None:
            value = validate_float("phi_ms_star", value)
        self._phi_ms_star = value
        self._CLtarget = None

    @property
    def TriggerSmall(self):
        """Whether to trigger the smallness misfit test.

        Returns
        -------
        bool
        """
        return self._TriggerSmall

    @TriggerSmall.setter
    def TriggerSmall(self, value):
        self._TriggerSmall = validate_type("TriggerSmall", value, bool)

    @property
    def TriggerTheta(self):
        """Whether to trigger the GMM misfit test.

        Returns
        -------
        bool
        """
        return self._TriggerTheta

    @TriggerTheta.setter
    def TriggerTheta(self, value):
        self._TriggerTheta = validate_type("TriggerTheta", value, bool)

    @property
    def ToleranceTheta(self):
        """Target value for the GMM misfit.

        Returns
        -------
        float
        """
        return self._ToleranceTheta

    @ToleranceTheta.setter
    def ToleranceTheta(self, value):
        self._ToleranceTheta = validate_float("ToleranceTheta", value, min_val=0.0)

    @property
    def distance_norm(self):
        """Distance norm to use for GMM misfit measure.

        Returns
        -------
        float
        """
        return self._distance_norm

    @distance_norm.setter
    def distance_norm(self, value):
        self._distance_norm = validate_float("distance_norm", value, min_val=0.0)

    def initialize(self):
        self.dmlist = np.r_[[dmis(self.invProb.model) for dmis in self.dmisfit.objfcts]]

        if getattr(self.invProb.reg.objfcts[0], "objfcts", None) is not None:
            smallness = np.r_[
                [
                    (
                        np.r_[
                            i,
                            j,
                            isinstance(regpart, PGIsmallness),
                        ]
                    )
                    for i, regobjcts in enumerate(self.invProb.reg.objfcts)
                    for j, regpart in enumerate(regobjcts.objfcts)
                ]
            ]
            if smallness[smallness[:, 2] == 1][:, :2].size == 0:
                warnings.warn(
                    "There is no PGI regularization. Smallness target is turned off (TriggerSmall flag)",
                    stacklevel=2,
                )
                self.smallness = -1
                self.pgi_smallness = None

            else:
                self.smallness = smallness[smallness[:, 2] == 1][:, :2][0]
                self.pgi_smallness = self.invProb.reg.objfcts[
                    self.smallness[0]
                ].objfcts[self.smallness[1]]

                if self.verbose:
                    print(
                        type(
                            self.invProb.reg.objfcts[self.smallness[0]].objfcts[
                                self.smallness[1]
                            ]
                        )
                    )

            self._regmode = 1

        else:
            smallness = np.r_[
                [
                    (
                        np.r_[
                            j,
                            isinstance(regpart, PGIsmallness),
                        ]
                    )
                    for j, regpart in enumerate(self.invProb.reg.objfcts)
                ]
            ]
            if smallness[smallness[:, 1] == 1][:, :1].size == 0:
                if self.TriggerSmall:
                    warnings.warn(
                        "There is no PGI regularization. Smallness target is turned off (TriggerSmall flag).",
                        stacklevel=2,
                    )
                    self.TriggerSmall = False
                self.smallness = -1
            else:
                self.smallness = smallness[smallness[:, 1] == 1][:, :1][0]
                self.pgi_smallness = self.invProb.reg.objfcts[self.smallness[0]]

                if self.verbose:
                    print(type(self.invProb.reg.objfcts[self.smallness[0]]))

            self._regmode = 2

    @property
    def DM(self):
        """Whether the geophysical data misfit target was satisfied.

        Returns
        -------
        bool
        """
        return self._DM

    @property
    def CL(self):
        """Whether the petrophysical misfit target was satisified.

        Returns
        -------
        bool
        """
        return self._CL

    @property
    def DP(self):
        """Whether the GMM misfit was below the threshold.

        Returns
        -------
        bool
        """
        return self._DP

    @property
    def AllStop(self):
        """Whether all target misfit values have been met.

        Returns
        -------
        bool
        """

        return self.DM and self.CL and self.DP

    @property
    def DMtarget(self):
        if getattr(self, "_DMtarget", None) is None:
            self._DMtarget = self.chifact * self.phi_d_star
        return self._DMtarget

    @DMtarget.setter
    def DMtarget(self, val):
        self._DMtarget = val

    @property
    def CLtarget(self):
        if not getattr(self.pgi_smallness, "approx_eval", True):
            # if nonlinear prior, compute targer numerically at each GMM update
            samples, _ = self.pgi_smallness.gmm.sample(
                len(self.pgi_smallness.gmm.cell_volumes)
            )
            self.phi_ms_star = self.pgi_smallness(
                mkvc(samples), externalW=self.WeightsInTarget
            )

            self._CLtarget = self.chiSmall * self.phi_ms_star

        elif getattr(self, "_CLtarget", None) is None:
            # phid = ||dpred - dobs||^2
            if self.phi_ms_star is None:
                # Expected value is number of active cells * number of physical
                # properties
                self.phi_ms_star = len(self.invProb.model)

            self._CLtarget = self.chiSmall * self.phi_ms_star

        return self._CLtarget

    @property
    def CLnormalizedConstant(self):
        if ~self.WeightsInTarget:
            return 1.0
        elif np.any(self.smallness == -1):
            return np.sum(
                sp.csr_matrix.diagonal(self.invProb.reg.objfcts[0].W) ** 2.0
            ) / len(self.invProb.model)
        else:
            return np.sum(sp.csr_matrix.diagonal(self.pgi_smallness.W) ** 2.0) / len(
                self.invProb.model
            )

    @CLtarget.setter
    def CLtarget(self, val):
        self._CLtarget = val

    def phims(self):
        if np.any(self.smallness == -1):
            return self.invProb.reg.objfcts[0](self.invProb.model)
        else:
            return (
                self.pgi_smallness(
                    self.invProb.model, external_weights=self.WeightsInTarget
                )
                / self.CLnormalizedConstant
            )

    def ThetaTarget(self):
        maxdiff = 0.0

        for i in range(self.invProb.reg.gmm.n_components):
            meandiff = np.linalg.norm(
                (self.invProb.reg.gmm.means_[i] - self.invProb.reg.gmmref.means_[i])
                / self.invProb.reg.gmmref.means_[i],
                ord=self.distance_norm,
            )
            maxdiff = np.maximum(maxdiff, meandiff)

            if (
                self.invProb.reg.gmm.covariance_type == "full"
                or self.invProb.reg.gmm.covariance_type == "spherical"
            ):
                covdiff = np.linalg.norm(
                    (
                        self.invProb.reg.gmm.covariances_[i]
                        - self.invProb.reg.gmmref.covariances_[i]
                    )
                    / self.invProb.reg.gmmref.covariances_[i],
                    ord=self.distance_norm,
                )
            else:
                covdiff = np.linalg.norm(
                    (
                        self.invProb.reg.gmm.covariances_
                        - self.invProb.reg.gmmref.covariances_
                    )
                    / self.invProb.reg.gmmref.covariances_,
                    ord=self.distance_norm,
                )
            maxdiff = np.maximum(maxdiff, covdiff)

            pidiff = np.linalg.norm(
                [
                    (
                        self.invProb.reg.gmm.weights_[i]
                        - self.invProb.reg.gmmref.weights_[i]
                    )
                    / self.invProb.reg.gmmref.weights_[i]
                ],
                ord=self.distance_norm,
            )
            maxdiff = np.maximum(maxdiff, pidiff)

        return maxdiff

    def endIter(self):
        self._DM = False
        self._CL = True
        self._DP = True
        self.dmlist = np.r_[[dmis(self.invProb.model) for dmis in self.dmisfit.objfcts]]
        self.targetlist = np.r_[
            [dm < tgt for dm, tgt in zip(self.dmlist, self.DMtarget)]
        ]

        if np.all(self.targetlist):
            self._DM = True

        if self.TriggerSmall and np.any(self.smallness != -1):
            if self.phims() > self.CLtarget:
                self._CL = False

        if self.TriggerTheta:
            if self.ThetaTarget() > self.ToleranceTheta:
                self._DP = False

        if self.verbose:
            message = "geophys. misfits: " + "; ".join(
                map(
                    str,
                    [
                        "{0} (target {1} [{2}])".format(val, tgt, cond)
                        for val, tgt, cond in zip(
                            np.round(self.dmlist, 1),
                            np.round(self.DMtarget, 1),
                            self.targetlist,
                        )
                    ],
                )
            )
            if self.TriggerSmall:
                message += (
                    " | smallness misfit: {0:.1f} (target: {1:.1f} [{2}])".format(
                        self.phims(), self.CLtarget, self.CL
                    )
                )
            if self.TriggerTheta:
                message += " | GMM parameters within tolerance: {}".format(self.DP)
            print(message)

        if self.AllStop:
            self.opt.stopNextIteration = True
            if self.verbose:
                print("All targets have been reached")


class SaveEveryIteration(InversionDirective):
    """SaveEveryIteration

    This directive saves an array at each iteration. The default
    directory is the current directory and the models are saved as
    ``InversionModel-YYYY-MM-DD-HH-MM-iter.npy``
    """

    def __init__(self, directory=".", name="InversionModel", **kwargs):
        super().__init__(**kwargs)
        self.directory = directory
        self.name = name

    @property
    def directory(self):
        """Directory to save results in.

        Returns
        -------
        str
        """
        return self._directory

    @directory.setter
    def directory(self, value):
        value = validate_string("directory", value)
        fullpath = os.path.abspath(os.path.expanduser(value))

        if not os.path.isdir(fullpath):
            os.mkdir(fullpath)
        self._directory = value

    @property
    def name(self):
        """Root of the filename to be saved.

        Returns
        -------
        str
        """
        return self._name

    @name.setter
    def name(self, value):
        self._name = validate_string("name", value)

    @property
    def fileName(self):
        if getattr(self, "_fileName", None) is None:
            from datetime import datetime

            self._fileName = "{0!s}-{1!s}".format(
                self.name, datetime.now().strftime("%Y-%m-%d-%H-%M")
            )
        return self._fileName


class SaveModelEveryIteration(SaveEveryIteration):
    """SaveModelEveryIteration

    This directive saves the model as a numpy array at each iteration. The
    default directory is the current directoy and the models are saved as
    ``InversionModel-YYYY-MM-DD-HH-MM-iter.npy``
    """

    def initialize(self):
        print(
            "simpeg.SaveModelEveryIteration will save your models as: "
            "'{0!s}###-{1!s}.npy'".format(self.directory + os.path.sep, self.fileName)
        )

    def endIter(self):
        np.save(
            "{0!s}{1:03d}-{2!s}".format(
                self.directory + os.path.sep, self.opt.iter, self.fileName
            ),
            self.opt.xc,
        )


class SaveOutputEveryIteration(SaveEveryIteration):
    """SaveOutputEveryIteration"""

    def __init__(self, save_txt=True, **kwargs):
        super().__init__(**kwargs)

        self.save_txt = save_txt

    @property
    def save_txt(self):
        """Whether to save the output as a text file.

        Returns
        -------
        bool
        """
        return self._save_txt

    @save_txt.setter
    def save_txt(self, value):
        self._save_txt = validate_type("save_txt", value, bool)

    def initialize(self):
        if self.save_txt is True:
            print(
                "simpeg.SaveOutputEveryIteration will save your inversion "
                "progress as: '###-{0!s}.txt'".format(self.fileName)
            )
            f = open(self.fileName + ".txt", "w")
            header = "  #     beta     phi_d     phi_m   phi_m_small     phi_m_smoomth_x     phi_m_smoomth_y     phi_m_smoomth_z      phi\n"
            f.write(header)
            f.close()

        # Create a list of each

        self.beta = []
        self.phi_d = []
        self.phi_m = []
        self.phi_m_small = []
        self.phi_m_smooth_x = []
        self.phi_m_smooth_y = []
        self.phi_m_smooth_z = []
        self.phi = []

    def endIter(self):
        phi_s, phi_x, phi_y, phi_z = 0, 0, 0, 0

        for reg in self.reg.objfcts:
            if isinstance(reg, Sparse):
                i_s, i_x, i_y, i_z = 0, 1, 2, 3
            else:
                i_s, i_x, i_y, i_z = 0, 1, 3, 5
            if getattr(reg, "alpha_s", None):
                phi_s += reg.objfcts[i_s](self.invProb.model) * reg.alpha_s
            if getattr(reg, "alpha_x", None):
                phi_x += reg.objfcts[i_x](self.invProb.model) * reg.alpha_x

            if reg.regularization_mesh.dim > 1 and getattr(reg, "alpha_y", None):
                phi_y += reg.objfcts[i_y](self.invProb.model) * reg.alpha_y
            if reg.regularization_mesh.dim > 2 and getattr(reg, "alpha_z", None):
                phi_z += reg.objfcts[i_z](self.invProb.model) * reg.alpha_z

        self.beta.append(self.invProb.beta)
        self.phi_d.append(self.invProb.phi_d)
        self.phi_m.append(self.invProb.phi_m)
        self.phi_m_small.append(phi_s)
        self.phi_m_smooth_x.append(phi_x)
        self.phi_m_smooth_y.append(phi_y)
        self.phi_m_smooth_z.append(phi_z)
        self.phi.append(self.opt.f)

        if self.save_txt:
            f = open(self.fileName + ".txt", "a")
            f.write(
                " {0:3d} {1:1.4e} {2:1.4e} {3:1.4e} {4:1.4e} {5:1.4e} "
                "{6:1.4e}  {7:1.4e}  {8:1.4e}\n".format(
                    self.opt.iter,
                    self.beta[self.opt.iter - 1],
                    self.phi_d[self.opt.iter - 1],
                    self.phi_m[self.opt.iter - 1],
                    self.phi_m_small[self.opt.iter - 1],
                    self.phi_m_smooth_x[self.opt.iter - 1],
                    self.phi_m_smooth_y[self.opt.iter - 1],
                    self.phi_m_smooth_z[self.opt.iter - 1],
                    self.phi[self.opt.iter - 1],
                )
            )
            f.close()

    def load_results(self):
        results = np.loadtxt(self.fileName + str(".txt"), comments="#")
        self.beta = results[:, 1]
        self.phi_d = results[:, 2]
        self.phi_m = results[:, 3]
        self.phi_m_small = results[:, 4]
        self.phi_m_smooth_x = results[:, 5]
        self.phi_m_smooth_y = results[:, 6]
        self.phi_m_smooth_z = results[:, 7]

        self.phi_m_smooth = (
            self.phi_m_smooth_x + self.phi_m_smooth_y + self.phi_m_smooth_z
        )

        self.f = results[:, 7]

        self.target_misfit = self.invProb.dmisfit.simulation.survey.nD
        self.i_target = None

        if self.invProb.phi_d < self.target_misfit:
            i_target = 0
            while self.phi_d[i_target] > self.target_misfit:
                i_target += 1
            self.i_target = i_target

    def plot_misfit_curves(
        self,
        fname=None,
        dpi=300,
        plot_small_smooth=False,
        plot_phi_m=True,
        plot_small=False,
        plot_smooth=False,
    ):
        self.target_misfit = np.sum([dmis.nD for dmis in self.invProb.dmisfit.objfcts])
        self.i_target = None

        if self.invProb.phi_d < self.target_misfit:
            i_target = 0
            while self.phi_d[i_target] > self.target_misfit:
                i_target += 1
            self.i_target = i_target

        fig = plt.figure(figsize=(5, 2))
        ax = plt.subplot(111)
        ax_1 = ax.twinx()
        ax.semilogy(
            np.arange(len(self.phi_d)), self.phi_d, "k-", lw=2, label=r"$\phi_d$"
        )

        if plot_phi_m:
            ax_1.semilogy(
                np.arange(len(self.phi_d)), self.phi_m, "r", lw=2, label=r"$\phi_m$"
            )

        if plot_small_smooth or plot_small:
            ax_1.semilogy(
                np.arange(len(self.phi_d)), self.phi_m_small, "ro", label="small"
            )
        if plot_small_smooth or plot_smooth:
            ax_1.semilogy(
                np.arange(len(self.phi_d)), self.phi_m_smooth_x, "rx", label="smooth_x"
            )
            ax_1.semilogy(
                np.arange(len(self.phi_d)), self.phi_m_smooth_y, "rx", label="smooth_y"
            )
            ax_1.semilogy(
                np.arange(len(self.phi_d)), self.phi_m_smooth_z, "rx", label="smooth_z"
            )

        ax.legend(loc=1)
        ax_1.legend(loc=2)

        ax.plot(
            np.r_[ax.get_xlim()[0], ax.get_xlim()[1]],
            np.ones(2) * self.target_misfit,
            "k:",
        )
        ax.set_xlabel("Iteration")
        ax.set_ylabel(r"$\phi_d$")
        ax_1.set_ylabel(r"$\phi_m$", color="r")
        ax_1.tick_params(axis="y", which="both", colors="red")

        plt.show()
        if fname is not None:
            fig.savefig(fname, dpi=dpi)

    def plot_tikhonov_curves(self, fname=None, dpi=200):
        self.target_misfit = self.invProb.dmisfit.simulation.survey.nD
        self.i_target = None

        if self.invProb.phi_d < self.target_misfit:
            i_target = 0
            while self.phi_d[i_target] > self.target_misfit:
                i_target += 1
            self.i_target = i_target

        fig = plt.figure(figsize=(5, 8))
        ax1 = plt.subplot(311)
        ax2 = plt.subplot(312)
        ax3 = plt.subplot(313)

        ax1.plot(self.beta, self.phi_d, "k-", lw=2, ms=4)
        ax1.set_xlim(np.hstack(self.beta).min(), np.hstack(self.beta).max())
        ax1.set_xlabel(r"$\beta$", fontsize=14)
        ax1.set_ylabel(r"$\phi_d$", fontsize=14)

        ax2.plot(self.beta, self.phi_m, "k-", lw=2)
        ax2.set_xlim(np.hstack(self.beta).min(), np.hstack(self.beta).max())
        ax2.set_xlabel(r"$\beta$", fontsize=14)
        ax2.set_ylabel(r"$\phi_m$", fontsize=14)

        ax3.plot(self.phi_m, self.phi_d, "k-", lw=2)
        ax3.set_xlim(np.hstack(self.phi_m).min(), np.hstack(self.phi_m).max())
        ax3.set_xlabel(r"$\phi_m$", fontsize=14)
        ax3.set_ylabel(r"$\phi_d$", fontsize=14)

        if self.i_target is not None:
            ax1.plot(self.beta[self.i_target], self.phi_d[self.i_target], "k*", ms=10)
            ax2.plot(self.beta[self.i_target], self.phi_m[self.i_target], "k*", ms=10)
            ax3.plot(self.phi_m[self.i_target], self.phi_d[self.i_target], "k*", ms=10)

        for ax in [ax1, ax2, ax3]:
            ax.set_xscale("linear")
            ax.set_yscale("linear")
        plt.tight_layout()
        plt.show()
        if fname is not None:
            fig.savefig(fname, dpi=dpi)


class SaveOutputDictEveryIteration(SaveEveryIteration):
    """
    Saves inversion parameters at every iteration.
    """

    # Initialize the output dict
    def __init__(self, saveOnDisk=False, **kwargs):
        super().__init__(**kwargs)
        self.saveOnDisk = saveOnDisk

    @property
    def saveOnDisk(self):
        """Whether to save the output dict to disk.

        Returns
        -------
        bool
        """
        return self._saveOnDisk

    @saveOnDisk.setter
    def saveOnDisk(self, value):
        self._saveOnDisk = validate_type("saveOnDisk", value, bool)

    def initialize(self):
        self.outDict = {}
        if self.saveOnDisk:
            print(
                "simpeg.SaveOutputDictEveryIteration will save your inversion progress as dictionary: '###-{0!s}.npz'".format(
                    self.fileName
                )
            )

    def endIter(self):
        # regCombo = ["phi_ms", "phi_msx"]

        # if self.simulation[0].mesh.dim >= 2:
        #     regCombo += ["phi_msy"]

        # if self.simulation[0].mesh.dim == 3:
        #     regCombo += ["phi_msz"]

        # Initialize the output dict
        iterDict = {}

        # Save the data.
        iterDict["iter"] = self.opt.iter
        iterDict["beta"] = self.invProb.beta
        iterDict["phi_d"] = self.invProb.phi_d
        iterDict["phi_m"] = self.invProb.phi_m

        # for label, fcts in zip(regCombo, self.reg.objfcts[0].objfcts):
        #     iterDict[label] = fcts(self.invProb.model)

        iterDict["f"] = self.opt.f
        iterDict["m"] = self.invProb.model
        iterDict["dpred"] = self.invProb.dpred

        for reg in self.reg.objfcts:
            if isinstance(reg, Sparse):
                for reg_part, norm in zip(reg.objfcts, reg.norms):
                    reg_name = f"{type(reg_part).__name__}"
                    if hasattr(reg_part, "orientation"):
                        reg_name = reg_part.orientation + " " + reg_name
                    iterDict[reg_name + ".irls_threshold"] = reg_part.irls_threshold
                    iterDict[reg_name + ".norm"] = norm

        # Save the file as a npz
        if self.saveOnDisk:
            np.savez("{:03d}-{:s}".format(self.opt.iter, self.fileName), iterDict)

        self.outDict[self.opt.iter] = iterDict


class Update_IRLS(InversionDirective):
    f_old = 0
    f_min_change = 1e-2
    beta_tol = 1e-1
    beta_ratio_l2 = None
    prctile = 100
    chifact_start = 1.0
    chifact_target = 1.0

    # Solving parameter for IRLS (mode:2)
    irls_iteration = 0
    minGNiter = 1
    iterStart = 0
    sphericalDomain = False

    # Beta schedule
    ComboObjFun = False
    mode = 1
    coolEpsOptimized = True
    coolEps_p = True
    coolEps_q = True
    floorEps_p = 1e-8
    floorEps_q = 1e-8
    coolEpsFact = 1.2
    silent = False
    fix_Jmatrix = False

    def __init__(
        self,
        max_irls_iterations=20,
        update_beta=True,
        beta_search=False,
        coolingFactor=2.0,
        coolingRate=1,
        **kwargs,
    ):
        super().__init__(**kwargs)
        self.max_irls_iterations = max_irls_iterations
        self.update_beta = update_beta
        self.beta_search = beta_search
        self.coolingFactor = coolingFactor
        self.coolingRate = coolingRate

    @property
    def max_irls_iterations(self):
        """Maximum irls iterations.

        Returns
        -------
        int
        """
        return self._max_irls_iterations

    @max_irls_iterations.setter
    def max_irls_iterations(self, value):
        self._max_irls_iterations = validate_integer(
            "max_irls_iterations", value, min_val=0
        )

    @property
    def coolingFactor(self):
        """Beta is divided by this value every `coolingRate` iterations.

        Returns
        -------
        float
        """
        return self._coolingFactor

    @coolingFactor.setter
    def coolingFactor(self, value):
        self._coolingFactor = validate_float(
            "coolingFactor", value, min_val=0.0, inclusive_min=False
        )

    @property
    def coolingRate(self):
        """Cool after this number of iterations.

        Returns
        -------
        int
        """
        return self._coolingRate

    @coolingRate.setter
    def coolingRate(self, value):
        self._coolingRate = validate_integer("coolingRate", value, min_val=1)

    @property
    def update_beta(self):
        """Whether to update beta.

        Returns
        -------
        bool
        """
        return self._update_beta

    @update_beta.setter
    def update_beta(self, value):
        self._update_beta = validate_type("update_beta", value, bool)

    @property
    def beta_search(self):
        """Whether to do a beta search.

        Returns
        -------
        bool
        """
        return self._beta_search

    @beta_search.setter
    def beta_search(self, value):
        self._beta_search = validate_type("beta_search", value, bool)

    @property
    def target(self):
        if getattr(self, "_target", None) is None:
            nD = 0
            for survey in self.survey:
                nD += survey.nD

            self._target = nD * self.chifact_target

        return self._target

    @target.setter
    def target(self, val):
        self._target = val

    @property
    def start(self):
        if getattr(self, "_start", None) is None:
            if isinstance(self.survey, list):
                self._start = 0
                for survey in self.survey:
                    self._start += survey.nD * self.chifact_start

            else:
                self._start = self.survey.nD * self.chifact_start
        return self._start

    @start.setter
    def start(self, val):
        self._start = val

    def initialize(self):
        if self.mode == 1:
            self.norms = []
            for reg in self.reg.objfcts:
                if not isinstance(reg, Sparse):
                    continue
                self.norms.append(reg.norms)
                reg.norms = [2.0 for obj in reg.objfcts]
                reg.model = self.invProb.model

        # Update the model used by the regularization
        for reg in self.reg.objfcts:
            if not isinstance(reg, Sparse):
                continue

            reg.model = self.invProb.model

        if self.sphericalDomain:
            self.angleScale()

    def endIter(self):
        if self.sphericalDomain:
            self.angleScale()

        # Check if misfit is within the tolerance, otherwise scale beta
        if np.all(
            [
                np.abs(1.0 - self.invProb.phi_d / self.target) > self.beta_tol,
                self.update_beta,
                self.mode != 1,
            ]
        ):
            ratio = self.target / self.invProb.phi_d

            if ratio > 1:
                ratio = np.mean([2.0, ratio])
            else:
                ratio = np.mean([0.75, ratio])

            self.invProb.beta = self.invProb.beta * ratio

            if np.all([self.mode != 1, self.beta_search]):
                print("Beta search step")
                # self.update_beta = False
                # Re-use previous model and continue with new beta
                self.invProb.model = self.reg.objfcts[0].model
                self.opt.xc = self.reg.objfcts[0].model
                self.opt.iter -= 1
                return

        elif np.all([self.mode == 1, self.opt.iter % self.coolingRate == 0]):
            self.invProb.beta = self.invProb.beta / self.coolingFactor

        # After reaching target misfit with l2-norm, switch to IRLS (mode:2)
        if np.all([self.invProb.phi_d < self.start, self.mode == 1]):
            self.start_irls()

        # Only update after GN iterations
        if np.all(
            [(self.opt.iter - self.iterStart) % self.minGNiter == 0, self.mode != 1]
        ):
            if self.stopping_criteria():
                self.opt.stopNextIteration = True
                return

            # Print to screen
            for reg in self.reg.objfcts:
                if not isinstance(reg, Sparse):
                    continue

                for obj in reg.objfcts:
                    if isinstance(reg, (Sparse, BaseSparse)):
                        obj.irls_threshold = obj.irls_threshold / self.coolEpsFact

            self.irls_iteration += 1

            # Reset the regularization matrices so that it is
            # recalculated for current model. Do it to all levels of comboObj
            for reg in self.reg.objfcts:
                if not isinstance(reg, Sparse):
                    continue

                reg.update_weights(reg.model)

            self.update_beta = True
            self.invProb.phi_m_last = self.reg(self.invProb.model)

    def start_irls(self):
        if not self.silent:
            print(
                "Reached starting chifact with l2-norm regularization:"
                + " Start IRLS steps..."
            )

        self.mode = 2

        if getattr(self.opt, "iter", None) is None:
            self.iterStart = 0
        else:
            self.iterStart = self.opt.iter

        self.invProb.phi_m_last = self.reg(self.invProb.model)

        # Either use the supplied irls_threshold, or fix base on distribution of
        # model values
        for reg in self.reg.objfcts:
            if not isinstance(reg, Sparse):
                continue

            for obj in reg.objfcts:
                threshold = np.percentile(
                    np.abs(obj.mapping * obj._delta_m(self.invProb.model)), self.prctile
                )
                if isinstance(obj, SmoothnessFirstOrder):
                    threshold /= reg.regularization_mesh.base_length

                obj.irls_threshold = threshold

        # Re-assign the norms supplied by user l2 -> lp
        for reg, norms in zip(self.reg.objfcts, self.norms):
            if not isinstance(reg, Sparse):
                continue
            reg.norms = norms

        # Save l2-model
        self.invProb.l2model = self.invProb.model.copy()

        # Print to screen
        for reg in self.reg.objfcts:
            if not isinstance(reg, Sparse):
                continue
            if not self.silent:
                print("irls_threshold " + str(reg.objfcts[0].irls_threshold))

    def angleScale(self):
        """
        Update the scales used by regularization for the
        different block of models
        """
        # Currently implemented for MVI-S only
        max_p = []
        for reg in self.reg.objfcts[0].objfcts:
            f_m = abs(reg.f_m(reg.model))
            max_p += [np.max(f_m)]

        max_p = np.asarray(max_p).max()

        max_s = [np.pi, np.pi]

        for reg, var in zip(self.reg.objfcts[1:], max_s):
            for obj in reg.objfcts:
                # TODO Need to make weights_shapes a public method
                obj.set_weights(
                    angle_scale=np.ones(obj._weights_shapes[0]) * max_p / var
                )

    def validate(self, directiveList):
        dList = directiveList.dList
        self_ind = dList.index(self)
        lin_precond_ind = [isinstance(d, UpdatePreconditioner) for d in dList]

        if any(lin_precond_ind):
            assert lin_precond_ind.index(True) > self_ind, (
                "The directive 'UpdatePreconditioner' must be after Update_IRLS "
                "in the directiveList"
            )
        else:
            warnings.warn(
                "Without a Linear preconditioner, convergence may be slow. "
                "Consider adding `Directives.UpdatePreconditioner` to your "
                "directives list",
                stacklevel=2,
            )
        return True

    def stopping_criteria(self):
        """
        Check for stopping criteria of max_irls_iteration or minimum change.
        """
        phim_new = 0
        for reg in self.reg.objfcts:
            if isinstance(reg, (Sparse, BaseSparse)):
                reg.model = self.invProb.model
                phim_new += reg(reg.model)

        # Check for maximum number of IRLS cycles1
        if self.irls_iteration == self.max_irls_iterations:
            if not self.silent:
                print(
                    "Reach maximum number of IRLS cycles:"
                    + " {0:d}".format(self.max_irls_iterations)
                )
            return True

        # Check if the function has changed enough
        f_change = np.abs(self.f_old - phim_new) / (self.f_old + 1e-12)
        if np.all(
            [
                f_change < self.f_min_change,
                self.irls_iteration > 1,
                np.abs(1.0 - self.invProb.phi_d / self.target) < self.beta_tol,
            ]
        ):
            print("Minimum decrease in regularization." + "End of IRLS")
            return True

        self.f_old = phim_new

        return False


class UpdatePreconditioner(InversionDirective):
    """
    Create a Jacobi preconditioner for the linear problem
    """

    def __init__(self, update_every_iteration=True, **kwargs):
        super().__init__(**kwargs)
        self.update_every_iteration = update_every_iteration

    @property
    def update_every_iteration(self):
        """Whether to update the preconditioner at every iteration.

        Returns
        -------
        bool
        """
        return self._update_every_iteration

    @update_every_iteration.setter
    def update_every_iteration(self, value):
        self._update_every_iteration = validate_type(
            "update_every_iteration", value, bool
        )

    def initialize(self):
        # Create the pre-conditioner
        regDiag = np.zeros_like(self.invProb.model)
        m = self.invProb.model

        for reg in self.reg.objfcts:
            # Check if regularization has a projection
            rdg = reg.deriv2(m)
            if not isinstance(rdg, Zero):
                regDiag += rdg.diagonal()

        JtJdiag = np.zeros_like(self.invProb.model)
        for sim, dmisfit in zip(self.simulation, self.dmisfit.objfcts):
            if getattr(sim, "getJtJdiag", None) is None:
                assert getattr(sim, "getJ", None) is not None, (
                    "Simulation does not have a getJ attribute."
                    + "Cannot form the sensitivity explicitly"
                )
                JtJdiag += np.sum(np.power((dmisfit.W * sim.getJ(m)), 2), axis=0)
            else:
                JtJdiag += sim.getJtJdiag(m, W=dmisfit.W)

        diagA = JtJdiag + self.invProb.beta * regDiag
        diagA[diagA != 0] = diagA[diagA != 0] ** -1.0
        PC = sdiag((diagA))

        self.opt.approxHinv = PC

    def endIter(self):
        # Cool the threshold parameter
        if self.update_every_iteration is False:
            return

        # Create the pre-conditioner
        regDiag = np.zeros_like(self.invProb.model)
        m = self.invProb.model

        for reg in self.reg.objfcts:
            # Check if he has wire
            regDiag += reg.deriv2(m).diagonal()

        JtJdiag = np.zeros_like(self.invProb.model)
        for sim, dmisfit in zip(self.simulation, self.dmisfit.objfcts):
            if getattr(sim, "getJtJdiag", None) is None:
                assert getattr(sim, "getJ", None) is not None, (
                    "Simulation does not have a getJ attribute."
                    + "Cannot form the sensitivity explicitly"
                )
                JtJdiag += np.sum(np.power((dmisfit.W * sim.getJ(m)), 2), axis=0)
            else:
                JtJdiag += sim.getJtJdiag(m, W=dmisfit.W)

        diagA = JtJdiag + self.invProb.beta * regDiag
        diagA[diagA != 0] = diagA[diagA != 0] ** -1.0
        PC = sdiag((diagA))
        self.opt.approxHinv = PC


class Update_Wj(InversionDirective):
    """
    Create approx-sensitivity base weighting using the probing method
    """

    def __init__(self, k=None, itr=None, **kwargs):
        self.k = k
        self.itr = itr
        super().__init__(**kwargs)

    @property
    def k(self):
        """Number of probing cycles for the estimator.

        Returns
        -------
        int
        """
        return self._k

    @k.setter
    def k(self, value):
        if value is not None:
            value = validate_integer("k", value, min_val=1)
        self._k = value

    @property
    def itr(self):
        """Which iteration to update the sensitivity.

        Will always update if `None`.

        Returns
        -------
        int or None
        """
        return self._itr

    @itr.setter
    def itr(self, value):
        if value is not None:
            value = validate_integer("itr", value, min_val=1)
        self._itr = value

    def endIter(self):
        if self.itr is None or self.itr == self.opt.iter:
            m = self.invProb.model
            if self.k is None:
                self.k = int(self.survey.nD / 10)

            def JtJv(v):
                Jv = self.simulation.Jvec(m, v)

                return self.simulation.Jtvec(m, Jv)

            JtJdiag = estimate_diagonal(JtJv, len(m), k=self.k)
            JtJdiag = JtJdiag / max(JtJdiag)

            self.reg.wght = JtJdiag


class UpdateSensitivityWeights(InversionDirective):
    r"""
    Sensitivity weighting for linear and non-linear least-squares inverse problems.

    This directive computes the root-mean squared sensitivities for the
    forward simulation(s) attached to the inverse problem, then truncates
    and scales the result to create cell weights which are applied in the regularization.
    The underlying theory is provided below in the `Notes` section.

    This directive **requires** that the map for the regularization function is either
    class:`simpeg.maps.Wires` or class:`simpeg.maps.Identity`. In other words, the
    sensitivity weighting cannot be applied for parametric inversion. In addition,
    the simulation(s) connected to the inverse problem **must** have a ``getJ`` or
    ``getJtJdiag`` method.

    This directive's place in the :class:`DirectivesList` **must** be
    before any directives which update the preconditioner for the inverse problem
    (i.e. :class:`UpdatePreconditioner`), and **must** be before any directives that
    estimate the starting trade-off parameter (i.e. :class:`EstimateBeta_ByEig`
    and :class:`EstimateBetaMaxDerivative`).

    Parameters
    ----------
    every_iteration : bool
        When ``True``, update sensitivity weighting at every model update; non-linear problems.
        When ``False``, create sensitivity weights for starting model only; linear problems.
    threshold : float
        Threshold value for smallest weighting value.
    threshold_method : {'amplitude', 'global', 'percentile'}
        Threshold method for how `threshold_value` is applied:

            - amplitude:
                the smallest root-mean squared sensitivity is a fractional percent of the largest value; must be between 0 and 1.
            - global:
                `threshold_value` is added to the cell weights prior to normalization; must be greater than 0.
            - percentile:
                the smallest root-mean squared sensitivity is set using percentile threshold; must be between 0 and 100.

    normalization_method : {'maximum', 'min_value', None}
        Normalization method applied to sensitivity weights.

        Options are:

            - maximum:
                sensitivity weights are normalized by the largest value such that the largest weight is equal to 1.
            - minimum:
                sensitivity weights are normalized by the smallest value, after thresholding, such that the smallest weights are equal to 1.
            - ``None``:
                normalization is not applied.

    Notes
    -----
    Let :math:`\mathbf{J}` represent the Jacobian. To create sensitivity weights, root-mean squared (RMS) sensitivities
    :math:`\mathbf{s}` are computed by summing the squares of the rows of the Jacobian:

    .. math::
        \mathbf{s} = \Bigg [ \sum_i \, \mathbf{J_{i, \centerdot }}^2 \, \Bigg ]^{1/2}

    The dynamic range of RMS sensitivities can span many orders of magnitude. When computing sensitivity
    weights, thresholding is generally applied to set a minimum value.

    Thresholding
    ^^^^^^^^^^^^

    If **global** thresholding is applied, we add a constant :math:`\tau` to the RMS sensitivities:

    .. math::
        \mathbf{\tilde{s}} = \mathbf{s} + \tau

    In the case of **percentile** thresholding, we let :math:`s_{\%}` represent a given percentile.
    Thresholding to set a minimum value is applied as follows:

    .. math::
        \tilde{s}_j = \begin{cases}
        s_j \;\; for \;\; s_j \geq s_{\%} \\
        s_{\%} \;\; for \;\; s_j < s_{\%}
        \end{cases}

    If **absolute** thresholding is applied, we define :math:`\eta` as a fractional percent.
    In this case, thresholding is applied as follows:

    .. math::
        \tilde{s}_j = \begin{cases}
        s_j \;\; for \;\; s_j \geq \eta s_{max} \\
        \eta s_{max} \;\; for \;\; s_j < \eta s_{max}
        \end{cases}
    """

    def __init__(
        self,
        every_iteration=False,
        threshold_value=1e-12,
        threshold_method="amplitude",
        normalization_method="maximum",
        **kwargs,
    ):
        # Raise errors on deprecated arguments
        if (key := "everyIter") in kwargs.keys():
            raise TypeError(
                f"'{key}' property has been removed. Please use 'every_iteration'.",
            )
        if (key := "threshold") in kwargs.keys():
            raise TypeError(
                f"'{key}' property has been removed. Please use 'threshold_value'.",
            )
        if (key := "normalization") in kwargs.keys():
            raise TypeError(
                f"'{key}' property has been removed. "
                "Please define normalization using 'normalization_method'.",
            )

        super().__init__(**kwargs)

        self.every_iteration = every_iteration
        self.threshold_value = threshold_value
        self.threshold_method = threshold_method
        self.normalization_method = normalization_method

    @property
    def every_iteration(self):
        """Update sensitivity weights when model is updated.

        When ``True``, update sensitivity weighting at every model update; non-linear problems.
        When ``False``, create sensitivity weights for starting model only; linear problems.

        Returns
        -------
        bool
        """
        return self._every_iteration

    @every_iteration.setter
    def every_iteration(self, value):
        self._every_iteration = validate_type("every_iteration", value, bool)

    everyIter = deprecate_property(
        every_iteration,
        "everyIter",
        "every_iteration",
        removal_version="0.20.0",
        error=True,
    )

    @property
    def threshold_value(self):
        """Threshold value used to set minimum weighting value.

        The way thresholding is applied to the weighting model depends on the
        `threshold_method` property. The choices for `threshold_method` are:

            - global:
                `threshold_value` is added to the cell weights prior to normalization; must be greater than 0.
            - percentile:
                `threshold_value` is a percentile cutoff; must be between 0 and 100
            - amplitude:
                `threshold_value` is the fractional percent of the largest value; must be between 0 and 1


        Returns
        -------
        float
        """
        return self._threshold_value

    @threshold_value.setter
    def threshold_value(self, value):
        self._threshold_value = validate_float("threshold_value", value, min_val=0.0)

    threshold = deprecate_property(
        threshold_value,
        "threshold",
        "threshold_value",
        removal_version="0.20.0",
        error=True,
    )

    @property
    def threshold_method(self):
        """Threshold method for how `threshold_value` is applied:

            - global:
                `threshold_value` is added to the cell weights prior to normalization; must be greater than 0.
            - percentile:
                the smallest root-mean squared sensitivity is set using percentile threshold; must be between 0 and 100
            - amplitude:
                the smallest root-mean squared sensitivity is a fractional percent of the largest value; must be between 0 and 1


        Returns
        -------
        str
        """
        return self._threshold_method

    @threshold_method.setter
    def threshold_method(self, value):
        self._threshold_method = validate_string(
            "threshold_method", value, string_list=["global", "percentile", "amplitude"]
        )

    @property
    def normalization_method(self):
        """Normalization method applied to sensitivity weights.

        Options are:

            - ``None``
                normalization is not applied
            - maximum:
                sensitivity weights are normalized by the largest value such that the largest weight is equal to 1.
            - minimum:
                sensitivity weights are normalized by the smallest value, after thresholding, such that the smallest weights are equal to 1.

        Returns
        -------
        None, str
        """
        return self._normalization_method

    @normalization_method.setter
    def normalization_method(self, value):
        if value is None:
            self._normalization_method = value
        else:
            self._normalization_method = validate_string(
                "normalization_method", value, string_list=["minimum", "maximum"]
            )

    normalization = deprecate_property(
        normalization_method,
        "normalization",
        "normalization_method",
        removal_version="0.20.0",
        error=True,
    )

    def initialize(self):
        """Compute sensitivity weights upon starting the inversion."""
        for reg in self.reg.objfcts:
            if not isinstance(reg.mapping, (IdentityMap, Wires)):
                raise TypeError(
                    f"Mapping for the regularization must be of type {IdentityMap} or {Wires}. "
                    + f"Input mapping of type {type(reg.mapping)}."
                )

        self.update()

    def endIter(self):
        """Execute end of iteration."""

        if self.every_iteration:
            self.update()

    def update(self):
        """Update sensitivity weights"""

        jtj_diag = np.zeros_like(self.invProb.model)
        m = self.invProb.model

        for sim, dmisfit in zip(self.simulation, self.dmisfit.objfcts):
            if getattr(sim, "getJtJdiag", None) is None:
                if getattr(sim, "getJ", None) is None:
                    raise AttributeError(
                        "Simulation does not have a getJ attribute."
                        + "Cannot form the sensitivity explicitly"
                    )
                jtj_diag += mkvc(np.sum((dmisfit.W * sim.getJ(m)) ** 2.0, axis=0))
            else:
                jtj_diag += sim.getJtJdiag(m, W=dmisfit.W)

        # Compute and sum root-mean squared sensitivities for all objective functions
        wr = np.zeros_like(self.invProb.model)
        for reg in self.reg.objfcts:
            if isinstance(reg, BaseSimilarityMeasure):
                continue

            mesh = reg.regularization_mesh
            n_cells = mesh.nC
            mapped_jtj_diag = reg.mapping * jtj_diag
            # reshape the mapped, so you can divide by volume
            # (let's say it was a vector or anisotropic model)
            mapped_jtj_diag = mapped_jtj_diag.reshape((n_cells, -1), order="F")
            wr_temp = mapped_jtj_diag / reg.regularization_mesh.vol[:, None] ** 2.0
            wr_temp = wr_temp.reshape(-1, order="F")

            wr += reg.mapping.deriv(self.invProb.model).T * wr_temp

        wr **= 0.5

        # Apply thresholding
        if self.threshold_method == "global":
            wr += self.threshold_value
        elif self.threshold_method == "percentile":
            wr = np.clip(
                wr, a_min=np.percentile(wr, self.threshold_value), a_max=np.inf
            )
        else:
            wr = np.clip(wr, a_min=self.threshold_value * wr.max(), a_max=np.inf)

        # Apply normalization
        if self.normalization_method == "maximum":
            wr /= wr.max()
        elif self.normalization_method == "minimum":
            wr /= wr.min()

        # Add sensitivity weighting to all model objective functions
        for reg in self.reg.objfcts:
            if not isinstance(reg, BaseSimilarityMeasure):
                sub_regs = getattr(reg, "objfcts", [reg])
                for sub_reg in sub_regs:
                    sub_reg.set_weights(sensitivity=sub_reg.mapping * wr)

    def validate(self, directiveList):
        """Validate directive against directives list.

        The ``UpdateSensitivityWeights`` directive impacts the regularization by applying
        cell weights. As a result, its place in the :class:`DirectivesList` must be
        before any directives which update the preconditioner for the inverse problem
        (i.e. :class:`UpdatePreconditioner`), and must be before any directives that
        estimate the starting trade-off parameter (i.e. :class:`EstimateBeta_ByEig`
        and :class:`EstimateBetaMaxDerivative`).


        Returns
        -------
        bool
            Returns ``True`` if validation passes. Otherwise, an error is thrown.
        """
        # check if a beta estimator is in the list after setting the weights
        dList = directiveList.dList
        self_ind = dList.index(self)

        beta_estimator_ind = [isinstance(d, BaseBetaEstimator) for d in dList]
        lin_precond_ind = [isinstance(d, UpdatePreconditioner) for d in dList]

        if any(beta_estimator_ind):
            assert beta_estimator_ind.index(True) > self_ind, (
                "The directive for setting intial beta must be after UpdateSensitivityWeights "
                "in the directiveList"
            )

        if any(lin_precond_ind):
            assert lin_precond_ind.index(True) > self_ind, (
                "The directive 'UpdatePreconditioner' must be after UpdateSensitivityWeights "
                "in the directiveList"
            )

        return True


class ProjectSphericalBounds(InversionDirective):
    r"""
    Trick for spherical coordinate system.
    Project :math:`\theta` and :math:`\phi` angles back to :math:`[-\pi,\pi]`
    using back and forth conversion.
    spherical->cartesian->spherical
    """

    def initialize(self):
        x = self.invProb.model
        # Convert to cartesian than back to avoid over rotation
        nC = int(len(x) / 3)

        xyz = spherical2cartesian(x.reshape((nC, 3), order="F"))
        m = cartesian2spherical(xyz.reshape((nC, 3), order="F"))

        self.invProb.model = m

        for sim in self.simulation:
            sim.model = m

        self.opt.xc = m

    def endIter(self):
        x = self.invProb.model
        nC = int(len(x) / 3)

        # Convert to cartesian than back to avoid over rotation
        xyz = spherical2cartesian(x.reshape((nC, 3), order="F"))
        m = cartesian2spherical(xyz.reshape((nC, 3), order="F"))

        self.invProb.model = m

        phi_m_last = []
        for reg in self.reg.objfcts:
            reg.model = self.invProb.model
            phi_m_last += [reg(self.invProb.model)]

        self.invProb.phi_m_last = phi_m_last

        for sim in self.simulation:
            sim.model = m

        self.opt.xc = m<|MERGE_RESOLUTION|>--- conflicted
+++ resolved
@@ -359,13 +359,7 @@
     def __init__(
         self,
         beta0_ratio=1.0,
-<<<<<<< HEAD
-        n_pw_iter=4,
         seed: RandomSeed | None = None,
-        method="power_iteration",
-=======
-        seed=None,
->>>>>>> 712cfda4
         **kwargs,
     ):
         super().__init__(**kwargs)
@@ -467,13 +461,8 @@
 
     """
 
-<<<<<<< HEAD
     def __init__(self, beta0_ratio=1.0, seed: RandomSeed | None = None, **kwargs):
-        super().__init__(beta0_ratio, seed, **kwargs)
-=======
-    def __init__(self, beta0_ratio=1.0, seed=None, **kwargs):
         super().__init__(beta0_ratio=beta0_ratio, seed=seed, **kwargs)
->>>>>>> 712cfda4
 
     def initialize(self):
         rng = np.random.default_rng(seed=self.seed)
@@ -543,7 +532,6 @@
 
     """
 
-<<<<<<< HEAD
     def __init__(
         self,
         beta0_ratio=1.0,
@@ -551,11 +539,7 @@
         seed: RandomSeed | None = None,
         **kwargs,
     ):
-        super().__init__(beta0_ratio, seed, **kwargs)
-=======
-    def __init__(self, beta0_ratio=1.0, n_pw_iter=4, seed=None, **kwargs):
         super().__init__(beta0_ratio=beta0_ratio, seed=seed, **kwargs)
->>>>>>> 712cfda4
         self.n_pw_iter = n_pw_iter
 
     @property
