--- conflicted
+++ resolved
@@ -646,6 +646,7 @@
         model,
         n_pw_iter=4,
         fields_list=None,
+        random_seed: RandomSeed | None = None,
         seed: RandomSeed | None = None,
     ):
         r"""Estimate largest eigenvalue in absolute value using power iteration.
@@ -667,10 +668,16 @@
             they will be evaluated within the function. If combo_objfct mixs data misfit and regularization
             terms, the list should contains simpeg.fields for the data misfit terms and None for the
             regularization term.
-        seed : None or :class:`~simpeg.typing.RandomSeed`, optional
+        random_seed : None or :class:`~simpeg.typing.RandomSeed`, optional
             Random seed for the initial random guess of eigenvector. It can either
             be an int, a predefined Numpy random number generator, or any valid
             input to ``numpy.random.default_rng``.
+        seed : None or :class:`~simpeg.typing.RandomSeed`, optional
+
+            .. deprecated:: 0.23.0
+
+               Argument ``seed`` is deprecated in favor of ``random_seed`` and will
+               be removed in SimPEG v0.24.0.
 
         Returns
         -------
@@ -695,7 +702,22 @@
         selected from a uniform distribution.
 
         """
-        rng = np.random.default_rng(seed=seed)
+        # Deprecate seed argument
+        if seed is not None:
+            if random_seed is not None:
+                raise TypeError(
+                    "Cannot pass both 'random_seed' and 'seed'."
+                    "'seed' has been deprecated and will be removed in "
+                    " SimPEG v0.24.0, please use 'random_seed' instead.",
+                )
+            warnings.warn(
+                "'seed' has been deprecated and will be removed in "
+                " SimPEG v0.24.0, please use 'random_seed' instead.",
+                FutureWarning,
+                stacklevel=2,
+            )
+            random_seed = seed
+        rng = np.random.default_rng(seed=random_seed)
 
         # Initial guess for eigen-vector
         x0 = rng.random(size=model.shape)
@@ -722,27 +744,34 @@
         # Power iteration: estimate eigenvector
         for _ in range(n_pw_iter):
             x1 = 0.0
-            for j, component in enumerate(combo_objfct.components):
-                if hasattr(component.function, "simulation"):  # if data misfit term
-                    aux = component.deriv2(model, v=x0, f=fields_list[j])
+            for j, (mult, obj) in enumerate(
+                zip(combo_objfct.multipliers, combo_objfct.objfcts)
+            ):
+                if hasattr(obj, "simulation"):  # if data misfit term
+                    aux = obj.deriv2(model, v=x0, f=fields_list[j])
+                    if not isinstance(aux, Zero):
+                        x1 += mult * aux
                 else:
-                    aux = component.deriv2(model, v=x0)
-
-                x1 += aux
+                    aux = obj.deriv2(model, v=x0)
+                    if not isinstance(aux, Zero):
+                        x1 += mult * aux
             x0 = x1 / np.linalg.norm(x1)
 
         # Compute highest eigenvalue from estimated eigenvector
         eigenvalue = 0.0
-        for j, component in enumerate(combo_objfct.components):
-            if hasattr(component.function, "simulation"):  # if data misfit term
-                eigenvalue += x0.dot(component.deriv2(model, v=x0, f=fields_list[j]))
+        for j, (mult, obj) in enumerate(
+            zip(combo_objfct.multipliers, combo_objfct.objfcts)
+        ):
+            if hasattr(obj, "simulation"):  # if data misfit term
+                eigenvalue += mult * x0.dot(obj.deriv2(model, v=x0, f=fields_list[j]))
             else:
-                eigenvalue += x0.dot(
-                    component.deriv2(
+                eigenvalue += mult * x0.dot(
+                    obj.deriv2(
                         model,
                         v=x0,
                     )
                 )
+
         return eigenvalue
 
 
@@ -1103,11 +1132,7 @@
         dm_eigenvalue_list = []
         for dm in self.dmisfit.objfcts:
             dm_eigenvalue_list += [
-<<<<<<< HEAD
-                BetaEstimate_ByEig.eigenvalue_by_power_iteration(dm, m, seed=rng)
-=======
-                eigenvalue_by_power_iteration(dm, m, random_seed=rng)
->>>>>>> 1a967108
+                BetaEstimate_ByEig.eigenvalue_by_power_iteration(dm, m, random_seed=rng)
             ]
 
         self.chi0 = self.chi0_ratio / np.r_[dm_eigenvalue_list]
