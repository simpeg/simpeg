--- conflicted
+++ resolved
@@ -1,1657 +1,5 @@
-<<<<<<< HEAD
-from typing import TYPE_CHECKING
-import numpy as np
-import matplotlib.pyplot as plt
-import warnings
-import os
-import scipy.sparse as sp
-from ..typing import RandomSeed
-from ..data_misfit import BaseDataMisfit
-from ..objective_function import BaseObjectiveFunction, ComboObjectiveFunction
-from ..maps import IdentityMap, Wires
-from ..regularization import (
-    WeightedLeastSquares,
-    BaseRegularization,
-    BaseSparse,
-    Smallness,
-    Sparse,
-    SparseSmallness,
-    PGIsmallness,
-    SmoothnessFirstOrder,
-    SparseSmoothness,
-    BaseSimilarityMeasure,
-)
-from ..utils import (
-    mkvc,
-    set_kwargs,
-    sdiag,
-    estimate_diagonal,
-    spherical2cartesian,
-    cartesian2spherical,
-    Zero,
-    eigenvalue_by_power_iteration,
-    validate_string,
-)
-from ..utils.code_utils import (
-    deprecate_class,
-    deprecate_property,
-    validate_type,
-    validate_integer,
-    validate_float,
-    validate_ndarray_with_shape,
-)
-
-if TYPE_CHECKING:
-    from ..simulation import BaseSimulation
-    from ..survey import BaseSurvey
-
-
-class InversionDirective:
-    """Base inversion directive class.
-
-    SimPEG directives initialize and update parameters used by the inversion algorithm;
-    e.g. setting the initial beta or updating the regularization. ``InversionDirective``
-    is a parent class responsible for connecting directives to the data misfit, regularization
-    and optimization defining the inverse problem.
-
-    Parameters
-    ----------
-    inversion : simpeg.inversion.BaseInversion, None
-        An SimPEG inversion object; i.e. an instance of :class:`simpeg.inversion.BaseInversion`.
-    dmisfit : simpeg.data_misfit.BaseDataMisfit, None
-        A data data misfit; i.e. an instance of :class:`simpeg.data_misfit.BaseDataMisfit`.
-    reg : simpeg.regularization.BaseRegularization, None
-        The regularization, or model objective function; i.e. an instance of :class:`simpeg.regularization.BaseRegularization`.
-    verbose : bool
-        Whether or not to print debugging information.
-    """
-
-    _REGISTRY = {}
-
-    _regPair = [WeightedLeastSquares, BaseRegularization, ComboObjectiveFunction]
-    _dmisfitPair = [BaseDataMisfit, ComboObjectiveFunction]
-
-    def __init__(self, inversion=None, dmisfit=None, reg=None, verbose=False, **kwargs):
-        # Raise error on deprecated arguments
-        if (key := "debug") in kwargs.keys():
-            raise TypeError(f"'{key}' property has been removed. Please use 'verbose'.")
-        self.inversion = inversion
-        self.dmisfit = dmisfit
-        self.reg = reg
-        self.verbose = verbose
-        set_kwargs(self, **kwargs)
-
-    @property
-    def verbose(self):
-        """Whether or not to print debugging information.
-
-        Returns
-        -------
-        bool
-        """
-        return self._verbose
-
-    @verbose.setter
-    def verbose(self, value):
-        self._verbose = validate_type("verbose", value, bool)
-
-    debug = deprecate_property(
-        verbose, "debug", "verbose", removal_version="0.19.0", error=True
-    )
-
-    @property
-    def inversion(self):
-        """Inversion object associated with the directive.
-
-        Returns
-        -------
-        simpeg.inversion.BaseInversion
-            The inversion associated with the directive.
-        """
-        if not hasattr(self, "_inversion"):
-            return None
-        return self._inversion
-
-    @inversion.setter
-    def inversion(self, i):
-        if getattr(self, "_inversion", None) is not None:
-            warnings.warn(
-                "InversionDirective {0!s} has switched to a new inversion.".format(
-                    self.__class__.__name__
-                ),
-                stacklevel=2,
-            )
-        self._inversion = i
-
-    @property
-    def invProb(self):
-        """Inverse problem associated with the directive.
-
-        Returns
-        -------
-        simpeg.inverse_problem.BaseInvProblem
-            The inverse problem associated with the directive.
-        """
-        return self.inversion.invProb
-
-    @property
-    def opt(self):
-        """Optimization algorithm associated with the directive.
-
-        Returns
-        -------
-        simpeg.optimization.Minimize
-            Optimization algorithm associated with the directive.
-        """
-        return self.invProb.opt
-
-    @property
-    def reg(self) -> BaseObjectiveFunction:
-        """Regularization associated with the directive.
-
-        Returns
-        -------
-        simpeg.regularization.BaseRegularization
-            The regularization associated with the directive.
-        """
-        if getattr(self, "_reg", None) is None:
-            self.reg = self.invProb.reg  # go through the setter
-        return self._reg
-
-    @reg.setter
-    def reg(self, value):
-        if value is not None:
-            assert any(
-                [isinstance(value, regtype) for regtype in self._regPair]
-            ), "Regularization must be in {}, not {}".format(self._regPair, type(value))
-
-            if isinstance(value, WeightedLeastSquares):
-                value = 1 * value  # turn it into a combo objective function
-        self._reg = value
-
-    @property
-    def dmisfit(self) -> BaseObjectiveFunction:
-        """Data misfit associated with the directive.
-
-        Returns
-        -------
-        simpeg.data_misfit.BaseDataMisfit
-            The data misfit associated with the directive.
-        """
-        if getattr(self, "_dmisfit", None) is None:
-            self.dmisfit = self.invProb.dmisfit  # go through the setter
-        return self._dmisfit
-
-    @dmisfit.setter
-    def dmisfit(self, value):
-        if value is not None:
-            assert any(
-                [isinstance(value, dmisfittype) for dmisfittype in self._dmisfitPair]
-            ), "Misfit must be in {}, not {}".format(self._dmisfitPair, type(value))
-
-            if not isinstance(value, ComboObjectiveFunction):
-                value = 1 * value  # turn it into a combo objective function
-        self._dmisfit = value
-
-    @property
-    def survey(self) -> list["BaseSurvey"]:
-        """Return survey for all data misfits
-
-        Assuming that ``dmisfit`` is always a ``ComboObjectiveFunction``,
-        return a list containing the survey for each data misfit; i.e.
-        [survey1, survey2, ...]
-
-        Returns
-        -------
-        list of simpeg.survey.Survey
-            Survey for all data misfits.
-        """
-        return [objfcts.simulation.survey for objfcts in self.dmisfit.objfcts]
-
-    @property
-    def simulation(self) -> list["BaseSimulation"]:
-        """Return simulation for all data misfits.
-
-        Assuming that ``dmisfit`` is always a ``ComboObjectiveFunction``,
-        return a list containing the simulation for each data misfit; i.e.
-        [sim1, sim2, ...].
-
-        Returns
-        -------
-        list of simpeg.simulation.BaseSimulation
-            Simulation for all data misfits.
-        """
-        return [objfcts.simulation for objfcts in self.dmisfit.objfcts]
-
-    def initialize(self):
-        """Initialize inversion parameter(s) according to directive."""
-        pass
-
-    def endIter(self):
-        """Update inversion parameter(s) according to directive at end of iteration."""
-        pass
-
-    def finish(self):
-        """Update inversion parameter(s) according to directive at end of inversion."""
-        pass
-
-    def validate(self, directiveList=None):
-        """Validate directive.
-
-        The `validate` method returns ``True`` if the directive and its location within
-        the directives list does not encounter conflicts. Otherwise, an appropriate error
-        message is returned describing the conflict.
-
-        Parameters
-        ----------
-        directive_list : simpeg.directives.DirectiveList
-            List of directives used in the inversion.
-
-        Returns
-        -------
-        bool
-            Returns ``True`` if validated, otherwise an approriate error is returned.
-        """
-        return True
-
-
-class DirectiveList(object):
-    """Directives list
-
-    SimPEG directives initialize and update parameters used by the inversion algorithm;
-    e.g. setting the initial beta or updating the regularization. ``DirectiveList`` stores
-    the set of directives used in the inversion algorithm.
-
-    Parameters
-    ----------
-    directives : list of simpeg.directives.InversionDirective
-        List of directives.
-    inversion : simpeg.inversion.BaseInversion
-        The inversion associated with the directives list.
-    debug : bool
-        Whether or not to print debugging information.
-
-    """
-
-    def __init__(self, *directives, inversion=None, debug=False, **kwargs):
-        super().__init__(**kwargs)
-        self.dList = []
-        for d in directives:
-            assert isinstance(
-                d, InversionDirective
-            ), "All directives must be InversionDirectives not {}".format(type(d))
-            self.dList.append(d)
-        self.inversion = inversion
-        self.verbose = debug
-
-    def __iter__(self):
-        return iter(self.dList)
-
-    @property
-    def debug(self):
-        """Whether or not to print debugging information
-
-        Returns
-        -------
-        bool
-        """
-        return getattr(self, "_debug", False)
-
-    @debug.setter
-    def debug(self, value):
-        for d in self.dList:
-            d.debug = value
-        self._debug = value
-
-    @property
-    def inversion(self):
-        """Inversion object associated with the directives list.
-
-        Returns
-        -------
-        simpeg.inversion.BaseInversion
-            The inversion associated with the directives list.
-        """
-        return getattr(self, "_inversion", None)
-
-    @inversion.setter
-    def inversion(self, i):
-        if self.inversion is i:
-            return
-        if getattr(self, "_inversion", None) is not None:
-            warnings.warn(
-                "{0!s} has switched to a new inversion.".format(
-                    self.__class__.__name__
-                ),
-                stacklevel=2,
-            )
-        for d in self.dList:
-            d.inversion = i
-        self._inversion = i
-
-    def call(self, ruleType):
-        if self.dList is None:
-            if self.verbose:
-                print("DirectiveList is None, no directives to call!")
-            return
-
-        directives = ["initialize", "endIter", "finish"]
-        assert ruleType in directives, 'Directive type must be in ["{0!s}"]'.format(
-            '", "'.join(directives)
-        )
-        for r in self.dList:
-            getattr(r, ruleType)()
-
-    def validate(self):
-        [directive.validate(self) for directive in self.dList]
-        return True
-
-
-class BaseBetaEstimator(InversionDirective):
-    """Base class for estimating initial trade-off parameter (beta).
-
-    This class has properties and methods inherited by directive classes which estimate
-    the initial trade-off parameter (beta). This class is not used directly to create
-    directives for the inversion.
-
-    Parameters
-    ----------
-    beta0_ratio : float
-        Desired ratio between data misfit and model objective function at initial beta iteration.
-    random_seed : None or :class:`~simpeg.typing.RandomSeed`, optional
-        Random seed used for random sampling. It can either be an int,
-        a predefined Numpy random number generator, or any valid input to
-        ``numpy.random.default_rng``.
-    seed : None or :class:`~simpeg.typing.RandomSeed`, optional
-
-        .. deprecated:: 0.23.0
-
-           Argument ``seed`` is deprecated in favor of ``random_seed`` and will
-           be removed in SimPEG v0.24.0.
-
-    """
-
-    def __init__(
-        self,
-        beta0_ratio=1.0,
-        random_seed: RandomSeed | None = None,
-        seed: RandomSeed | None = None,
-        **kwargs,
-    ):
-        super().__init__(**kwargs)
-        self.beta0_ratio = beta0_ratio
-
-        # Deprecate seed argument
-        if seed is not None:
-            if random_seed is not None:
-                raise TypeError(
-                    "Cannot pass both 'random_seed' and 'seed'."
-                    "'seed' has been deprecated and will be removed in "
-                    " SimPEG v0.24.0, please use 'random_seed' instead.",
-                )
-            warnings.warn(
-                "'seed' has been deprecated and will be removed in "
-                " SimPEG v0.24.0, please use 'random_seed' instead.",
-                FutureWarning,
-                stacklevel=2,
-            )
-            random_seed = seed
-        self.random_seed = random_seed
-
-    @property
-    def beta0_ratio(self):
-        """The estimated ratio is multiplied by this to obtain beta.
-
-        Returns
-        -------
-        float
-        """
-        return self._beta0_ratio
-
-    @beta0_ratio.setter
-    def beta0_ratio(self, value):
-        self._beta0_ratio = validate_float(
-            "beta0_ratio", value, min_val=0.0, inclusive_min=False
-        )
-
-    @property
-    def random_seed(self):
-        """Random seed to initialize with.
-
-        Returns
-        -------
-        int, numpy.random.Generator or None
-        """
-        return self._random_seed
-
-    @random_seed.setter
-    def random_seed(self, value):
-        try:
-            np.random.default_rng(value)
-        except TypeError as err:
-            msg = (
-                "Unable to initialize the random number generator with "
-                f"a {type(value).__name__}"
-            )
-            raise TypeError(msg) from err
-        self._random_seed = value
-
-    def validate(self, directive_list):
-        ind = [isinstance(d, BaseBetaEstimator) for d in directive_list.dList]
-        assert np.sum(ind) == 1, (
-            "Multiple directives for computing initial beta detected in directives list. "
-            "Only one directive can be used to set the initial beta."
-        )
-
-        return True
-
-    seed = deprecate_property(
-        random_seed,
-        "seed",
-        "random_seed",
-        removal_version="0.24.0",
-        future_warn=True,
-        error=False,
-    )
-
-
-class BetaEstimateMaxDerivative(BaseBetaEstimator):
-    r"""Estimate initial trade-off parameter (beta) using largest derivatives.
-
-    The initial trade-off parameter (beta) is estimated by scaling the ratio
-    between the largest derivatives in the gradient of the data misfit and
-    model objective function. The estimated trade-off parameter is used to
-    update the **beta** property in the associated :class:`simpeg.inverse_problem.BaseInvProblem`
-    object prior to running the inversion. A separate directive is used for updating the
-    trade-off parameter at successive beta iterations; see :class:`BetaSchedule`.
-
-    Parameters
-    ----------
-    beta0_ratio: float
-        Desired ratio between data misfit and model objective function at initial beta iteration.
-    random_seed : None or :class:`~simpeg.typing.RandomSeed`, optional
-        Random seed used for random sampling. It can either be an int,
-        a predefined Numpy random number generator, or any valid input to
-        ``numpy.random.default_rng``.
-    seed : None or :class:`~simpeg.typing.RandomSeed`, optional
-
-        .. deprecated:: 0.23.0
-
-           Argument ``seed`` is deprecated in favor of ``random_seed`` and will
-           be removed in SimPEG v0.24.0.
-
-    Notes
-    -----
-    Let :math:`\phi_d` represent the data misfit, :math:`\phi_m` represent the model
-    objective function and :math:`\mathbf{m_0}` represent the starting model. The first
-    model update is obtained by minimizing the a global objective function of the form:
-
-    .. math::
-        \phi (\mathbf{m_0}) = \phi_d (\mathbf{m_0}) + \beta_0 \phi_m (\mathbf{m_0})
-
-    where :math:`\beta_0` represents the initial trade-off parameter (beta).
-
-    We define :math:`\gamma` as the desired ratio between the data misfit and model objective
-    functions at the initial beta iteration (defined by the 'beta0_ratio' input argument).
-    Here, the initial trade-off parameter is computed according to:
-
-    .. math::
-        \beta_0 = \gamma \frac{| \nabla_m \phi_d (\mathbf{m_0}) |_{max}}{| \nabla_m \phi_m (\mathbf{m_0 + \delta m}) |_{max}}
-
-    where
-
-    .. math::
-        \delta \mathbf{m} = \frac{m_{max}}{\mu_{max}} \boldsymbol{\mu}
-
-    and :math:`\boldsymbol{\mu}` is a set of independent samples from the
-    continuous uniform distribution between 0 and 1.
-
-    """
-
-    def __init__(
-        self, beta0_ratio=1.0, random_seed: RandomSeed | None = None, **kwargs
-    ):
-        super().__init__(beta0_ratio=beta0_ratio, random_seed=random_seed, **kwargs)
-
-    def initialize(self):
-        rng = np.random.default_rng(seed=self.random_seed)
-
-        if self.verbose:
-            print("Calculating the beta0 parameter.")
-
-        m = self.invProb.model
-
-        x0 = rng.random(size=m.shape)
-        phi_d_deriv = np.abs(self.dmisfit.deriv(m)).max()
-        dm = x0 / x0.max() * m.max()
-        phi_m_deriv = np.abs(self.reg.deriv(m + dm)).max()
-
-        self.ratio = np.asarray(phi_d_deriv / phi_m_deriv)
-        self.beta0 = self.beta0_ratio * self.ratio
-        self.invProb.beta = self.beta0
-
-
-class BetaEstimate_ByEig(BaseBetaEstimator):
-    r"""Estimate initial trade-off parameter (beta) by power iteration.
-
-    The initial trade-off parameter (beta) is estimated by scaling the ratio
-    between the largest eigenvalue in the second derivative of the data
-    misfit and the model objective function. The largest eigenvalues are estimated
-    using the power iteration method; see :func:`simpeg.utils.eigenvalue_by_power_iteration`.
-    The estimated trade-off parameter is used to update the **beta** property in the
-    associated :class:`simpeg.inverse_problem.BaseInvProblem` object prior to running the inversion.
-    Note that a separate directive is used for updating the trade-off parameter at successive
-    beta iterations; see :class:`BetaSchedule`.
-
-    Parameters
-    ----------
-    beta0_ratio: float
-        Desired ratio between data misfit and model objective function at initial beta iteration.
-    n_pw_iter : int
-        Number of power iterations used to estimate largest eigenvalues.
-    random_seed : None or :class:`~simpeg.typing.RandomSeed`, optional
-        Random seed used for random sampling. It can either be an int,
-        a predefined Numpy random number generator, or any valid input to
-        ``numpy.random.default_rng``.
-    seed : None or :class:`~simpeg.typing.RandomSeed`, optional
-
-        .. deprecated:: 0.23.0
-
-           Argument ``seed`` is deprecated in favor of ``random_seed`` and will
-           be removed in SimPEG v0.24.0.
-
-    Notes
-    -----
-    Let :math:`\phi_d` represent the data misfit, :math:`\phi_m` represent the model
-    objective function and :math:`\mathbf{m_0}` represent the starting model. The first
-    model update is obtained by minimizing the a global objective function of the form:
-
-    .. math::
-        \phi (\mathbf{m_0}) = \phi_d (\mathbf{m_0}) + \beta_0 \phi_m (\mathbf{m_0})
-
-    where :math:`\beta_0` represents the initial trade-off parameter (beta).
-    Let :math:`\gamma` define the desired ratio between the data misfit and model
-    objective functions at the initial beta iteration (defined by the 'beta0_ratio' input argument).
-    Using the power iteration approach, our initial trade-off parameter is given by:
-
-    .. math::
-        \beta_0 = \gamma \frac{\lambda_d}{\lambda_m}
-
-    where :math:`\lambda_d` as the largest eigenvalue of the Hessian of the data misfit, and
-    :math:`\lambda_m` as the largest eigenvalue of the Hessian of the model objective function.
-    For each Hessian, the largest eigenvalue is computed using power iteration. The input
-    parameter 'n_pw_iter' sets the number of power iterations used in the estimate.
-
-    For a description of the power iteration approach for estimating the larges eigenvalue,
-    see :func:`simpeg.utils.eigenvalue_by_power_iteration`.
-
-    """
-
-    def __init__(
-        self,
-        beta0_ratio=1.0,
-        n_pw_iter=4,
-        random_seed: RandomSeed | None = None,
-        seed: RandomSeed | None = None,
-        **kwargs,
-    ):
-        super().__init__(
-            beta0_ratio=beta0_ratio, random_seed=random_seed, seed=seed, **kwargs
-        )
-        self.n_pw_iter = n_pw_iter
-
-    @property
-    def n_pw_iter(self):
-        """Number of power iterations for estimating largest eigenvalues.
-
-        Returns
-        -------
-        int
-            Number of power iterations for estimating largest eigenvalues.
-        """
-        return self._n_pw_iter
-
-    @n_pw_iter.setter
-    def n_pw_iter(self, value):
-        self._n_pw_iter = validate_integer("n_pw_iter", value, min_val=1)
-
-    def initialize(self):
-        rng = np.random.default_rng(seed=self.random_seed)
-
-        if self.verbose:
-            print("Calculating the beta0 parameter.")
-
-        m = self.invProb.model
-
-        dm_eigenvalue = eigenvalue_by_power_iteration(
-            self.dmisfit,
-            m,
-            n_pw_iter=self.n_pw_iter,
-            random_seed=rng,
-        )
-        reg_eigenvalue = eigenvalue_by_power_iteration(
-            self.reg,
-            m,
-            n_pw_iter=self.n_pw_iter,
-            random_seed=rng,
-        )
-
-        self.ratio = np.asarray(dm_eigenvalue / reg_eigenvalue)
-        self.beta0 = self.beta0_ratio * self.ratio
-        self.invProb.beta = self.beta0
-
-
-class BetaSchedule(InversionDirective):
-    """Reduce trade-off parameter (beta) at successive iterations using a cooling schedule.
-
-    Updates the **beta** property in the associated :class:`simpeg.inverse_problem.BaseInvProblem`
-    while the inversion is running.
-    For linear least-squares problems, the optimization problem can be solved in a
-    single step and the cooling rate can be set to *1*. For non-linear optimization
-    problems, multiple steps are required obtain the minimizer for a fixed trade-off
-    parameter. In this case, the cooling rate should be larger than 1.
-
-    Parameters
-    ----------
-    coolingFactor : float
-        The factor by which the trade-off parameter is decreased when updated.
-        The preexisting value of the trade-off parameter is divided by the cooling factor.
-    coolingRate : int
-        Sets the number of successive iterations before the trade-off parameter is reduced.
-        Use *1* for linear least-squares optimization problems. Use *2* for weakly non-linear
-        optimization problems. Use *3* for general non-linear optimization problems.
-
-    """
-
-    def __init__(self, coolingFactor=8.0, coolingRate=3, **kwargs):
-        super().__init__(**kwargs)
-        self.coolingFactor = coolingFactor
-        self.coolingRate = coolingRate
-
-    @property
-    def coolingFactor(self):
-        """Beta is divided by this value every `coolingRate` iterations.
-
-        Returns
-        -------
-        float
-        """
-        return self._coolingFactor
-
-    @coolingFactor.setter
-    def coolingFactor(self, value):
-        self._coolingFactor = validate_float(
-            "coolingFactor", value, min_val=0.0, inclusive_min=False
-        )
-
-    @property
-    def coolingRate(self):
-        """Cool after this number of iterations.
-
-        Returns
-        -------
-        int
-        """
-        return self._coolingRate
-
-    @coolingRate.setter
-    def coolingRate(self, value):
-        self._coolingRate = validate_integer("coolingRate", value, min_val=1)
-
-    def endIter(self):
-        if self.opt.iter > 0 and self.opt.iter % self.coolingRate == 0:
-            if self.verbose:
-                print(
-                    "BetaSchedule is cooling Beta. Iteration: {0:d}".format(
-                        self.opt.iter
-                    )
-                )
-            self.invProb.beta /= self.coolingFactor
-
-
-class AlphasSmoothEstimate_ByEig(InversionDirective):
-    """
-    Estimate the alphas multipliers for the smoothness terms of the regularization
-    as a multiple of the ratio between the highest eigenvalue of the
-    smallness term and the highest eigenvalue of each smoothness term of the regularization.
-    The highest eigenvalue are estimated through power iterations and Rayleigh quotient.
-    """
-
-    def __init__(
-        self,
-        alpha0_ratio=1.0,
-        n_pw_iter=4,
-        random_seed: RandomSeed | None = None,
-        seed: RandomSeed | None = None,
-        **kwargs,
-    ):
-        super().__init__(**kwargs)
-        self.alpha0_ratio = alpha0_ratio
-        self.n_pw_iter = n_pw_iter
-
-        # Deprecate seed argument
-        if seed is not None:
-            if random_seed is not None:
-                raise TypeError(
-                    "Cannot pass both 'random_seed' and 'seed'."
-                    "'seed' has been deprecated and will be removed in "
-                    " SimPEG v0.24.0, please use 'random_seed' instead.",
-                )
-            warnings.warn(
-                "'seed' has been deprecated and will be removed in "
-                " SimPEG v0.24.0, please use 'random_seed' instead.",
-                FutureWarning,
-                stacklevel=2,
-            )
-            random_seed = seed
-        self.random_seed = random_seed
-
-    @property
-    def alpha0_ratio(self):
-        """the estimated Alpha_smooth is multiplied by this ratio (int or array).
-
-        Returns
-        -------
-        numpy.ndarray
-        """
-        return self._alpha0_ratio
-
-    @alpha0_ratio.setter
-    def alpha0_ratio(self, value):
-        self._alpha0_ratio = validate_ndarray_with_shape(
-            "alpha0_ratio", value, shape=("*",)
-        )
-
-    @property
-    def n_pw_iter(self):
-        """Number of power iterations for estimation.
-
-        Returns
-        -------
-        int
-        """
-        return self._n_pw_iter
-
-    @n_pw_iter.setter
-    def n_pw_iter(self, value):
-        self._n_pw_iter = validate_integer("n_pw_iter", value, min_val=1)
-
-    @property
-    def random_seed(self):
-        """Random seed to initialize with.
-
-        Returns
-        -------
-        int, numpy.random.Generator or None
-        """
-        return self._random_seed
-
-    @random_seed.setter
-    def random_seed(self, value):
-        try:
-            np.random.default_rng(value)
-        except TypeError as err:
-            msg = (
-                "Unable to initialize the random number generator with "
-                f"a {type(value).__name__}"
-            )
-            raise TypeError(msg) from err
-        self._random_seed = value
-
-    seed = deprecate_property(
-        random_seed,
-        "seed",
-        "random_seed",
-        removal_version="0.24.0",
-        future_warn=True,
-        error=False,
-    )
-
-    def initialize(self):
-        """"""
-        rng = np.random.default_rng(seed=self.random_seed)
-
-        smoothness = []
-        smallness = []
-        parents = {}
-        for regobjcts in self.reg.objfcts:
-            if isinstance(regobjcts, ComboObjectiveFunction):
-                objfcts = regobjcts.objfcts
-            else:
-                objfcts = [regobjcts]
-
-            for obj in objfcts:
-                if isinstance(
-                    obj,
-                    (
-                        Smallness,
-                        SparseSmallness,
-                        PGIsmallness,
-                    ),
-                ):
-                    smallness += [obj]
-
-                elif isinstance(obj, (SmoothnessFirstOrder, SparseSmoothness)):
-                    parents[obj] = regobjcts
-                    smoothness += [obj]
-
-        if len(smallness) == 0:
-            raise UserWarning(
-                "Directive 'AlphasSmoothEstimate_ByEig' requires a regularization with at least one Small instance."
-            )
-
-        smallness_eigenvalue = eigenvalue_by_power_iteration(
-            smallness[0],
-            self.invProb.model,
-            n_pw_iter=self.n_pw_iter,
-            random_seed=rng,
-        )
-
-        self.alpha0_ratio = self.alpha0_ratio * np.ones(len(smoothness))
-
-        if len(self.alpha0_ratio) != len(smoothness):
-            raise ValueError(
-                f"Input values for 'alpha0_ratio' should be of len({len(smoothness)}). Provided {self.alpha0_ratio}"
-            )
-
-        alphas = []
-        for user_alpha, obj in zip(self.alpha0_ratio, smoothness):
-            smooth_i_eigenvalue = eigenvalue_by_power_iteration(
-                obj,
-                self.invProb.model,
-                n_pw_iter=self.n_pw_iter,
-                random_seed=rng,
-            )
-            ratio = smallness_eigenvalue / smooth_i_eigenvalue
-
-            mtype = obj._multiplier_pair
-
-            new_alpha = getattr(parents[obj], mtype) * user_alpha * ratio
-            setattr(parents[obj], mtype, new_alpha)
-            alphas += [new_alpha]
-
-        if self.verbose:
-            print(f"Alpha scales: {alphas}")
-
-
-class ScalingMultipleDataMisfits_ByEig(InversionDirective):
-    """
-    For multiple data misfits only: multiply each data misfit term
-    by the inverse of its highest eigenvalue and then
-    normalize the sum of the data misfit multipliers to one.
-    The highest eigenvalue are estimated through power iterations and Rayleigh quotient.
-    """
-
-    def __init__(
-        self,
-        chi0_ratio=None,
-        n_pw_iter=4,
-        random_seed: RandomSeed | None = None,
-        seed: RandomSeed | None = None,
-        **kwargs,
-    ):
-        super().__init__(**kwargs)
-        self.chi0_ratio = chi0_ratio
-        self.n_pw_iter = n_pw_iter
-
-        # Deprecate seed argument
-        if seed is not None:
-            if random_seed is not None:
-                raise TypeError(
-                    "Cannot pass both 'random_seed' and 'seed'."
-                    "'seed' has been deprecated and will be removed in "
-                    " SimPEG v0.24.0, please use 'random_seed' instead.",
-                )
-            warnings.warn(
-                "'seed' has been deprecated and will be removed in "
-                " SimPEG v0.24.0, please use 'random_seed' instead.",
-                FutureWarning,
-                stacklevel=2,
-            )
-            random_seed = seed
-        self.random_seed = random_seed
-
-    @property
-    def chi0_ratio(self):
-        """the estimated Alpha_smooth is multiplied by this ratio (int or array)
-
-        Returns
-        -------
-        numpy.ndarray
-        """
-        return self._chi0_ratio
-
-    @chi0_ratio.setter
-    def chi0_ratio(self, value):
-        if value is not None:
-            value = validate_ndarray_with_shape("chi0_ratio", value, shape=("*",))
-        self._chi0_ratio = value
-
-    @property
-    def n_pw_iter(self):
-        """Number of power iterations for estimation.
-
-        Returns
-        -------
-        int
-        """
-        return self._n_pw_iter
-
-    @n_pw_iter.setter
-    def n_pw_iter(self, value):
-        self._n_pw_iter = validate_integer("n_pw_iter", value, min_val=1)
-
-    @property
-    def random_seed(self):
-        """Random seed to initialize with
-
-        Returns
-        -------
-        int, numpy.random.Generator or None
-        """
-        return self._random_seed
-
-    @random_seed.setter
-    def random_seed(self, value):
-        try:
-            np.random.default_rng(value)
-        except TypeError as err:
-            msg = (
-                "Unable to initialize the random number generator with "
-                f"a {type(value).__name__}"
-            )
-            raise TypeError(msg) from err
-        self._random_seed = value
-
-    seed = deprecate_property(
-        random_seed,
-        "seed",
-        "random_seed",
-        removal_version="0.24.0",
-        future_warn=True,
-        error=False,
-    )
-
-    def initialize(self):
-        """"""
-        rng = np.random.default_rng(seed=self.random_seed)
-
-        if self.verbose:
-            print("Calculating the scaling parameter.")
-
-        if (
-            getattr(self.dmisfit, "objfcts", None) is None
-            or len(self.dmisfit.objfcts) == 1
-        ):
-            raise TypeError(
-                "ScalingMultipleDataMisfits_ByEig only applies to joint inversion"
-            )
-
-        ndm = len(self.dmisfit.objfcts)
-        if self.chi0_ratio is not None:
-            self.chi0_ratio = self.chi0_ratio * np.ones(ndm)
-        else:
-            self.chi0_ratio = self.dmisfit.multipliers
-
-        m = self.invProb.model
-
-        dm_eigenvalue_list = []
-        for dm in self.dmisfit.objfcts:
-            dm_eigenvalue_list += [
-                eigenvalue_by_power_iteration(dm, m, random_seed=rng)
-            ]
-
-        self.chi0 = self.chi0_ratio / np.r_[dm_eigenvalue_list]
-        self.chi0 = self.chi0 / np.sum(self.chi0)
-        self.dmisfit.multipliers = self.chi0
-
-        if self.verbose:
-            print("Scale Multipliers: ", self.dmisfit.multipliers)
-
-
-class JointScalingSchedule(InversionDirective):
-    """
-    For multiple data misfits only: rebalance each data misfit term
-    during the inversion when some datasets are fit, and others not
-    using the ratios of current misfits and their respective target.
-    It implements the strategy described in https://doi.org/10.1093/gji/ggaa378.
-    """
-
-    def __init__(
-        self, warmingFactor=1.0, chimax=1e10, chimin=1e-10, update_rate=1, **kwargs
-    ):
-        super().__init__(**kwargs)
-        self.mode = 1
-        self.warmingFactor = warmingFactor
-        self.chimax = chimax
-        self.chimin = chimin
-        self.update_rate = update_rate
-
-    @property
-    def mode(self):
-        """The type of update to perform.
-
-        Returns
-        -------
-        {1, 2}
-        """
-        return self._mode
-
-    @mode.setter
-    def mode(self, value):
-        self._mode = validate_integer("mode", value, min_val=1, max_val=2)
-
-    @property
-    def warmingFactor(self):
-        """Factor to adjust scaling of the data misfits by.
-
-        Returns
-        -------
-        float
-        """
-        return self._warmingFactor
-
-    @warmingFactor.setter
-    def warmingFactor(self, value):
-        self._warmingFactor = validate_float(
-            "warmingFactor", value, min_val=0.0, inclusive_min=False
-        )
-
-    @property
-    def chimax(self):
-        """Maximum chi factor.
-
-        Returns
-        -------
-        float
-        """
-        return self._chimax
-
-    @chimax.setter
-    def chimax(self, value):
-        self._chimax = validate_float("chimax", value, min_val=0.0, inclusive_min=False)
-
-    @property
-    def chimin(self):
-        """Minimum chi factor.
-
-        Returns
-        -------
-        float
-        """
-        return self._chimin
-
-    @chimin.setter
-    def chimin(self, value):
-        self._chimin = validate_float("chimin", value, min_val=0.0, inclusive_min=False)
-
-    @property
-    def update_rate(self):
-        """Will update the data misfit scalings after this many iterations.
-
-        Returns
-        -------
-        int
-        """
-        return self._update_rate
-
-    @update_rate.setter
-    def update_rate(self, value):
-        self._update_rate = validate_integer("update_rate", value, min_val=1)
-
-    def initialize(self):
-        if (
-            getattr(self.dmisfit, "objfcts", None) is None
-            or len(self.dmisfit.objfcts) == 1
-        ):
-            raise TypeError("JointScalingSchedule only applies to joint inversion")
-
-        targetclass = np.r_[
-            [
-                isinstance(dirpart, MultiTargetMisfits)
-                for dirpart in self.inversion.directiveList.dList
-            ]
-        ]
-        if ~np.any(targetclass):
-            self.DMtarget = None
-        else:
-            self.targetclass = np.where(targetclass)[0][-1]
-            self.DMtarget = self.inversion.directiveList.dList[
-                self.targetclass
-            ].DMtarget
-
-        if self.verbose:
-            print("Initial data misfit scales: ", self.dmisfit.multipliers)
-
-    def endIter(self):
-        self.dmlist = self.inversion.directiveList.dList[self.targetclass].dmlist
-
-        if np.any(self.dmlist < self.DMtarget):
-            self.mode = 2
-        else:
-            self.mode = 1
-
-        if self.opt.iter > 0 and self.opt.iter % self.update_rate == 0:
-            if self.mode == 2:
-                if np.all(np.r_[self.dmisfit.multipliers] > self.chimin) and np.all(
-                    np.r_[self.dmisfit.multipliers] < self.chimax
-                ):
-                    indx = self.dmlist > self.DMtarget
-                    if np.any(indx):
-                        multipliers = self.warmingFactor * np.median(
-                            self.DMtarget[~indx] / self.dmlist[~indx]
-                        )
-                        if np.sum(indx) == 1:
-                            indx = np.where(indx)[0][0]
-                        self.dmisfit.multipliers[indx] *= multipliers
-                        self.dmisfit.multipliers /= np.sum(self.dmisfit.multipliers)
-
-                        if self.verbose:
-                            print("Updating scaling for data misfits by ", multipliers)
-                            print("New scales:", self.dmisfit.multipliers)
-
-
-class TargetMisfit(InversionDirective):
-    """
-    ... note:: Currently this target misfit is not set up for joint inversion.
-    Check out MultiTargetMisfits
-    """
-
-    def __init__(self, target=None, phi_d_star=None, chifact=1.0, **kwargs):
-        super().__init__(**kwargs)
-        self.chifact = chifact
-        self.phi_d_star = phi_d_star
-        if phi_d_star is not None and target is not None:
-            raise AttributeError("Attempted to set both target and phi_d_star.")
-        if target is not None:
-            self.target = target
-
-    @property
-    def target(self):
-        """The target value for the data misfit
-
-        Returns
-        -------
-        float
-        """
-        if getattr(self, "_target", None) is None:
-            self._target = self.chifact * self.phi_d_star
-        return self._target
-
-    @target.setter
-    def target(self, val):
-        self._target = validate_float("target", val, min_val=0.0, inclusive_min=False)
-
-    @property
-    def chifact(self):
-        """The a multiplier for the target data misfit value.
-
-        The target value is `chifact` times `phi_d_star`
-
-        Returns
-        -------
-        float
-        """
-        return self._chifact
-
-    @chifact.setter
-    def chifact(self, value):
-        self._chifact = validate_float(
-            "chifact", value, min_val=0.0, inclusive_min=False
-        )
-        self._target = None
-
-    @property
-    def phi_d_star(self):
-        """The target phi_d value for the data misfit.
-
-        The target value is `chifact` times `phi_d_star`
-
-        Returns
-        -------
-        float
-        """
-        # phid = ||dpred - dobs||^2
-        if self._phi_d_star is None:
-            nD = 0
-            for survey in self.survey:
-                nD += survey.nD
-            self._phi_d_star = nD
-        return self._phi_d_star
-
-    @phi_d_star.setter
-    def phi_d_star(self, value):
-        # phid = ||dpred - dobs||^2
-        if value is not None:
-            value = validate_float(
-                "phi_d_star", value, min_val=0.0, inclusive_min=False
-            )
-        self._phi_d_star = value
-        self._target = None
-
-    def endIter(self):
-        if self.invProb.phi_d < self.target:
-            self.opt.stopNextIteration = True
-            self.print_final_misfit()
-
-    def print_final_misfit(self):
-        if self.opt.print_type == "ubc":
-            self.opt.print_target = (
-                ">> Target misfit: %.1f (# of data) is achieved"
-            ) % (self.target)
-
-
-class MultiTargetMisfits(InversionDirective):
-    def __init__(
-        self,
-        WeightsInTarget=False,
-        chifact=1.0,
-        phi_d_star=None,
-        TriggerSmall=True,
-        chiSmall=1.0,
-        phi_ms_star=None,
-        TriggerTheta=False,
-        ToleranceTheta=1.0,
-        distance_norm=np.inf,
-        **kwargs,
-    ):
-        super().__init__(**kwargs)
-
-        self.WeightsInTarget = WeightsInTarget
-        # Chi factor for Geophsyical Data Misfit
-        self.chifact = chifact
-        self.phi_d_star = phi_d_star
-
-        # Chifact for Clustering/Smallness
-        self.TriggerSmall = TriggerSmall
-        self.chiSmall = chiSmall
-        self.phi_ms_star = phi_ms_star
-
-        # Tolerance for parameters difference with their priors
-        self.TriggerTheta = TriggerTheta  # deactivated by default
-        self.ToleranceTheta = ToleranceTheta
-        self.distance_norm = distance_norm
-
-        self._DM = False
-        self._CL = False
-        self._DP = False
-
-    @property
-    def WeightsInTarget(self):
-        """Whether to account for weights in the petrophysical misfit.
-
-        Returns
-        -------
-        bool
-        """
-        return self._WeightsInTarget
-
-    @WeightsInTarget.setter
-    def WeightsInTarget(self, value):
-        self._WeightsInTarget = validate_type("WeightsInTarget", value, bool)
-
-    @property
-    def chifact(self):
-        """The a multiplier for the target Geophysical data misfit value.
-
-        The target value is `chifact` times `phi_d_star`
-
-        Returns
-        -------
-        numpy.ndarray
-        """
-        return self._chifact
-
-    @chifact.setter
-    def chifact(self, value):
-        self._chifact = validate_ndarray_with_shape("chifact", value, shape=("*",))
-        self._DMtarget = None
-
-    @property
-    def phi_d_star(self):
-        """The target phi_d value for the Geophysical data misfit.
-
-        The target value is `chifact` times `phi_d_star`
-
-        Returns
-        -------
-        float
-        """
-        # phid = || dpred - dobs||^2
-        if getattr(self, "_phi_d_star", None) is None:
-            # Check if it is a ComboObjective
-            if isinstance(self.dmisfit, ComboObjectiveFunction):
-                value = np.r_[[survey.nD for survey in self.survey]]
-            else:
-                value = np.r_[[self.survey.nD]]
-            self._phi_d_star = value
-            self._DMtarget = None
-
-        return self._phi_d_star
-
-    @phi_d_star.setter
-    def phi_d_star(self, value):
-        # phid =|| dpred - dobs||^2
-        if value is not None:
-            value = validate_ndarray_with_shape("phi_d_star", value, shape=("*",))
-        self._phi_d_star = value
-        self._DMtarget = None
-
-    @property
-    def chiSmall(self):
-        """The a multiplier for the target petrophysical misfit value.
-
-        The target value is `chiSmall` times `phi_ms_star`
-
-        Returns
-        -------
-        float
-        """
-        return self._chiSmall
-
-    @chiSmall.setter
-    def chiSmall(self, value):
-        self._chiSmall = validate_float("chiSmall", value)
-        self._CLtarget = None
-
-    @property
-    def phi_ms_star(self):
-        """The target value for the petrophysical data misfit.
-
-        The target value is `chiSmall` times `phi_ms_star`
-
-        Returns
-        -------
-        float
-        """
-        return self._phi_ms_star
-
-    @phi_ms_star.setter
-    def phi_ms_star(self, value):
-        if value is not None:
-            value = validate_float("phi_ms_star", value)
-        self._phi_ms_star = value
-        self._CLtarget = None
-
-    @property
-    def TriggerSmall(self):
-        """Whether to trigger the smallness misfit test.
-
-        Returns
-        -------
-        bool
-        """
-        return self._TriggerSmall
-
-    @TriggerSmall.setter
-    def TriggerSmall(self, value):
-        self._TriggerSmall = validate_type("TriggerSmall", value, bool)
-
-    @property
-    def TriggerTheta(self):
-        """Whether to trigger the GMM misfit test.
-
-        Returns
-        -------
-        bool
-        """
-        return self._TriggerTheta
-
-    @TriggerTheta.setter
-    def TriggerTheta(self, value):
-        self._TriggerTheta = validate_type("TriggerTheta", value, bool)
-
-    @property
-    def ToleranceTheta(self):
-        """Target value for the GMM misfit.
-
-        Returns
-        -------
-        float
-        """
-        return self._ToleranceTheta
-
-    @ToleranceTheta.setter
-    def ToleranceTheta(self, value):
-        self._ToleranceTheta = validate_float("ToleranceTheta", value, min_val=0.0)
-
-    @property
-    def distance_norm(self):
-        """Distance norm to use for GMM misfit measure.
-
-        Returns
-        -------
-        float
-        """
-        return self._distance_norm
-
-    @distance_norm.setter
-    def distance_norm(self, value):
-        self._distance_norm = validate_float("distance_norm", value, min_val=0.0)
-
-    def initialize(self):
-        self.dmlist = np.r_[[dmis(self.invProb.model) for dmis in self.dmisfit.objfcts]]
-
-        if getattr(self.invProb.reg.objfcts[0], "objfcts", None) is not None:
-            smallness = np.r_[
-                [
-                    (
-                        np.r_[
-                            i,
-                            j,
-                            isinstance(regpart, PGIsmallness),
-                        ]
-                    )
-                    for i, regobjcts in enumerate(self.invProb.reg.objfcts)
-                    for j, regpart in enumerate(regobjcts.objfcts)
-                ]
-            ]
-            if smallness[smallness[:, 2] == 1][:, :2].size == 0:
-                warnings.warn(
-                    "There is no PGI regularization. Smallness target is turned off (TriggerSmall flag)",
-                    stacklevel=2,
-                )
-                self.smallness = -1
-                self.pgi_smallness = None
-
-            else:
-                self.smallness = smallness[smallness[:, 2] == 1][:, :2][0]
-                self.pgi_smallness = self.invProb.reg.objfcts[
-                    self.smallness[0]
-                ].objfcts[self.smallness[1]]
-
-                if self.verbose:
-                    print(
-                        type(
-                            self.invProb.reg.objfcts[self.smallness[0]].objfcts[
-                                self.smallness[1]
-                            ]
-                        )
-                    )
-
-            self._regmode = 1
-
-        else:
-            smallness = np.r_[
-                [
-                    (
-                        np.r_[
-                            j,
-                            isinstance(regpart, PGIsmallness),
-                        ]
-                    )
-                    for j, regpart in enumerate(self.invProb.reg.objfcts)
-                ]
-            ]
-            if smallness[smallness[:, 1] == 1][:, :1].size == 0:
-                if self.TriggerSmall:
-                    warnings.warn(
-                        "There is no PGI regularization. Smallness target is turned off (TriggerSmall flag).",
-                        stacklevel=2,
-                    )
-                    self.TriggerSmall = False
-                self.smallness = -1
-            else:
-                self.smallness = smallness[smallness[:, 1] == 1][:, :1][0]
-                self.pgi_smallness = self.invProb.reg.objfcts[self.smallness[0]]
-
-                if self.verbose:
-                    print(type(self.invProb.reg.objfcts[self.smallness[0]]))
-
-            self._regmode = 2
-
-    @property
-    def DM(self):
-        """Whether the geophysical data misfit target was satisfied.
-
-        Returns
-        -------
-        bool
-        """
-        return self._DM
-
-    @property
-    def CL(self):
-        """Whether the petrophysical misfit target was satisified.
-
-        Returns
-        -------
-        bool
-        """
-        return self._CL
-
-    @property
-    def DP(self):
-        """Whether the GMM misfit was below the threshold.
-
-        Returns
-        -------
-        bool
-        """
-        return self._DP
-
-    @property
-    def AllStop(self):
-        """Whether all target misfit values have been met.
-
-        Returns
-        -------
-        bool
-        """
-
-        return self.DM and self.CL and self.DP
-
-    @property
-    def DMtarget(self):
-        if getattr(self, "_DMtarget", None) is None:
-            self._DMtarget = self.chifact * self.phi_d_star
-        return self._DMtarget
-
-    @DMtarget.setter
-    def DMtarget(self, val):
-        self._DMtarget = val
-
-    @property
-    def CLtarget(self):
-        if not getattr(self.pgi_smallness, "approx_eval", True):
-            # if nonlinear prior, compute targer numerically at each GMM update
-            samples, _ = self.pgi_smallness.gmm.sample(
-                len(self.pgi_smallness.gmm.cell_volumes)
-            )
-            self.phi_ms_star = self.pgi_smallness(
-                mkvc(samples), externalW=self.WeightsInTarget
-            )
-
-            self._CLtarget = self.chiSmall * self.phi_ms_star
-
-        elif getattr(self, "_CLtarget", None) is None:
-            # phid = ||dpred - dobs||^2
-            if self.phi_ms_star is None:
-                # Expected value is number of active cells * number of physical
-                # properties
-                self.phi_ms_star = len(self.invProb.model)
-
-            self._CLtarget = self.chiSmall * self.phi_ms_star
-
-        return self._CLtarget
-
-    @property
-    def CLnormalizedConstant(self):
-        if ~self.WeightsInTarget:
-            return 1.0
-        elif np.any(self.smallness == -1):
-            return np.sum(
-                sp.csr_matrix.diagonal(self.invProb.reg.objfcts[0].W) ** 2.0
-            ) / len(self.invProb.model)
-        else:
-            return np.sum(sp.csr_matrix.diagonal(self.pgi_smallness.W) ** 2.0) / len(
-                self.invProb.model
-            )
-
-    @CLtarget.setter
-    def CLtarget(self, val):
-        self._CLtarget = val
-
-    def phims(self):
-        if np.any(self.smallness == -1):
-            return self.invProb.reg.objfcts[0](self.invProb.model)
-        else:
-            return (
-                self.pgi_smallness(
-                    self.invProb.model, external_weights=self.WeightsInTarget
-                )
-                / self.CLnormalizedConstant
-            )
-
-    def ThetaTarget(self):
-        maxdiff = 0.0
-
-        for i in range(self.invProb.reg.gmm.n_components):
-            meandiff = np.linalg.norm(
-                (self.invProb.reg.gmm.means_[i] - self.invProb.reg.gmmref.means_[i])
-                / self.invProb.reg.gmmref.means_[i],
-                ord=self.distance_norm,
-            )
-            maxdiff = np.maximum(maxdiff, meandiff)
-
-            if (
-                self.invProb.reg.gmm.covariance_type == "full"
-                or self.invProb.reg.gmm.covariance_type == "spherical"
-            ):
-                covdiff = np.linalg.norm(
-                    (
-                        self.invProb.reg.gmm.covariances_[i]
-                        - self.invProb.reg.gmmref.covariances_[i]
-                    )
-                    / self.invProb.reg.gmmref.covariances_[i],
-                    ord=self.distance_norm,
-                )
-            else:
-                covdiff = np.linalg.norm(
-                    (
-                        self.invProb.reg.gmm.covariances_
-                        - self.invProb.reg.gmmref.covariances_
-                    )
-                    / self.invProb.reg.gmmref.covariances_,
-                    ord=self.distance_norm,
-                )
-            maxdiff = np.maximum(maxdiff, covdiff)
-
-            pidiff = np.linalg.norm(
-                [
-                    (
-                        self.invProb.reg.gmm.weights_[i]
-                        - self.invProb.reg.gmmref.weights_[i]
-                    )
-                    / self.invProb.reg.gmmref.weights_[i]
-                ],
-                ord=self.distance_norm,
-            )
-            maxdiff = np.maximum(maxdiff, pidiff)
-=======
 """
 Backward compatibility with the ``simpeg.directives.directives`` submodule.
->>>>>>> f191fc77
 
 This file will be deleted when the ``simpeg.directives.directives`` submodule is
 removed.
