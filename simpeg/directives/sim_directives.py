<<<<<<< HEAD
import numpy as np
from ..regularization import BaseSimilarityMeasure
from ..utils import eigenvalue_by_power_iteration
from ..optimization import IterationPrinters, StoppingCriteria
from .directives import InversionDirective, SaveEveryIteration


###############################################################################
#                                                                             #
#              Directives of joint inversion                                  #
#                                                                             #
###############################################################################
class SimilarityMeasureInversionPrinters:
    betas = {
        "title": "betas",
        "value": lambda M: ["{:.2e}".format(elem) for elem in M.parent.betas],
        "width": 26,
        "format": lambda v: f"{v!s}",
    }
    lambd = {
        "title": "lambda",
        "value": lambda M: M.parent.lambd,
        "width": 10,
        "format": lambda v: f"{v:1.2e}",
    }
    phi_d_list = {
        "title": "phi_d",
        "value": lambda M: ["{:.2e}".format(elem) for elem in M.parent.phi_d_list],
        "width": 26,
        "format": lambda v: f"{v!s}",
    }
    phi_m_list = {
        "title": "phi_m",
        "value": lambda M: ["{:.2e}".format(elem) for elem in M.parent.phi_m_list],
        "width": 26,
        "format": lambda v: f"{v!s}",
    }
    phi_sim = {
        "title": "phi_sim",
        "value": lambda M: M.parent.phi_sim,
        "width": 10,
        "format": lambda v: f"{v:1.2e}",
    }
    iterationCG = {
        "title": "iterCG",
        "value": lambda M: None if M.iter == 0 else M.cg_count,
        "width": 10,
        "format": lambda v: f"{v:3d}",
    }


class SimilarityMeasureInversionDirective(InversionDirective):
    """
    Directive for two model similiraty measure joint inversions. Sets Printers and
    StoppingCriteria.

    Notes
    -----
    Methods assume we are working with two models, and a single similarity measure.
    Also, the SimilarityMeasure objective function must be the last regularization.
    """

    printers = [
        IterationPrinters.iteration,
        SimilarityMeasureInversionPrinters.betas,
        SimilarityMeasureInversionPrinters.lambd,
        IterationPrinters.f,
        SimilarityMeasureInversionPrinters.phi_d_list,
        SimilarityMeasureInversionPrinters.phi_m_list,
        SimilarityMeasureInversionPrinters.phi_sim,
        SimilarityMeasureInversionPrinters.iterationCG,
    ]

    def initialize(self):
        if not isinstance(self.reg.objfcts[-1], BaseSimilarityMeasure):
            raise TypeError(
                f"The last regularization function must be an instance of "
                f"BaseSimilarityMeasure, got {type(self.reg.objfcts[-1])}."
            )

        # define relevant attributes
        self.betas = self.reg.multipliers[:-1]
        self.lambd = self.reg.multipliers[-1]
        self.phi_d_list = []
        self.phi_m_list = []
        self.phi_sim = 0.0

        # pass attributes to invProb
        self.invProb.betas = self.betas
        self.invProb.num_models = len(self.betas)
        self.invProb.lambd = self.lambd
        self.invProb.phi_d_list = self.phi_d_list
        self.invProb.phi_m_list = self.phi_m_list
        self.invProb.phi_sim = self.phi_sim

        self.opt.printers = self.printers
        self.opt.stoppers = [StoppingCriteria.iteration]

    def validate(self, directiveList):
        # check that this directive is first in the DirectiveList
        dList = directiveList.dList
        self_ind = dList.index(self)
        if self_ind != 0:
            raise IndexError(
                "The CrossGradientInversionDirective must be first in directive list."
            )
        return True

    def endIter(self):
        # compute attribute values
        phi_d = []
        for dmis in self.dmisfit.objfcts:
            phi_d.append(dmis(self.opt.xc))

        phi_m = []
        for reg in self.reg.objfcts:
            phi_m.append(reg(self.opt.xc))

        # pass attributes values to invProb
        self.invProb.phi_d_list = phi_d
        self.invProb.phi_m_list = phi_m[:-1]
        self.invProb.phi_sim = phi_m[-1]
        self.invProb.betas = self.reg.multipliers[:-1]
        # Assume last reg.objfct is the coupling
        self.invProb.lambd = self.reg.multipliers[-1]


class SimilarityMeasureSaveOutputEveryIteration(SaveEveryIteration):
    """
    SaveOutputEveryIteration for Joint Inversions.
    Saves information on the tradeoff parameters, data misfits, regularizations,
    coupling term, number of CG iterations, and value of cost function.
    """

    header = None
    save_txt = True
    betas = None
    phi_d = None
    phi_m = None
    phi_sim = None
    phi = None

    def initialize(self):
        if self.save_txt is True:
            print(
                "CrossGradientSaveOutputEveryIteration will save your inversion "
                "progress as: '###-{0!s}.txt'".format(self.fileName)
            )
            f = open(self.fileName + ".txt", "w")
            self.header = "  #          betas            lambda         joint_phi_d                joint_phi_m            phi_sim       iterCG     phi    \n"
            f.write(self.header)
            f.close()

        # Create a list of each
        self.betas = []
        self.lambd = []
        self.phi_d = []
        self.phi_m = []
        self.phi = []
        self.phi_sim = []

    def endIter(self):
        self.betas.append(["{:.2e}".format(elem) for elem in self.invProb.betas])
        self.phi_d.append(["{:.3e}".format(elem) for elem in self.invProb.phi_d_list])
        self.phi_m.append(["{:.3e}".format(elem) for elem in self.invProb.phi_m_list])
        self.lambd.append("{:.2e}".format(self.invProb.lambd))
        self.phi_sim.append(self.invProb.phi_sim)
        self.phi.append(self.opt.f)

        if self.save_txt:
            f = open(self.fileName + ".txt", "a")
            i = self.opt.iter
            f.write(
                " {0:2d}  {1}  {2}  {3}  {4}  {5:1.4e}  {6:d}  {7:1.4e}\n".format(
                    i,
                    self.betas[i - 1],
                    self.lambd[i - 1],
                    self.phi_d[i - 1],
                    self.phi_m[i - 1],
                    self.phi_sim[i - 1],
                    self.opt.cg_count,
                    self.phi[i - 1],
                )
            )
            f.close()

    def load_results(self):
        results = np.loadtxt(self.fileName + str(".txt"), comments="#")
        self.betas = results[:, 1]
        self.lambd = results[:, 2]
        self.phi_d = results[:, 3]
        self.phi_m = results[:, 4]
        self.phi_sim = results[:, 5]
        self.f = results[:, 7]


class PairedBetaEstimate_ByEig(InversionDirective):
    """
    Estimate the trade-off parameter, beta, between pairs of data misfit(s) and the
    regularization(s) as a multiple of the ratio between the highest eigenvalue of the
    data misfit term and the highest eigenvalue of the regularization.
    The highest eigenvalues are estimated through power iterations and Rayleigh
    quotient.

    Notes
    -----
    This class assumes the order of the data misfits for each model parameter match
    the order for the respective regularizations, i.e.

    >>> data_misfits = [phi_d_m1, phi_d_m2, phi_d_m3]
    >>> regs = [phi_m_m1, phi_m_m2, phi_m_m3]

    In which case it will estimate regularization parameters for each respective pair.
    """

    beta0_ratio = 1.0  #: the estimated ratio is multiplied by this to obtain beta
    n_pw_iter = 4  #: number of power iterations for estimation.
    seed = None  #: Random seed for the directive

    def initialize(self):
        r"""
        The initial beta is calculated by comparing the estimated
        eigenvalues of :math:`J^T J` and :math:`W^T W`.
        To estimate the eigenvector of **A**, we will use one iteration
        of the *Power Method*:

        .. math::

            \mathbf{x_1 = A x_0}

        Given this (very course) approximation of the eigenvector, we can
        use the *Rayleigh quotient* to approximate the largest eigenvalue.

        .. math::

            \lambda_0 = \frac{\mathbf{x^\top A x}}{\mathbf{x^\top x}}

        We will approximate the largest eigenvalue for both JtJ and WtW,
        and use some ratio of the quotient to estimate beta0.

        .. math::

            \beta_0 = \gamma \frac{\mathbf{x^\top J^\top J x}}{\mathbf{x^\top W^\top W x}}

        :rtype: float
        :return: beta0
        """
        rng = np.random.default_rng(seed=self.seed)

        if self.verbose:
            print("Calculating the beta0 parameter.")

        m = self.invProb.model
        dmis_eigenvalues = []
        reg_eigenvalues = []
        dmis_objs = self.dmisfit.objfcts
        reg_objs = [
            obj
            for obj in self.reg.objfcts
            if not isinstance(obj, BaseSimilarityMeasure)
        ]
        if len(dmis_objs) != len(reg_objs):
            raise ValueError(
                f"There must be the same number of data misfit and regularizations."
                f"Got {len(dmis_objs)} and {len(reg_objs)} respectively."
            )
        for dmis, reg in zip(dmis_objs, reg_objs):
            dmis_eigenvalues.append(
                eigenvalue_by_power_iteration(
                    dmis,
                    m,
                    n_pw_iter=self.n_pw_iter,
                    random_seed=rng,
                )
            )

            reg_eigenvalues.append(
                eigenvalue_by_power_iteration(
                    reg,
                    m,
                    n_pw_iter=self.n_pw_iter,
                    random_seed=rng,
                )
            )

        self.ratios = np.array(dmis_eigenvalues) / np.array(reg_eigenvalues)
        self.invProb.betas = self.beta0_ratio * self.ratios
        self.reg.multipliers[:-1] = self.invProb.betas


class PairedBetaSchedule(InversionDirective):
    """
    Directive for beta cooling schedule to determine the tradeoff
    parameters when using paired data misfits and regularizations for a joint inversion.
    """

    chifact_target = 1.0
    beta_tol = 1e-1
    update_beta = True
    cooling_rate = 1
    cooling_factor = 2
    dmis_met = False

    @property
    def target(self):
        if getattr(self, "_target", None) is None:
            nD = np.array([survey.nD for survey in self.survey])

            self._target = nD * self.chifact_target

        return self._target

    @target.setter
    def target(self, val):
        self._target = val

    def initialize(self):
        self.dmis_met = np.zeros_like(self.invProb.betas, dtype=bool)

    def endIter(self):
        # Check if target misfit has been reached, if so, set dmis_met to True
        for i, phi_d in enumerate(self.invProb.phi_d_list):
            self.dmis_met[i] = phi_d < self.target[i]

        # check separately if misfits are within the tolerance,
        # otherwise, scale beta individually
        for i, phi_d in enumerate(self.invProb.phi_d_list):
            if self.opt.iter > 0 and self.opt.iter % self.cooling_rate == 0:
                target = self.target[i]
                ratio = phi_d / target
                if self.update_beta and ratio <= (1.0 + self.beta_tol):
                    if ratio <= 1:
                        ratio = np.maximum(0.75, ratio)
                    else:
                        ratio = np.minimum(1.5, ratio)

                    self.invProb.betas[i] /= ratio
                elif ratio > 1.0:
                    self.invProb.betas[i] /= self.cooling_factor

        self.reg.multipliers[:-1] = self.invProb.betas


class MovingAndMultiTargetStopping(InversionDirective):
    r"""
    Directive for setting stopping criteria for a joint inversion.
    Ensures both that all target misfits are met and there is a small change in the
    model. Computes the percentage change of the current model from the previous model.

    ..math::
        \frac {\| \mathbf{m_i} - \mathbf{m_{i-1}} \|} {\| \mathbf{m_{i-1}} \|}
    """

    tol = 1e-5
    beta_tol = 1e-1
    chifact_target = 1.0

    @property
    def target(self):
        if getattr(self, "_target", None) is None:
            nD = []
            for survey in self.survey:
                nD += [survey.nD]
            nD = np.array(nD)

            self._target = nD * self.chifact_target

        return self._target

    @target.setter
    def target(self, val):
        self._target = val

    def endIter(self):
        for phi_d, target in zip(self.invProb.phi_d_list, self.target):
            if np.abs(1.0 - phi_d / target) >= self.beta_tol:
                return
        if (
            np.linalg.norm(self.opt.xc - self.opt.x_last)
            / np.linalg.norm(self.opt.x_last)
            > self.tol
        ):
            return

        print(
            "stopping criteria met: ",
            np.linalg.norm(self.opt.xc - self.opt.x_last)
            / np.linalg.norm(self.opt.x_last),
        )
        self.opt.stopNextIteration = True
=======
"""
Backward compatibility with the ``simpeg.directives.sim_directives`` submodule.

This file will be deleted when the ``simpeg.directives.sim_directives`` submodule
is removed.
"""

import warnings
from ._sim_directives import *  # noqa: F403,F401

warnings.warn(
    "The `simpeg.directives.sim_directives` submodule has been deprecated, "
    "and will be removed in SimPEG v0.26.0."
    "Import any directive class directly from the `simpeg.directives` module. "
    "E.g.: `from simpeg.directives import PairedBetaEstimate_ByEig`",
    FutureWarning,
    stacklevel=2,
)
>>>>>>> 0fe4df8c
<|MERGE_RESOLUTION|>--- conflicted
+++ resolved
@@ -1,395 +1,3 @@
-<<<<<<< HEAD
-import numpy as np
-from ..regularization import BaseSimilarityMeasure
-from ..utils import eigenvalue_by_power_iteration
-from ..optimization import IterationPrinters, StoppingCriteria
-from .directives import InversionDirective, SaveEveryIteration
-
-
-###############################################################################
-#                                                                             #
-#              Directives of joint inversion                                  #
-#                                                                             #
-###############################################################################
-class SimilarityMeasureInversionPrinters:
-    betas = {
-        "title": "betas",
-        "value": lambda M: ["{:.2e}".format(elem) for elem in M.parent.betas],
-        "width": 26,
-        "format": lambda v: f"{v!s}",
-    }
-    lambd = {
-        "title": "lambda",
-        "value": lambda M: M.parent.lambd,
-        "width": 10,
-        "format": lambda v: f"{v:1.2e}",
-    }
-    phi_d_list = {
-        "title": "phi_d",
-        "value": lambda M: ["{:.2e}".format(elem) for elem in M.parent.phi_d_list],
-        "width": 26,
-        "format": lambda v: f"{v!s}",
-    }
-    phi_m_list = {
-        "title": "phi_m",
-        "value": lambda M: ["{:.2e}".format(elem) for elem in M.parent.phi_m_list],
-        "width": 26,
-        "format": lambda v: f"{v!s}",
-    }
-    phi_sim = {
-        "title": "phi_sim",
-        "value": lambda M: M.parent.phi_sim,
-        "width": 10,
-        "format": lambda v: f"{v:1.2e}",
-    }
-    iterationCG = {
-        "title": "iterCG",
-        "value": lambda M: None if M.iter == 0 else M.cg_count,
-        "width": 10,
-        "format": lambda v: f"{v:3d}",
-    }
-
-
-class SimilarityMeasureInversionDirective(InversionDirective):
-    """
-    Directive for two model similiraty measure joint inversions. Sets Printers and
-    StoppingCriteria.
-
-    Notes
-    -----
-    Methods assume we are working with two models, and a single similarity measure.
-    Also, the SimilarityMeasure objective function must be the last regularization.
-    """
-
-    printers = [
-        IterationPrinters.iteration,
-        SimilarityMeasureInversionPrinters.betas,
-        SimilarityMeasureInversionPrinters.lambd,
-        IterationPrinters.f,
-        SimilarityMeasureInversionPrinters.phi_d_list,
-        SimilarityMeasureInversionPrinters.phi_m_list,
-        SimilarityMeasureInversionPrinters.phi_sim,
-        SimilarityMeasureInversionPrinters.iterationCG,
-    ]
-
-    def initialize(self):
-        if not isinstance(self.reg.objfcts[-1], BaseSimilarityMeasure):
-            raise TypeError(
-                f"The last regularization function must be an instance of "
-                f"BaseSimilarityMeasure, got {type(self.reg.objfcts[-1])}."
-            )
-
-        # define relevant attributes
-        self.betas = self.reg.multipliers[:-1]
-        self.lambd = self.reg.multipliers[-1]
-        self.phi_d_list = []
-        self.phi_m_list = []
-        self.phi_sim = 0.0
-
-        # pass attributes to invProb
-        self.invProb.betas = self.betas
-        self.invProb.num_models = len(self.betas)
-        self.invProb.lambd = self.lambd
-        self.invProb.phi_d_list = self.phi_d_list
-        self.invProb.phi_m_list = self.phi_m_list
-        self.invProb.phi_sim = self.phi_sim
-
-        self.opt.printers = self.printers
-        self.opt.stoppers = [StoppingCriteria.iteration]
-
-    def validate(self, directiveList):
-        # check that this directive is first in the DirectiveList
-        dList = directiveList.dList
-        self_ind = dList.index(self)
-        if self_ind != 0:
-            raise IndexError(
-                "The CrossGradientInversionDirective must be first in directive list."
-            )
-        return True
-
-    def endIter(self):
-        # compute attribute values
-        phi_d = []
-        for dmis in self.dmisfit.objfcts:
-            phi_d.append(dmis(self.opt.xc))
-
-        phi_m = []
-        for reg in self.reg.objfcts:
-            phi_m.append(reg(self.opt.xc))
-
-        # pass attributes values to invProb
-        self.invProb.phi_d_list = phi_d
-        self.invProb.phi_m_list = phi_m[:-1]
-        self.invProb.phi_sim = phi_m[-1]
-        self.invProb.betas = self.reg.multipliers[:-1]
-        # Assume last reg.objfct is the coupling
-        self.invProb.lambd = self.reg.multipliers[-1]
-
-
-class SimilarityMeasureSaveOutputEveryIteration(SaveEveryIteration):
-    """
-    SaveOutputEveryIteration for Joint Inversions.
-    Saves information on the tradeoff parameters, data misfits, regularizations,
-    coupling term, number of CG iterations, and value of cost function.
-    """
-
-    header = None
-    save_txt = True
-    betas = None
-    phi_d = None
-    phi_m = None
-    phi_sim = None
-    phi = None
-
-    def initialize(self):
-        if self.save_txt is True:
-            print(
-                "CrossGradientSaveOutputEveryIteration will save your inversion "
-                "progress as: '###-{0!s}.txt'".format(self.fileName)
-            )
-            f = open(self.fileName + ".txt", "w")
-            self.header = "  #          betas            lambda         joint_phi_d                joint_phi_m            phi_sim       iterCG     phi    \n"
-            f.write(self.header)
-            f.close()
-
-        # Create a list of each
-        self.betas = []
-        self.lambd = []
-        self.phi_d = []
-        self.phi_m = []
-        self.phi = []
-        self.phi_sim = []
-
-    def endIter(self):
-        self.betas.append(["{:.2e}".format(elem) for elem in self.invProb.betas])
-        self.phi_d.append(["{:.3e}".format(elem) for elem in self.invProb.phi_d_list])
-        self.phi_m.append(["{:.3e}".format(elem) for elem in self.invProb.phi_m_list])
-        self.lambd.append("{:.2e}".format(self.invProb.lambd))
-        self.phi_sim.append(self.invProb.phi_sim)
-        self.phi.append(self.opt.f)
-
-        if self.save_txt:
-            f = open(self.fileName + ".txt", "a")
-            i = self.opt.iter
-            f.write(
-                " {0:2d}  {1}  {2}  {3}  {4}  {5:1.4e}  {6:d}  {7:1.4e}\n".format(
-                    i,
-                    self.betas[i - 1],
-                    self.lambd[i - 1],
-                    self.phi_d[i - 1],
-                    self.phi_m[i - 1],
-                    self.phi_sim[i - 1],
-                    self.opt.cg_count,
-                    self.phi[i - 1],
-                )
-            )
-            f.close()
-
-    def load_results(self):
-        results = np.loadtxt(self.fileName + str(".txt"), comments="#")
-        self.betas = results[:, 1]
-        self.lambd = results[:, 2]
-        self.phi_d = results[:, 3]
-        self.phi_m = results[:, 4]
-        self.phi_sim = results[:, 5]
-        self.f = results[:, 7]
-
-
-class PairedBetaEstimate_ByEig(InversionDirective):
-    """
-    Estimate the trade-off parameter, beta, between pairs of data misfit(s) and the
-    regularization(s) as a multiple of the ratio between the highest eigenvalue of the
-    data misfit term and the highest eigenvalue of the regularization.
-    The highest eigenvalues are estimated through power iterations and Rayleigh
-    quotient.
-
-    Notes
-    -----
-    This class assumes the order of the data misfits for each model parameter match
-    the order for the respective regularizations, i.e.
-
-    >>> data_misfits = [phi_d_m1, phi_d_m2, phi_d_m3]
-    >>> regs = [phi_m_m1, phi_m_m2, phi_m_m3]
-
-    In which case it will estimate regularization parameters for each respective pair.
-    """
-
-    beta0_ratio = 1.0  #: the estimated ratio is multiplied by this to obtain beta
-    n_pw_iter = 4  #: number of power iterations for estimation.
-    seed = None  #: Random seed for the directive
-
-    def initialize(self):
-        r"""
-        The initial beta is calculated by comparing the estimated
-        eigenvalues of :math:`J^T J` and :math:`W^T W`.
-        To estimate the eigenvector of **A**, we will use one iteration
-        of the *Power Method*:
-
-        .. math::
-
-            \mathbf{x_1 = A x_0}
-
-        Given this (very course) approximation of the eigenvector, we can
-        use the *Rayleigh quotient* to approximate the largest eigenvalue.
-
-        .. math::
-
-            \lambda_0 = \frac{\mathbf{x^\top A x}}{\mathbf{x^\top x}}
-
-        We will approximate the largest eigenvalue for both JtJ and WtW,
-        and use some ratio of the quotient to estimate beta0.
-
-        .. math::
-
-            \beta_0 = \gamma \frac{\mathbf{x^\top J^\top J x}}{\mathbf{x^\top W^\top W x}}
-
-        :rtype: float
-        :return: beta0
-        """
-        rng = np.random.default_rng(seed=self.seed)
-
-        if self.verbose:
-            print("Calculating the beta0 parameter.")
-
-        m = self.invProb.model
-        dmis_eigenvalues = []
-        reg_eigenvalues = []
-        dmis_objs = self.dmisfit.objfcts
-        reg_objs = [
-            obj
-            for obj in self.reg.objfcts
-            if not isinstance(obj, BaseSimilarityMeasure)
-        ]
-        if len(dmis_objs) != len(reg_objs):
-            raise ValueError(
-                f"There must be the same number of data misfit and regularizations."
-                f"Got {len(dmis_objs)} and {len(reg_objs)} respectively."
-            )
-        for dmis, reg in zip(dmis_objs, reg_objs):
-            dmis_eigenvalues.append(
-                eigenvalue_by_power_iteration(
-                    dmis,
-                    m,
-                    n_pw_iter=self.n_pw_iter,
-                    random_seed=rng,
-                )
-            )
-
-            reg_eigenvalues.append(
-                eigenvalue_by_power_iteration(
-                    reg,
-                    m,
-                    n_pw_iter=self.n_pw_iter,
-                    random_seed=rng,
-                )
-            )
-
-        self.ratios = np.array(dmis_eigenvalues) / np.array(reg_eigenvalues)
-        self.invProb.betas = self.beta0_ratio * self.ratios
-        self.reg.multipliers[:-1] = self.invProb.betas
-
-
-class PairedBetaSchedule(InversionDirective):
-    """
-    Directive for beta cooling schedule to determine the tradeoff
-    parameters when using paired data misfits and regularizations for a joint inversion.
-    """
-
-    chifact_target = 1.0
-    beta_tol = 1e-1
-    update_beta = True
-    cooling_rate = 1
-    cooling_factor = 2
-    dmis_met = False
-
-    @property
-    def target(self):
-        if getattr(self, "_target", None) is None:
-            nD = np.array([survey.nD for survey in self.survey])
-
-            self._target = nD * self.chifact_target
-
-        return self._target
-
-    @target.setter
-    def target(self, val):
-        self._target = val
-
-    def initialize(self):
-        self.dmis_met = np.zeros_like(self.invProb.betas, dtype=bool)
-
-    def endIter(self):
-        # Check if target misfit has been reached, if so, set dmis_met to True
-        for i, phi_d in enumerate(self.invProb.phi_d_list):
-            self.dmis_met[i] = phi_d < self.target[i]
-
-        # check separately if misfits are within the tolerance,
-        # otherwise, scale beta individually
-        for i, phi_d in enumerate(self.invProb.phi_d_list):
-            if self.opt.iter > 0 and self.opt.iter % self.cooling_rate == 0:
-                target = self.target[i]
-                ratio = phi_d / target
-                if self.update_beta and ratio <= (1.0 + self.beta_tol):
-                    if ratio <= 1:
-                        ratio = np.maximum(0.75, ratio)
-                    else:
-                        ratio = np.minimum(1.5, ratio)
-
-                    self.invProb.betas[i] /= ratio
-                elif ratio > 1.0:
-                    self.invProb.betas[i] /= self.cooling_factor
-
-        self.reg.multipliers[:-1] = self.invProb.betas
-
-
-class MovingAndMultiTargetStopping(InversionDirective):
-    r"""
-    Directive for setting stopping criteria for a joint inversion.
-    Ensures both that all target misfits are met and there is a small change in the
-    model. Computes the percentage change of the current model from the previous model.
-
-    ..math::
-        \frac {\| \mathbf{m_i} - \mathbf{m_{i-1}} \|} {\| \mathbf{m_{i-1}} \|}
-    """
-
-    tol = 1e-5
-    beta_tol = 1e-1
-    chifact_target = 1.0
-
-    @property
-    def target(self):
-        if getattr(self, "_target", None) is None:
-            nD = []
-            for survey in self.survey:
-                nD += [survey.nD]
-            nD = np.array(nD)
-
-            self._target = nD * self.chifact_target
-
-        return self._target
-
-    @target.setter
-    def target(self, val):
-        self._target = val
-
-    def endIter(self):
-        for phi_d, target in zip(self.invProb.phi_d_list, self.target):
-            if np.abs(1.0 - phi_d / target) >= self.beta_tol:
-                return
-        if (
-            np.linalg.norm(self.opt.xc - self.opt.x_last)
-            / np.linalg.norm(self.opt.x_last)
-            > self.tol
-        ):
-            return
-
-        print(
-            "stopping criteria met: ",
-            np.linalg.norm(self.opt.xc - self.opt.x_last)
-            / np.linalg.norm(self.opt.x_last),
-        )
-        self.opt.stopNextIteration = True
-=======
 """
 Backward compatibility with the ``simpeg.directives.sim_directives`` submodule.
 
@@ -407,5 +15,4 @@
     "E.g.: `from simpeg.directives import PairedBetaEstimate_ByEig`",
     FutureWarning,
     stacklevel=2,
-)
->>>>>>> 0fe4df8c
+)