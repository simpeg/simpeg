--- conflicted
+++ resolved
@@ -468,23 +468,11 @@
                 and np.allclose(previous_value, value)
             ):
                 # cached properties to delete
-<<<<<<< HEAD
-                for prop in self.deleteTheseOnModelUpdate:
-                    if getattr(self, prop, None) is not None:
-                        delattr(self, prop)
-
-                # matrix factors to clear
-                for mat in self.clean_on_model_update:
-                    if getattr(self, mat, None) is not None:
-                        if hasattr(getattr(self, mat), "clean"):
-                            getattr(self, mat).clean()  # clean factors
-                        setattr(self, mat, None)  # set to none
-=======
                 for prop in self._delete_on_model_update:
                     if hasattr(self, prop):
                         delattr(self, prop)
 
->>>>>>> 2e368962
+
                 updated = True
 
         self._model = value
@@ -500,15 +488,4 @@
         # cached properties to delete
         for prop in self._delete_on_model_update:
             if hasattr(self, prop):
-<<<<<<< HEAD
-                delattr(self, prop)
-
-        # matrix factors to clear
-        for mat in self.clean_on_model_update:
-            if getattr(self, mat, None) is not None:
-                if hasattr(getattr(self, mat), "clean"):
-                    getattr(self, mat).clean()
-                setattr(self, mat, None)  # set to none
-=======
-                delattr(self, prop)
->>>>>>> 2e368962
+                delattr(self, prop)