--- conflicted
+++ resolved
@@ -40,9 +40,6 @@
         - kernels[nodes_indices[6]]
         + kernels[nodes_indices[7]]
     )
-<<<<<<< HEAD
-    return result
-=======
     return result
 
 
@@ -253,5 +250,4 @@
                 result_yz += (-1) ** (i + j + k) * kernel_yz(
                     shift_east, shift_north, shift_upward, radius
                 )
-    return result_xx, result_yy, result_zz, result_xy, result_xz, result_yz
->>>>>>> 256406f9
+    return result_xx, result_yy, result_zz, result_xy, result_xz, result_yz