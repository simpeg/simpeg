from __future__ import annotations
import hashlib
import warnings
import numpy as np
from numpy.typing import NDArray
import scipy.constants as constants
from geoana.kernels import prism_fz, prism_fzx, prism_fzy, prism_fzz
from scipy.constants import G as NewtG
from scipy.sparse.linalg import LinearOperator, aslinearoperator

from simpeg import props
from simpeg.utils import mkvc, sdiag

from ...base import BasePDESimulation
from ..base import BaseEquivalentSourceLayerSimulation, BasePFSimulation

<<<<<<< HEAD
from ._numba_functions import (
    choclo,
    _sensitivity_gravity_serial,
    _sensitivity_gravity_parallel,
    _forward_gravity_serial,
    _forward_gravity_parallel,
    _forward_gravity_2d_mesh_serial,
    _forward_gravity_2d_mesh_parallel,
    _sensitivity_gravity_2d_mesh_serial,
    _sensitivity_gravity_2d_mesh_parallel,
)
from ...props import _add_deprecated_physical_property_functions
=======
from ._numba import choclo, NUMBA_FUNCTIONS_3D, NUMBA_FUNCTIONS_2D

>>>>>>> 9a8c46e8

if choclo is not None:
    from numba import jit

    @jit(nopython=True)
    def kernel_uv(easting, northing, upward, radius):
        """Kernel for Guv gradiometry component."""
        result = 0.5 * (
            choclo.prism.kernel_nn(easting, northing, upward, radius)
            - choclo.prism.kernel_ee(easting, northing, upward, radius)
        )
        return result

    @jit(nopython=True)
    def gravity_uv(
        easting,
        northing,
        upward,
        prism_west,
        prism_east,
        prism_south,
        prism_north,
        prism_bottom,
        prism_top,
        density,
    ):
        """Forward model the Guv gradiometry component."""
        result = 0.5 * (
            choclo.prism.gravity_nn(
                easting,
                northing,
                upward,
                prism_west,
                prism_east,
                prism_south,
                prism_north,
                prism_bottom,
                prism_top,
                density,
            )
            - choclo.prism.gravity_ee(
                easting,
                northing,
                upward,
                prism_west,
                prism_east,
                prism_south,
                prism_north,
                prism_bottom,
                prism_top,
                density,
            )
        )
        return result

    CHOCLO_KERNELS = {
        "gx": choclo.prism.kernel_e,
        "gy": choclo.prism.kernel_n,
        "gz": choclo.prism.kernel_u,
        "gxx": choclo.prism.kernel_ee,
        "gyy": choclo.prism.kernel_nn,
        "gzz": choclo.prism.kernel_uu,
        "gxy": choclo.prism.kernel_en,
        "gxz": choclo.prism.kernel_eu,
        "gyz": choclo.prism.kernel_nu,
        "guv": kernel_uv,
    }

    CHOCLO_FORWARD_FUNCS = {
        "gx": choclo.prism.gravity_e,
        "gy": choclo.prism.gravity_n,
        "gz": choclo.prism.gravity_u,
        "gxx": choclo.prism.gravity_ee,
        "gyy": choclo.prism.gravity_nn,
        "gzz": choclo.prism.gravity_uu,
        "gxy": choclo.prism.gravity_en,
        "gxz": choclo.prism.gravity_eu,
        "gyz": choclo.prism.gravity_nu,
        "guv": gravity_uv,
    }


def _get_conversion_factor(component):
    """
    Return conversion factor for the given component
    """
    if component in ("gx", "gy", "gz"):
        conversion_factor = 1e8
    elif component in ("gxx", "gyy", "gzz", "gxy", "gxz", "gyz", "guv"):
        conversion_factor = 1e12
    else:
        raise ValueError(f"Invalid component '{component}'.")
    return conversion_factor


@_add_deprecated_physical_property_functions("rho")
class Simulation3DIntegral(BasePFSimulation):
    r"""
    Gravity simulation in integral form.

    .. note::

        The gravity simulation assumes the following units for its inputs and outputs:

        - Density model is assumed to be in gram per cubic centimeter (g/cc).
        - Acceleration components (``"gx"``, ``"gy"``, ``"gz"``) are returned in mgal
          (:math:`10^{-5} \text{m}/\text{s}^2`).
        - Gradient components (``"gxx"``, ``"gyy"``, ``"gzz"``, ``"gxy"``, ``"gxz"``,
          ``"gyz"``, ``"guv"``) are returned in Eotvos (:math:`10^{-9} s^{-2}`).

    .. important::

        Following SimPEG convention for the right-handed xyz coordinate system, the
        z axis points *upwards*. Therefore, the ``"gz"`` component corresponds to the
        **upward** component of the gravity acceleration vector.


    Parameters
    ----------
    mesh : discretize.TreeMesh or discretize.TensorMesh
        Mesh use to run the gravity simulation.
    survey : simpeg.potential_fields.gravity.Survey
        Gravity survey with information of the receivers.
    active_cells : (n_cells) numpy.ndarray, optional
        Array that indicates which cells in ``mesh`` are active cells.
    rho : numpy.ndarray, optional
        Density array for the active cells in the mesh.
    rhoMap : Mapping, optional
        Model mapping.
    sensitivity_dtype : numpy.dtype, optional
        Data type that will be used to build the sensitivity matrix.
    store_sensitivities : {"ram", "disk", "forward_only"}
        Options for storing sensitivity matrix. There are 3 options

        - 'ram': sensitivities are stored in the computer's RAM
        - 'disk': sensitivities are written to a directory
        - 'forward_only': you intend only do perform a forward simulation and
          sensitivities do not need to be stored. The sensitivity matrix ``G``
          is never created, but it'll be defined as
          a :class:`~scipy.sparse.linalg.LinearOperator`.

    sensitivity_path : str, optional
        Path to store the sensitivity matrix if ``store_sensitivities`` is set
        to ``"disk"``. Default to "./sensitivities".
    engine : {"geoana", "choclo"}, optional
       Choose which engine should be used to run the forward model.
    numba_parallel : bool, optional
        If True, the simulation will run in parallel. If False, it will
        run in serial. If ``engine`` is not ``"choclo"`` this argument will be
        ignored.
    """

    rho = props.PhysicalProperty("Density")

    def __init__(
        self,
        mesh,
        rho=None,
        engine="geoana",
        numba_parallel=True,
        **kwargs,
    ):
        super().__init__(mesh, engine=engine, numba_parallel=numba_parallel, **kwargs)
<<<<<<< HEAD
        self._init_property(rho=rho)

        self._G = None
        self._gtg_diagonal = None
=======
        self.rho = rho
        self.rhoMap = rhoMap
>>>>>>> 9a8c46e8
        self.modelMap = self.rhoMap

        # Warn if n_processes has been passed
        if self.engine == "choclo" and "n_processes" in kwargs:
            warnings.warn(
                "The 'n_processes' will be ignored when selecting 'choclo' as the "
                "engine in the gravity simulation.",
                UserWarning,
                stacklevel=1,
            )
            self.n_processes = None

    def fields(self, m):
        """
        Forward model the gravity field of the mesh on the receivers in the survey

        Parameters
        ----------
        m : (n_param,) numpy.ndarray
            The model parameters.

        Returns
        -------
        (nD,) numpy.ndarray
            Gravity fields generated by the given model on every receiver
            location.
        """
        # Need to assign the model, so the rho property can be accessed.
        self.model = m
        if self.store_sensitivities == "forward_only":
            # Compute the linear operation without forming the full dense G
            if self.engine == "choclo":
                fields = self._forward(self.rho)
            else:
                fields = mkvc(self.linear_operator())
        else:
            fields = self.G @ (self.rho).astype(self.sensitivity_dtype, copy=False)
        return np.asarray(fields)

    def getJtJdiag(self, m, W=None, f=None):
        r"""
        Compute diagonal of :math:`\mathbf{J}^T \mathbf{J}``.

        Parameters
        ----------
        m : (n_param,) numpy.ndarray
            The model parameters.
        W : (nD, nD) np.ndarray or scipy.sparse.sparray, optional
            Diagonal matrix with the square root of the weights. If not None,
            the function returns the diagonal of
            :math:`\mathbf{J}^T \mathbf{W}^T \mathbf{W} \mathbf{J}``.
        f : Ignored
            Not used, present here for API consistency by convention.

        Returns
        -------
        (n_active_cells) np.ndarray
            Array with the diagonal of ``J.T @ J``.

        Notes
        -----
        If ``store_sensitivities`` is ``"forward_only"``, the ``G`` matrix is
        never allocated in memory, and the diagonal is obtained by
        accumulation, computing each element of the ``G`` matrix on the fly.

        This method caches the diagonal ``G.T @ W.T @ W @ G`` and the sha256
        hash of the diagonal of the ``W`` matrix. This way, if same weights are
        passed to it, it reuses the cached diagonal so it doesn't need to be
        recomputed.
        If new weights are passed, the cache is updated with the latest
        diagonal of ``G.T @ W.T @ W @ G``.
        """
        # Need to assign the model, so the rhoDeriv can be computed (if the
        # model is None, the rhoDeriv is going to be Zero).
        self.model = m

        # We should probably check that W is diagonal. Let's assume it for now.
        weights = (
            W.diagonal() ** 2
            if W is not None
            else np.ones(self.survey.nD, dtype=np.float64)
        )

        # Compute gtg (G.T @ W.T @ W @ G) if it's not cached, or if the
        # weights are not the same.
        weights_sha256 = hashlib.sha256(weights)
        use_cached_gtg = (
            hasattr(self, "_gtg_diagonal")
            and hasattr(self, "_weights_sha256")
            and self._weights_sha256.digest() == weights_sha256.digest()
        )
        if not use_cached_gtg:
            self._gtg_diagonal = self._get_gtg_diagonal(weights)
            self._weights_sha256 = weights_sha256

        # Multiply the gtg_diagonal by the derivative of the mapping
        diagonal = mkvc(
            (sdiag(np.sqrt(self._gtg_diagonal)) @ self.rhoDeriv).power(2).sum(axis=0)
        )
        return diagonal

    def _get_gtg_diagonal(self, weights: NDArray) -> NDArray:
        """
        Compute the diagonal of ``G.T @ W.T @ W @ G``.

        Parameters
        ----------
        weights : np.ndarray
            Weights array: diagonal of ``W.T @ W``.

        Returns
        -------
        np.ndarray
        """
        match self.store_sensitivities, self.engine:
            case ("forward_only", "geoana"):
                msg = (
                    "Computing the diagonal of G.T @ G with "
                    'store_sensitivities="forward_only" and engine="geoana" '
                    "hasn't been implemented yet. "
                    'Choose store_sensitivities="ram" or "disk", '
                    'or another engine, like "choclo".'
                )
                raise NotImplementedError(msg)
            case ("forward_only", "choclo"):
                gtg_diagonal = self._gtg_diagonal_without_building_g(weights)
            case (_, _):
                # In Einstein notation, the j-th element of the diagonal is:
                #   d_j = w_i * G_{ij} * G_{ij}
                gtg_diagonal = np.asarray(
                    np.einsum("i,ij,ij->j", weights, self.G, self.G)
                )
        return gtg_diagonal

    def getJ(self, m, f=None) -> NDArray[np.float64 | np.float32] | LinearOperator:
        r"""
        Sensitivity matrix :math:`\mathbf{J}`.

        Parameters
        ----------
        m : (n_param,) numpy.ndarray
            The model parameters.
        f : Ignored
            Not used, present here for API consistency by convention.

        Returns
        -------
        (nD, n_active_cells) np.ndarray or scipy.sparse.linalg.LinearOperator.
            Array or :class:`~scipy.sparse.linalg.LinearOperator` for the
            :math:`\mathbf{J}` matrix.
            A :class:`~scipy.sparse.linalg.LinearOperator` will be returned if
            ``store_sensitivities`` is ``"forward_only"``, otherwise a dense
            array will be returned.

        Notes
        -----
        If ``store_sensitivities`` is ``"ram"`` or ``"disk"``, a dense array
        for the ``J`` matrix is returned.
        A :class:`~scipy.sparse.linalg.LinearOperator` is returned if
        ``store_sensitivities`` is ``"forward_only"``. This object can perform
        operations like ``J @ m`` or ``J.T @ v`` without allocating the full
        ``J`` matrix in memory.
        """
        # Need to assign the model, so the rhoDeriv can be computed (if the
        # model is None, the rhoDeriv is going to be Zero).
        self.model = m
        rhoDeriv = (
            self.rhoDeriv
            if not isinstance(self.G, LinearOperator)
            else aslinearoperator(self.rhoDeriv)
        )
        return self.G @ rhoDeriv

    def Jvec(self, m, v, f=None):
        """
        Dot product between sensitivity matrix and a vector.

        Parameters
        ----------
        m : (n_param,) numpy.ndarray
            The model parameters. This array is used to compute the ``J``
            matrix.
        v : (n_param,) numpy.ndarray
            Vector used in the matrix-vector multiplication.
        f : Ignored
            Not used, present here for API consistency by convention.

        Returns
        -------
        (nD,) numpy.ndarray

        Notes
        -----
        If ``store_sensitivities`` is set to ``"forward_only"``, then the
        matrix `G` is never fully constructed, and the dot product is computed
        by accumulation, computing the matrix elements on the fly. Otherwise,
        the full matrix ``G`` is constructed and stored either in memory or
        disk.
        """
        # Need to assign the model, so the rhoDeriv can be computed (if the
        # model is None, the rhoDeriv is going to be Zero).
        self.model = m
        dmu_dm_v = self.rhoDeriv @ v
        return self.G @ dmu_dm_v.astype(self.sensitivity_dtype, copy=False)

    def Jtvec(self, m, v, f=None):
        """
        Dot product between transposed sensitivity matrix and a vector.

        Parameters
        ----------
        m : (n_param,) numpy.ndarray
            The model parameters. This array is used to compute the ``J``
            matrix.
        v : (nD,) numpy.ndarray
            Vector used in the matrix-vector multiplication.
        f : Ignored
            Not used, present here for API consistency by convention.

        Returns
        -------
        (nD,) numpy.ndarray

        Notes
        -----
        If ``store_sensitivities`` is set to ``"forward_only"``, then the
        matrix `G` is never fully constructed, and the dot product is computed
        by accumulation, computing the matrix elements on the fly. Otherwise,
        the full matrix ``G`` is constructed and stored either in memory or
        disk.
        """
        # Need to assign the model, so the rhoDeriv can be computed (if the
        # model is None, the rhoDeriv is going to be Zero).
        self.model = m
        Jtvec = self.G.T @ v.astype(self.sensitivity_dtype, copy=False)
        return np.asarray(self.rhoDeriv.T @ Jtvec)

    @property
    def G(self) -> NDArray | np.memmap | LinearOperator:
        """
        Gravity forward operator.
        """
        if not hasattr(self, "_G"):
            match self.engine, self.store_sensitivities:
                case ("choclo", "forward_only"):
                    self._G = self._sensitivity_matrix_as_operator()
                case ("choclo", _):
                    self._G = self._sensitivity_matrix()
                case ("geoana", "forward_only"):
                    msg = (
                        "Accessing matrix G with "
                        'store_sensitivities="forward_only" and engine="geoana" '
                        "hasn't been implemented yet. "
                        'Choose store_sensitivities="ram" or "disk", '
                        'or another engine, like "choclo".'
                    )
                    raise NotImplementedError(msg)
                case ("geoana", _):
                    self._G = self.linear_operator()
        return self._G

    def evaluate_integral(self, receiver_location, components):
        """
        Compute the forward linear relationship between the model and the physics at a point
        and for all components of the survey.

        :param numpy.ndarray receiver_location:  array with shape (n_receivers, 3)
            Array of receiver locations as x, y, z columns.
        :param list[str] components: List of gravity components chosen from:
            'gx', 'gy', 'gz', 'gxx', 'gxy', 'gxz', 'gyy', 'gyz', 'gzz', 'guv'
        :param float tolerance: Small constant to avoid singularity near nodes and edges.
        :rtype numpy.ndarray: rows
        :returns: ndarray with shape (n_components, n_cells)
            Dense array mapping of the contribution of all active cells to data components::

                rows =
                    g_1 = [g_1x g_1y g_1z]
                    g_2 = [g_2x g_2y g_2z]
                           ...
                    g_c = [g_cx g_cy g_cz]

        """
        dr = self._nodes - receiver_location
        dx = dr[..., 0]
        dy = dr[..., 1]
        dz = dr[..., 2]

        node_evals = {}
        if "gx" in components:
            node_evals["gx"] = prism_fz(dy, dz, dx)
        if "gy" in components:
            node_evals["gy"] = prism_fz(dz, dx, dy)
        if "gz" in components:
            node_evals["gz"] = prism_fz(dx, dy, dz)
        if "gxy" in components:
            node_evals["gxy"] = prism_fzx(dy, dz, dx)
        if "gxz" in components:
            node_evals["gxz"] = prism_fzx(dx, dy, dz)
        if "gyz" in components:
            node_evals["gyz"] = prism_fzy(dx, dy, dz)
        if "gxx" in components or "guv" in components:
            node_evals["gxx"] = prism_fzz(dy, dz, dx)
        if "gyy" in components or "guv" in components:
            node_evals["gyy"] = prism_fzz(dz, dx, dy)
            if "guv" in components:
                node_evals["guv"] = (node_evals["gyy"] - node_evals["gxx"]) * 0.5
                # (NN - EE) / 2
        inside_adjust = False
        if "gzz" in components:
            node_evals["gzz"] = prism_fzz(dx, dy, dz)
            # The below should be uncommented when we are able to give the index of a
            # containing cell.
            # if "gxx" not in node_evals or "gyy" not in node_evals:
            #     node_evals["gzz"] = prism_fzz(dx, dy, dz)
            # else:
            #     inside_adjust = True
            #     # The below need to be adjusted for observation points within a cell.
            #     # because `gxx + gyy + gzz = -4 * pi * G * rho`
            #     # gzz = - gxx - gyy - 4 * np.pi * G * rho[in_cell]
            #     node_evals["gzz"] = -node_evals["gxx"] - node_evals["gyy"]

        rows = {}
        for component in set(components):
            vals = node_evals[component]
            if self._unique_inv is not None:
                vals = vals[self._unique_inv]
            cell_vals = (
                vals[0]
                - vals[1]
                - vals[2]
                + vals[3]
                - vals[4]
                + vals[5]
                + vals[6]
                - vals[7]
            )
            if inside_adjust and component == "gzz":
                # should subtract 4 * pi to the cell containing the observation point
                # just need a little logic to find the containing cell
                # cell_vals[inside_cell] += 4 * np.pi
                pass
            if self.store_sensitivities == "forward_only":
                rows[component] = cell_vals @ self.rho
            else:
                rows[component] = cell_vals
            if len(component) == 3:
                rows[component] *= constants.G * 1e12  # conversion for Eotvos
            else:
                rows[component] *= constants.G * 1e8  # conversion for mGal

        return np.stack(
            [
                rows[component].astype(self.sensitivity_dtype, copy=False)
                for component in components
            ]
        )

    def _forward(self, densities):
        """
        Forward model the fields of active cells in the mesh on receivers.

        Parameters
        ----------
        densities : (n_active_cells) numpy.ndarray
            Array containing the densities of the active cells in the mesh, in
            g/cc.

        Returns
        -------
        (nD,) numpy.ndarray
            Always return a ``np.float64`` array.
        """
        # Get Numba function
        forward_func = NUMBA_FUNCTIONS_3D["forward"][self.numba_parallel]
        # Gather active nodes and the indices of the nodes for each active cell
        active_nodes, active_cell_nodes = self._get_active_nodes()
        # Allocate fields array
        fields = np.zeros(self.survey.nD, dtype=self.sensitivity_dtype)
        # Compute fields
        index_offset = 0
        for components, receivers in self._get_components_and_receivers():
            n_components = len(components)
            n_elements = n_components * receivers.shape[0]
            for i, component in enumerate(components):
                kernel_func = CHOCLO_KERNELS[component]
                conversion_factor = _get_conversion_factor(component)
                vector_slice = slice(
                    index_offset + i, index_offset + n_elements, n_components
                )
                forward_func(
                    receivers,
                    active_nodes,
                    densities,
                    fields[vector_slice],
                    active_cell_nodes,
                    kernel_func,
                    constants.G * conversion_factor,
                )
            index_offset += n_elements
        return fields

    def _sensitivity_matrix(self):
        """
        Compute the sensitivity matrix ``G``.

        Returns
        -------
        (nD, n_active_cells) numpy.ndarray
        """
        # Get Numba function
        sensitivity_func = NUMBA_FUNCTIONS_3D["sensitivity"][self.numba_parallel]
        # Gather active nodes and the indices of the nodes for each active cell
        active_nodes, active_cell_nodes = self._get_active_nodes()
        # Allocate sensitivity matrix
        shape = (self.survey.nD, self.nC)
        if self.store_sensitivities == "disk":
            sensitivity_matrix = np.memmap(
                self.sensitivity_path,
                shape=shape,
                dtype=self.sensitivity_dtype,
                order="C",  # it's more efficient to write in row major
                mode="w+",
            )
        else:
            sensitivity_matrix = np.empty(shape, dtype=self.sensitivity_dtype)
        # Start filling the sensitivity matrix
        index_offset = 0
        for components, receivers in self._get_components_and_receivers():
            n_components = len(components)
            n_rows = n_components * receivers.shape[0]
            for i, component in enumerate(components):
                kernel_func = CHOCLO_KERNELS[component]
                conversion_factor = _get_conversion_factor(component)
                matrix_slice = slice(
                    index_offset + i, index_offset + n_rows, n_components
                )
                sensitivity_func(
                    receivers,
                    active_nodes,
                    sensitivity_matrix[matrix_slice, :],
                    active_cell_nodes,
                    kernel_func,
                    constants.G * conversion_factor,
                )
            index_offset += n_rows
        return sensitivity_matrix

    def _sensitivity_matrix_transpose_dot_vec(self, vector):
        """
        Compute ``G.T @ v`` without building ``G``.

        Parameters
        ----------
        vector : (nD) numpy.ndarray
            Vector used in the dot product.

        Returns
        -------
        (n_active_cells) numpy.ndarray
        """
        # Get Numba function
        sensitivity_t_dot_v_func = NUMBA_FUNCTIONS_3D["gt_dot_v"][self.numba_parallel]
        # Gather active nodes and the indices of the nodes for each active cell
        active_nodes, active_cell_nodes = self._get_active_nodes()
        # Allocate resulting array
        result = np.zeros(self.nC)
        # Start filling the result array
        index_offset = 0
        for components, receivers in self._get_components_and_receivers():
            n_components = len(components)
            n_rows = n_components * receivers.shape[0]
            for i, component in enumerate(components):
                kernel_func = CHOCLO_KERNELS[component]
                conversion_factor = _get_conversion_factor(component)
                vector_slice = slice(
                    index_offset + i, index_offset + n_rows, n_components
                )
                sensitivity_t_dot_v_func(
                    receivers,
                    active_nodes,
                    active_cell_nodes,
                    kernel_func,
                    constants.G * conversion_factor,
                    vector[vector_slice],
                    result,
                )
            index_offset += n_rows
        return result

    def _sensitivity_matrix_as_operator(self):
        """
        Create a LinearOperator for the sensitivity matrix G.

        Returns
        -------
        scipy.sparse.linalg.LinearOperator
        """
        shape = (self.survey.nD, self.nC)
        linear_op = LinearOperator(
            shape=shape,
            matvec=self._forward,
            rmatvec=self._sensitivity_matrix_transpose_dot_vec,
            dtype=np.float64,
        )
        return linear_op

    def _gtg_diagonal_without_building_g(self, weights):
        """
        Compute the diagonal of ``G.T @ G`` without building the ``G`` matrix.

        Parameters
        -----------
        weights : (nD,) array
            Array with data weights. It should be the diagonal of the ``W``
            matrix, squared.

        Returns
        -------
        (n_active_cells) numpy.ndarray
        """
        # Get Numba function
        diagonal_gtg_func = NUMBA_FUNCTIONS_3D["diagonal_gtg"][self.numba_parallel]
        # Gather active nodes and the indices of the nodes for each active cell
        active_nodes, active_cell_nodes = self._get_active_nodes()
        # Allocate array for the diagonal of G.T @ G
        diagonal = np.zeros(self.nC, dtype=np.float64)
        # Start filling the diagonal array
        for components, receivers in self._get_components_and_receivers():
            for component in components:
                kernel_func = CHOCLO_KERNELS[component]
                conversion_factor = _get_conversion_factor(component)
                diagonal_gtg_func(
                    receivers,
                    active_nodes,
                    active_cell_nodes,
                    kernel_func,
                    constants.G * conversion_factor,
                    weights,
                    diagonal,
                )
        return diagonal


class SimulationEquivalentSourceLayer(
    BaseEquivalentSourceLayerSimulation, Simulation3DIntegral
):
    """
    Equivalent source layer simulations

    Parameters
    ----------
    mesh : discretize.BaseMesh
        A 2D tensor or tree mesh defining discretization along the x and y directions
    cell_z_top : numpy.ndarray or float
        Define the elevations for the top face of all cells in the layer.
        If an array it should be the same size as the active cell set.
    cell_z_bottom : numpy.ndarray or float
        Define the elevations for the bottom face of all cells in the layer.
        If an array it should be the same size as the active cell set.
    engine : {"geoana", "choclo"}, optional
        Choose which engine should be used to run the forward model.
    numba_parallel : bool, optional
        If True, the simulation will run in parallel. If False, it will
        run in serial. If ``engine`` is not ``"choclo"`` this argument will be
        ignored.
    """

    def __init__(
        self,
        mesh,
        cell_z_top,
        cell_z_bottom,
        engine="geoana",
        numba_parallel=True,
        **kwargs,
    ):
        super().__init__(
            mesh,
            cell_z_top,
            cell_z_bottom,
            engine=engine,
            numba_parallel=numba_parallel,
            **kwargs,
        )

    def _forward(self, densities):
        """
        Forward model the fields of active cells in the mesh on receivers.

        Parameters
        ----------
        densities : (n_active_cells) numpy.ndarray
            Array containing the densities of the active cells in the mesh, in
            g/cc.

        Returns
        -------
        (nD,) numpy.ndarray
            Always return a ``np.float64`` array.
        """
        # Get Numba function
        forward_func = NUMBA_FUNCTIONS_2D["forward"][self.numba_parallel]
        # Get cells in the 2D mesh and keep only active cells
        cells_bounds_active = self.mesh.cell_bounds[self.active_cells]
        # Allocate fields array
        fields = np.zeros(self.survey.nD, dtype=self.sensitivity_dtype)
        # Compute fields
        index_offset = 0
        for components, receivers in self._get_components_and_receivers():
            n_components = len(components)
            n_elements = n_components * receivers.shape[0]
            for i, component in enumerate(components):
                choclo_forward_func = CHOCLO_FORWARD_FUNCS[component]
                conversion_factor = _get_conversion_factor(component)
                vector_slice = slice(
                    index_offset + i, index_offset + n_elements, n_components
                )
                forward_func(
                    receivers,
                    cells_bounds_active,
                    self.cell_z_top,
                    self.cell_z_bottom,
                    densities,
                    fields[vector_slice],
                    choclo_forward_func,
                    conversion_factor,
                )
            index_offset += n_elements
        return fields

    def _sensitivity_matrix(self):
        """
        Compute the sensitivity matrix G

        Returns
        -------
        (nD, n_active_cells) numpy.ndarray
        """
        # Get Numba function
        sensitivity_func = NUMBA_FUNCTIONS_2D["sensitivity"][self.numba_parallel]
        # Get cells in the 2D mesh and keep only active cells
        cells_bounds_active = self.mesh.cell_bounds[self.active_cells]
        # Allocate sensitivity matrix
        shape = (self.survey.nD, self.nC)
        if self.store_sensitivities == "disk":
            sensitivity_matrix = np.memmap(
                self.sensitivity_path,
                shape=shape,
                dtype=self.sensitivity_dtype,
                order="C",  # it's more efficient to write in row major
                mode="w+",
            )
        else:
            sensitivity_matrix = np.empty(shape, dtype=self.sensitivity_dtype)
        # Start filling the sensitivity matrix
        index_offset = 0
        for components, receivers in self._get_components_and_receivers():
            n_components = len(components)
            n_rows = n_components * receivers.shape[0]
            for i, component in enumerate(components):
                choclo_forward_func = CHOCLO_FORWARD_FUNCS[component]
                conversion_factor = _get_conversion_factor(component)
                matrix_slice = slice(
                    index_offset + i, index_offset + n_rows, n_components
                )
                sensitivity_func(
                    receivers,
                    cells_bounds_active,
                    self.cell_z_top,
                    self.cell_z_bottom,
                    sensitivity_matrix[matrix_slice, :],
                    choclo_forward_func,
                    conversion_factor,
                )
            index_offset += n_rows
        return sensitivity_matrix

    def _sensitivity_matrix_transpose_dot_vec(self, vector):
        """
        Compute ``G.T @ v`` without building ``G``.

        Parameters
        ----------
        vector : (nD) numpy.ndarray
            Vector used in the dot product.

        Returns
        -------
        (n_active_cells) numpy.ndarray
        """
        # Get Numba function
        g_t_dot_v_func = NUMBA_FUNCTIONS_2D["gt_dot_v"][self.numba_parallel]
        # Get cells in the 2D mesh and keep only active cells
        cells_bounds_active = self.mesh.cell_bounds[self.active_cells]
        # Allocate resulting array
        result = np.zeros(self.nC)
        # Start filling the result array
        index_offset = 0
        for components, receivers in self._get_components_and_receivers():
            n_components = len(components)
            n_rows = n_components * receivers.shape[0]
            for i, component in enumerate(components):
                choclo_forward_func = CHOCLO_FORWARD_FUNCS[component]
                conversion_factor = _get_conversion_factor(component)
                vector_slice = slice(
                    index_offset + i, index_offset + n_rows, n_components
                )
                g_t_dot_v_func(
                    receivers,
                    cells_bounds_active,
                    self.cell_z_top,
                    self.cell_z_bottom,
                    choclo_forward_func,
                    conversion_factor,
                    vector[vector_slice],
                    result,
                )
            index_offset += n_rows
        return result

    def _gtg_diagonal_without_building_g(self, weights):
        """
        Compute the diagonal of ``G.T @ G`` without building the ``G`` matrix.

        Parameters
        -----------
        weights : (nD,) array
            Array with data weights. It should be the diagonal of the ``W``
            matrix, squared.

        Returns
        -------
        (n_active_cells) numpy.ndarray
        """
        # Get Numba function
        diagonal_gtg_func = NUMBA_FUNCTIONS_2D["diagonal_gtg"][self.numba_parallel]
        # Get cells in the 2D mesh and keep only active cells
        cells_bounds_active = self.mesh.cell_bounds[self.active_cells]
        # Allocate array for the diagonal of G.T @ G
        diagonal = np.zeros(self.nC, dtype=np.float64)
        # Start filling the diagonal array
        for components, receivers in self._get_components_and_receivers():
            for component in components:
                choclo_forward_func = CHOCLO_FORWARD_FUNCS[component]
                conversion_factor = _get_conversion_factor(component)
                diagonal_gtg_func(
                    receivers,
                    cells_bounds_active,
                    self.cell_z_top,
                    self.cell_z_bottom,
                    choclo_forward_func,
                    conversion_factor,
                    weights,
                    diagonal,
                )
        return diagonal


@_add_deprecated_physical_property_functions("rho")
class Simulation3DDifferential(BasePDESimulation):
    r"""Finite volume simulation class for gravity.

    Notes
    -----
    From Blakely (1996), the scalar potential :math:`\phi` outside the source region
    is obtained by solving a Poisson's equation:

    .. math::
        \nabla^2 \phi = 4 \pi \gamma \rho

    where :math:`\gamma` is the gravitational constant and :math:`\rho` defines the
    distribution of density within the source region.

    Applying the finite volumn method, we can solve the Poisson's equation on a
    3D voxel grid according to:

    .. math::
        \big [ \mathbf{D M_f D^T} \big ] \mathbf{u} = - \mathbf{M_c \, \rho}
    """

    rho = props.PhysicalProperty("Specific density (g/cc)")

    def __init__(self, mesh, rho=1.0, **kwargs):
        super().__init__(mesh, **kwargs)
        self._init_property(rho=rho)

        self._Div = self.mesh.face_divergence

    def getRHS(self):
        """Return right-hand side for the linear system"""
        Mc = self.Mcc
        rho = self.rho
        return -Mc * rho

    def getA(self):
        r"""
        GetA creates and returns the A matrix for the Gravity nodal problem

        The A matrix has the form:

        .. math ::

            \mathbf{A} =  \Div(\Mf Mui)^{-1}\Div^{T}
        """
        # Constructs A with 0 dirichlet
        if getattr(self, "_A", None) is None:
            self._A = self._Div * self.Mf * self._Div.T.tocsr()
        return self._A

    def fields(self, m=None):
        r"""Compute fields

        **INCOMPLETE**

        Parameters
        ----------
        m: (nP) np.ndarray
            The model

        Returns
        -------
        dict
            The fields
        """
        if m is not None:
            self.model = m

        A = self.getA()
        RHS = self.getRHS()

        Ainv = self.solver(A)
        u = Ainv * RHS

        gField = 4.0 * np.pi * NewtG * 1e8 * self._Div * u

        return {"G": gField, "u": u}<|MERGE_RESOLUTION|>--- conflicted
+++ resolved
@@ -14,23 +14,9 @@
 from ...base import BasePDESimulation
 from ..base import BaseEquivalentSourceLayerSimulation, BasePFSimulation
 
-<<<<<<< HEAD
-from ._numba_functions import (
-    choclo,
-    _sensitivity_gravity_serial,
-    _sensitivity_gravity_parallel,
-    _forward_gravity_serial,
-    _forward_gravity_parallel,
-    _forward_gravity_2d_mesh_serial,
-    _forward_gravity_2d_mesh_parallel,
-    _sensitivity_gravity_2d_mesh_serial,
-    _sensitivity_gravity_2d_mesh_parallel,
-)
+from ._numba import choclo, NUMBA_FUNCTIONS_3D, NUMBA_FUNCTIONS_2D
 from ...props import _add_deprecated_physical_property_functions
-=======
-from ._numba import choclo, NUMBA_FUNCTIONS_3D, NUMBA_FUNCTIONS_2D
-
->>>>>>> 9a8c46e8
+
 
 if choclo is not None:
     from numba import jit
@@ -194,15 +180,10 @@
         **kwargs,
     ):
         super().__init__(mesh, engine=engine, numba_parallel=numba_parallel, **kwargs)
-<<<<<<< HEAD
         self._init_property(rho=rho)
 
         self._G = None
         self._gtg_diagonal = None
-=======
-        self.rho = rho
-        self.rhoMap = rhoMap
->>>>>>> 9a8c46e8
         self.modelMap = self.rhoMap
 
         # Warn if n_processes has been passed
