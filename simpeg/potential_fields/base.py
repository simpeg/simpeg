--- conflicted
+++ resolved
@@ -125,12 +125,7 @@
         self.sensitivity_dtype = sensitivity_dtype
         self.engine = engine
         self.numba_parallel = numba_parallel
-<<<<<<< HEAD
-        super().__init__(mesh, **kwargs)
-        self.solver = None
-=======
         super().__init__(**kwargs)
->>>>>>> 249e69a8
         self.n_processes = n_processes
 
         # Check sensitivity_path when engine is "choclo"
