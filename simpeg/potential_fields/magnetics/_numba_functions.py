"""
Numba functions for magnetic simulation of rectangular prisms
"""

import numpy as np

try:
    import choclo
except ImportError:
    # Define dummy jit decorator
    def jit(*args, **kwargs):
        return lambda f: f

    choclo = None
else:
    from numba import jit, prange

from .._numba_utils import kernels_in_nodes_to_cell


def _sensitivity_mag(
    receivers,
    nodes,
    sensitivity_matrix,
    cell_nodes,
    regional_field,
    kernel_x,
    kernel_y,
    kernel_z,
    constant_factor,
    scalar_model,
):
    r"""
    Fill the sensitivity matrix for single mag component

    This function should be used with a `numba.jit` decorator, for example:

    .. code::

        from numba import jit

        jit_sensitivity_mag = jit(nopython=True, parallel=True)(_sensitivity_mag)

    Parameters
    ----------
    receivers : (n_receivers, 3) array
        Array with the locations of the receivers
    nodes : (n_active_nodes, 3) array
        Array with the location of the mesh nodes.
    sensitivity_matrix : array
        Empty 2d array where the sensitivity matrix elements will be filled.
        This could be a preallocated empty array or a slice of it.
        The array should have a shape of ``(n_receivers, n_active_cells)``
        if ``scalar_model`` is True.
        The array should have a shape of ``(n_receivers, 3 * n_active_cells)``
        if ``scalar_model`` is False.
    cell_nodes : (n_active_cells, 8) array
        Array of integers, where each row contains the indices of the nodes for
        each active cell in the mesh.
    regional_field : (3,) array
        Array containing the x, y and z components of the regional magnetic
        field (uniform background field).
    kernel_x, kernel_y, kernel_z : callable
        Kernels used to compute the desired magnetic component. For example,
        for computing bx we need to use ``kernel_x=kernel_ee``,
        ``kernel_y=kernel_en``, ``kernel_z=kernel_eu``.
    constant_factor : float
        Constant factor that will be used to multiply each element of the
        sensitivity matrix.
    scalar_model : bool
        If True, the sensitivity matrix is built to work with scalar models
        (susceptibilities).
        If False, the sensitivity matrix is built to work with vector models
        (effective susceptibilities).

    Notes
    -----

    About the kernel functions
    ^^^^^^^^^^^^^^^^^^^^^^^^^^

    For computing the ``bx`` component of the magnetic field we need to use the
    following kernels:

    .. code::

        kernel_x=kernel_ee, kernel_y=kernel_en, kernel_z=kernel_eu


    For computing the ``by`` component of the magnetic field we need to use the
    following kernels:

    .. code::

        kernel_x=kernel_en, kernel_y=kernel_nn, kernel_z=kernel_nu

    For computing the ``bz`` component of the magnetic field we need to use the
    following kernels:

    .. code::

        kernel_x=kernel_eu, kernel_y=kernel_nu, kernel_z=kernel_uu

    About the model array
    ^^^^^^^^^^^^^^^^^^^^^

    The ``model`` must always be a 1d array:

    * If ``scalar_model`` is ``True``, then ``model`` should be a 1d array with
      the same number of elements as active cells in the mesh. It should store
      the magnetic susceptibilities of each active cell in SI units.
    * If ``scalar_model`` is ``False``, then ``model`` should be a 1d array
      with a number of elements equal to three times the active cells in the
      mesh. It should store the components of the magnetization vector of each
      active cell in :math:`Am^{-1}`. The order in which the components should
      be passed are:
          * every _easting_ component of each active cell,
          * then every _northing_ component of each active cell,
          * and finally every _upward_ component of each active cell.

    About the sensitivity matrix
    ^^^^^^^^^^^^^^^^^^^^^^^^^^^^

    Each row of the sensitivity matrix corresponds to a single receiver
    location.

    If ``scalar_model`` is True, then each element of the row will
    correspond to the partial derivative of the selected magnetic component
    with respect to the susceptibility of each cell in the mesh.

    If ``scalar_model`` is False, then each row can be split in three sections
    containing:

    * the partial derivatives of the selected magnetic component with respect
      to the _x_ component of the effective susceptibility of each cell; then
    * the partial derivatives of the selected magnetic component with respect
      to the _y_ component of the effective susceptibility of each cell; and then
    * the partial derivatives of the selected magnetic component with respect
      to the _z_ component of the effective susceptibility of each cell.

    So, if we call :math:`B_j` the magnetic field component on the receiver
    :math:`j`, and :math:`\bar{\chi}^{(i)} = (\chi_x^{(i)}, \chi_y^{(i)},
    \chi_z^{(i)})` the effective susceptibility of the active cell :math:`i`,
    then each row of the sensitivity matrix will be:

    .. math::

        \left[
            \frac{\partial B_j}{\partial \chi_x^{(1)}},
            \dots,
            \frac{\partial B_j}{\partial \chi_x^{(N)}},
            \frac{\partial B_j}{\partial \chi_y^{(1)}},
            \dots,
            \frac{\partial B_j}{\partial \chi_y^{(N)}},
            \frac{\partial B_j}{\partial \chi_z^{(1)}},
            \dots,
            \frac{\partial B_j}{\partial \chi_z^{(N)}}
        \right]

    where :math:`N` is the total number of active cells.
    """
    n_receivers = receivers.shape[0]
    n_nodes = nodes.shape[0]
    n_cells = cell_nodes.shape[0]
    fx, fy, fz = regional_field
    regional_field_amplitude = np.sqrt(fx**2 + fy**2 + fz**2)
    fx /= regional_field_amplitude
    fy /= regional_field_amplitude
    fz /= regional_field_amplitude
    # Evaluate kernel function on each node, for each receiver location
    for i in prange(n_receivers):
        # Allocate vectors for kernels evaluated on mesh nodes
        kx, ky, kz = np.empty(n_nodes), np.empty(n_nodes), np.empty(n_nodes)
        # Allocate small vector for the nodes indices for a given cell
        nodes_indices = np.empty(8, dtype=cell_nodes.dtype)
        for j in range(n_nodes):
            dx = nodes[j, 0] - receivers[i, 0]
            dy = nodes[j, 1] - receivers[i, 1]
            dz = nodes[j, 2] - receivers[i, 2]
            distance = np.sqrt(dx**2 + dy**2 + dz**2)
            kx[j] = kernel_x(dx, dy, dz, distance)
            ky[j] = kernel_y(dx, dy, dz, distance)
            kz[j] = kernel_z(dx, dy, dz, distance)
        # Compute sensitivity matrix elements from the kernel values
        for k in range(n_cells):
            nodes_indices = cell_nodes[k, :]
            ux = kernels_in_nodes_to_cell(kx, nodes_indices)
            uy = kernels_in_nodes_to_cell(ky, nodes_indices)
            uz = kernels_in_nodes_to_cell(kz, nodes_indices)
            if scalar_model:
                sensitivity_matrix[i, k] = (
                    constant_factor
                    * regional_field_amplitude
                    * (ux * fx + uy * fy + uz * fz)
                )
            else:
                sensitivity_matrix[i, k] = (
                    constant_factor * regional_field_amplitude * ux
                )
                sensitivity_matrix[i, k + n_cells] = (
                    constant_factor * regional_field_amplitude * uy
                )
                sensitivity_matrix[i, k + 2 * n_cells] = (
                    constant_factor * regional_field_amplitude * uz
                )


def _sensitivity_tmi(
    receivers,
    nodes,
    sensitivity_matrix,
    cell_nodes,
    regional_field,
    constant_factor,
    scalar_model,
):
    r"""
    Fill the sensitivity matrix for TMI

    This function should be used with a `numba.jit` decorator, for example:

    .. code::

        from numba import jit

        jit_sensitivity_tmi = jit(nopython=True, parallel=True)(_sensitivity_tmi)

    Parameters
    ----------
    receivers : (n_receivers, 3) array
        Array with the locations of the receivers
    nodes : (n_active_nodes, 3) array
        Array with the location of the mesh nodes.
    sensitivity_matrix : array
        Empty 2d array where the sensitivity matrix elements will be filled.
        This could be a preallocated empty array or a slice of it.
        The array should have a shape of ``(n_receivers, n_active_cells)``
        if ``scalar_model`` is True.
        The array should have a shape of ``(n_receivers, 3 * n_active_cells)``
        if ``scalar_model`` is False.
    cell_nodes : (n_active_cells, 8) array
        Array of integers, where each row contains the indices of the nodes for
        each active cell in the mesh.
    regional_field : (3,) array
        Array containing the x, y and z components of the regional magnetic
        field (uniform background field).
    constant_factor : float
        Constant factor that will be used to multiply each element of the
        sensitivity matrix.
    scalar_model : bool
        If True, the sensitivity matrix is build to work with scalar models
        (susceptibilities).
        If False, the sensitivity matrix is build to work with vector models
        (effective susceptibilities).

    Notes
    -----

    About the model array
    ^^^^^^^^^^^^^^^^^^^^^

    The ``model`` must always be a 1d array:

    * If ``scalar_model`` is ``True``, then ``model`` should be a 1d array with
      the same number of elements as active cells in the mesh. It should store
      the magnetic susceptibilities of each active cell in SI units.
    * If ``scalar_model`` is ``False``, then ``model`` should be a 1d array
      with a number of elements equal to three times the active cells in the
      mesh. It should store the components of the magnetization vector of each
      active cell in :math:`Am^{-1}`. The order in which the components should
      be passed are:
          * every _easting_ component of each active cell,
          * then every _northing_ component of each active cell,
          * and finally every _upward_ component of each active cell.

    About the sensitivity matrix
    ^^^^^^^^^^^^^^^^^^^^^^^^^^^^

    Each row of the sensitivity matrix corresponds to a single receiver
    location.

    If ``scalar_model`` is True, then each element of the row will
    correspond to the partial derivative of the tmi
    with respect to the susceptibility of each cell in the mesh.

    If ``scalar_model`` is False, then each row can be split in three sections
    containing:

    * the partial derivatives of the tmi with respect
      to the _x_ component of the effective susceptibility of each cell; then
    * the partial derivatives of the tmi with respect
      to the _y_ component of the effective susceptibility of each cell; and then
    * the partial derivatives of the tmi with respect
      to the _z_ component of the effective susceptibility of each cell.

    So, if we call :math:`T_j` the tmi on the receiver
    :math:`j`, and :math:`\bar{\chi}^{(i)} = (\chi_x^{(i)}, \chi_y^{(i)},
    \chi_z^{(i)})` the effective susceptibility of the active cell :math:`i`,
    then each row of the sensitivity matrix will be:

    .. math::

        \left[
            \frac{\partial T_j}{\partial \chi_x^{(1)}},
            \dots,
            \frac{\partial T_j}{\partial \chi_x^{(N)}},
            \frac{\partial T_j}{\partial \chi_y^{(1)}},
            \dots,
            \frac{\partial T_j}{\partial \chi_y^{(N)}},
            \frac{\partial T_j}{\partial \chi_z^{(1)}},
            \dots,
            \frac{\partial T_j}{\partial \chi_z^{(N)}}
        \right]

    where :math:`N` is the total number of active cells.
    """
    n_receivers = receivers.shape[0]
    n_nodes = nodes.shape[0]
    n_cells = cell_nodes.shape[0]
    fx, fy, fz = regional_field
    regional_field_amplitude = np.sqrt(fx**2 + fy**2 + fz**2)
    fx /= regional_field_amplitude
    fy /= regional_field_amplitude
    fz /= regional_field_amplitude
    # Evaluate kernel function on each node, for each receiver location
    for i in prange(n_receivers):
        # Allocate vectors for kernels evaluated on mesh nodes
        kxx, kyy, kzz = np.empty(n_nodes), np.empty(n_nodes), np.empty(n_nodes)
        kxy, kxz, kyz = np.empty(n_nodes), np.empty(n_nodes), np.empty(n_nodes)
        # Allocate small vector for the nodes indices for a given cell
        nodes_indices = np.empty(8, dtype=cell_nodes.dtype)
        for j in range(n_nodes):
            dx = nodes[j, 0] - receivers[i, 0]
            dy = nodes[j, 1] - receivers[i, 1]
            dz = nodes[j, 2] - receivers[i, 2]
            distance = np.sqrt(dx**2 + dy**2 + dz**2)
            kxx[j] = choclo.prism.kernel_ee(dx, dy, dz, distance)
            kyy[j] = choclo.prism.kernel_nn(dx, dy, dz, distance)
            kzz[j] = choclo.prism.kernel_uu(dx, dy, dz, distance)
            kxy[j] = choclo.prism.kernel_en(dx, dy, dz, distance)
            kxz[j] = choclo.prism.kernel_eu(dx, dy, dz, distance)
            kyz[j] = choclo.prism.kernel_nu(dx, dy, dz, distance)
        # Compute sensitivity matrix elements from the kernel values
        for k in range(n_cells):
            nodes_indices = cell_nodes[k, :]
            uxx = kernels_in_nodes_to_cell(kxx, nodes_indices)
            uyy = kernels_in_nodes_to_cell(kyy, nodes_indices)
            uzz = kernels_in_nodes_to_cell(kzz, nodes_indices)
            uxy = kernels_in_nodes_to_cell(kxy, nodes_indices)
            uxz = kernels_in_nodes_to_cell(kxz, nodes_indices)
            uyz = kernels_in_nodes_to_cell(kyz, nodes_indices)
            bx = uxx * fx + uxy * fy + uxz * fz
            by = uxy * fx + uyy * fy + uyz * fz
            bz = uxz * fx + uyz * fy + uzz * fz
            # Fill the sensitivity matrix element(s) that correspond to the
            # current active cell
            if scalar_model:
                sensitivity_matrix[i, k] = (
                    constant_factor
                    * regional_field_amplitude
                    * (bx * fx + by * fy + bz * fz)
                )
            else:
                sensitivity_matrix[i, k] = (
                    constant_factor * regional_field_amplitude * bx
                )
                sensitivity_matrix[i, k + n_cells] = (
                    constant_factor * regional_field_amplitude * by
                )
                sensitivity_matrix[i, k + 2 * n_cells] = (
                    constant_factor * regional_field_amplitude * bz
                )


def _sensitivity_tmi_derivative(
    receivers,
    nodes,
    sensitivity_matrix,
    cell_nodes,
    regional_field,
    kernel_xx,
    kernel_yy,
    kernel_zz,
    kernel_xy,
    kernel_xz,
    kernel_yz,
    constant_factor,
    scalar_model,
):
    r"""
    Fill the sensitivity matrix for a TMI derivative.

    This function should be used with a `numba.jit` decorator, for example:

    .. code::

        from numba import jit

        jit_sens = jit(nopython=True, parallel=True)(_sensitivity_tmi_derivative)

    Parameters
    ----------
    receivers : (n_receivers, 3) array
        Array with the locations of the receivers
    nodes : (n_active_nodes, 3) array
        Array with the location of the mesh nodes.
    sensitivity_matrix : array
        Empty 2d array where the sensitivity matrix elements will be filled.
        This could be a preallocated empty array or a slice of it.
        The array should have a shape of ``(n_receivers, n_active_cells)``
        if ``scalar_model`` is True.
        The array should have a shape of ``(n_receivers, 3 * n_active_cells)``
        if ``scalar_model`` is False.
    cell_nodes : (n_active_cells, 8) array
        Array of integers, where each row contains the indices of the nodes for
        each active cell in the mesh.
    regional_field : (3,) array
        Array containing the x, y and z components of the regional magnetic
        field (uniform background field).
    kernel_xx, kernel_yy, kernel_zz, kernel_xy, kernel_xz, kernel_yz : callables
        Kernel functions used for computing the desired TMI derivative.
    constant_factor : float
        Constant factor that will be used to multiply each element of the
        sensitivity matrix.
    scalar_model : bool
        If True, the sensitivity matrix is build to work with scalar models
        (susceptibilities).
        If False, the sensitivity matrix is build to work with vector models
        (effective susceptibilities).

    Notes
    -----

    About the kernel functions
    ^^^^^^^^^^^^^^^^^^^^^^^^^^

    To compute the :math:`\alpha` derivative of the TMI :math:`\Delta T` (with
    :math:`\alpha \in \{x, y, z\}` we need to evaluate third order kernels
    functions for the prism. The kernels we need to evaluate can be obtained by
    fixing one of the subindices to the direction of the derivative
    (:math:`\alpha`) and cycle through combinations of the other two.

    For ``tmi_x`` we need to pass:

    .. code::

        kernel_xx=kernel_eee, kernel_yy=kernel_enn, kernel_zz=kernel_euu,
        kernel_xy=kernel_een, kernel_xz=kernel_eeu, kernel_yz=kernel_enu

    For ``tmi_y`` we need to pass:

    .. code::

        kernel_xx=kernel_een, kernel_yy=kernel_nnn, kernel_zz=kernel_nuu,
        kernel_xy=kernel_enn, kernel_xz=kernel_enu, kernel_yz=kernel_nnu

    For ``tmi_z`` we need to pass:

    .. code::

        kernel_xx=kernel_eeu, kernel_yy=kernel_nnu, kernel_zz=kernel_uuu,
        kernel_xy=kernel_enu, kernel_xz=kernel_euu, kernel_yz=kernel_nuu


    About the model array
    ^^^^^^^^^^^^^^^^^^^^^

    The ``model`` must always be a 1d array:

    * If ``scalar_model`` is ``True``, then ``model`` should be a 1d array with
      the same number of elements as active cells in the mesh. It should store
      the magnetic susceptibilities of each active cell in SI units.
    * If ``scalar_model`` is ``False``, then ``model`` should be a 1d array
      with a number of elements equal to three times the active cells in the
      mesh. It should store the components of the magnetization vector of each
      active cell in :math:`Am^{-1}`. The order in which the components should
      be passed are:
          * every _easting_ component of each active cell,
          * then every _northing_ component of each active cell,
          * and finally every _upward_ component of each active cell.

    About the sensitivity matrix
    ^^^^^^^^^^^^^^^^^^^^^^^^^^^^

    Each row of the sensitivity matrix corresponds to a single receiver
    location.

    If ``scalar_model`` is True, then each element of the row will
    correspond to the partial derivative of the tmi derivative (spatial)
    with respect to the susceptibility of each cell in the mesh.

    If ``scalar_model`` is False, then each row can be split in three sections
    containing:

    * the partial derivatives of the tmi derivative with respect
      to the _x_ component of the effective susceptibility of each cell; then
    * the partial derivatives of the tmi derivative with respect
      to the _y_ component of the effective susceptibility of each cell; and then
    * the partial derivatives of the tmi derivative with respect
      to the _z_ component of the effective susceptibility of each cell.
    """
    n_receivers = receivers.shape[0]
    n_nodes = nodes.shape[0]
    n_cells = cell_nodes.shape[0]
    fx, fy, fz = regional_field
    regional_field_amplitude = np.sqrt(fx**2 + fy**2 + fz**2)
    fx /= regional_field_amplitude
    fy /= regional_field_amplitude
    fz /= regional_field_amplitude
    # Evaluate kernel function on each node, for each receiver location
    for i in prange(n_receivers):
        # Allocate vectors for kernels evaluated on mesh nodes
        kxx, kyy, kzz = np.empty(n_nodes), np.empty(n_nodes), np.empty(n_nodes)
        kxy, kxz, kyz = np.empty(n_nodes), np.empty(n_nodes), np.empty(n_nodes)
        # Allocate small vector for the nodes indices for a given cell
        nodes_indices = np.empty(8, dtype=cell_nodes.dtype)
        for j in range(n_nodes):
            dx = nodes[j, 0] - receivers[i, 0]
            dy = nodes[j, 1] - receivers[i, 1]
            dz = nodes[j, 2] - receivers[i, 2]
            distance = np.sqrt(dx**2 + dy**2 + dz**2)
            kxx[j] = kernel_xx(dx, dy, dz, distance)
            kyy[j] = kernel_yy(dx, dy, dz, distance)
            kzz[j] = kernel_zz(dx, dy, dz, distance)
            kxy[j] = kernel_xy(dx, dy, dz, distance)
            kxz[j] = kernel_xz(dx, dy, dz, distance)
            kyz[j] = kernel_yz(dx, dy, dz, distance)
        # Compute sensitivity matrix elements from the kernel values
        for k in range(n_cells):
            nodes_indices = cell_nodes[k, :]
            uxx = kernels_in_nodes_to_cell(kxx, nodes_indices)
            uyy = kernels_in_nodes_to_cell(kyy, nodes_indices)
            uzz = kernels_in_nodes_to_cell(kzz, nodes_indices)
            uxy = kernels_in_nodes_to_cell(kxy, nodes_indices)
            uxz = kernels_in_nodes_to_cell(kxz, nodes_indices)
            uyz = kernels_in_nodes_to_cell(kyz, nodes_indices)
            bx = uxx * fx + uxy * fy + uxz * fz
            by = uxy * fx + uyy * fy + uyz * fz
            bz = uxz * fx + uyz * fy + uzz * fz
            # Fill the sensitivity matrix element(s) that correspond to the
            # current active cell
            if scalar_model:
                sensitivity_matrix[i, k] = (
                    constant_factor
                    * regional_field_amplitude
                    * (bx * fx + by * fy + bz * fz)
                )
            else:
                sensitivity_matrix[i, k] = (
                    constant_factor * regional_field_amplitude * bx
                )
                sensitivity_matrix[i, k + n_cells] = (
                    constant_factor * regional_field_amplitude * by
                )
                sensitivity_matrix[i, k + 2 * n_cells] = (
                    constant_factor * regional_field_amplitude * bz
                )


@jit(nopython=True, parallel=False)
def _mag_sensitivity_t_dot_v_serial(
    receivers,
    nodes,
    cell_nodes,
    regional_field,
    kernel_x,
    kernel_y,
    kernel_z,
    constant_factor,
    scalar_model,
    vector,
    result,
):
    r"""
    Compute ``G.T @ v`` in serial, without building G, for a single magnetic component.

    Parameters
    ----------
    receivers : (n_receivers, 3) array
        Array with the locations of the receivers
    nodes : (n_active_nodes, 3) array
        Array with the location of the mesh nodes.
    cell_nodes : (n_active_cells, 8) array
        Array of integers, where each row contains the indices of the nodes for
        each active cell in the mesh.
    regional_field : (3,) array
        Array containing the x, y and z components of the regional magnetic
        field (uniform background field).
    kernel_x, kernel_y, kernel_z : callable
        Kernels used to compute the desired magnetic component. For example,
        for computing bx we need to use ``kernel_x=kernel_ee``,
        ``kernel_y=kernel_en``, ``kernel_z=kernel_eu``.
    constant_factor : float
        Constant factor that will be used to multiply each element of the
        sensitivity matrix.
    scalar_model : bool
        If True, the sensitivity matrix is built to work with scalar models
        (susceptibilities).
        If False, the sensitivity matrix is built to work with vector models
        (effective susceptibilities).
    vector : (n_receivers) numpy.ndarray
        Array that represents the vector used in the dot product.
    result : (n_active_cells) or (3 * n_active_cells) numpy.ndarray
        Running result array where the output of the dot product will be added to.
        The array should have ``n_active_cells`` elements if ``scalar_model``
        is True, or ``3 * n_active_cells`` otherwise.

    Notes
    -----
    This function is meant to be run in serial. Writing to the ``result`` array
    inside a parallel loop over the receivers generates a race condition that
    leads to corrupted outputs.

    A parallel implementation of this function is available in
    ``_mag_sensitivity_t_dot_v_parallel``.

    See also
    --------
    _sensitivity_mag
        Compute the sensitivity matrix for a single magnetic component by
        allocating it in memory.
    """
    n_receivers = receivers.shape[0]
    n_nodes = nodes.shape[0]
    n_cells = cell_nodes.shape[0]
    fx, fy, fz = regional_field
    regional_field_amplitude = np.sqrt(fx**2 + fy**2 + fz**2)
    fx /= regional_field_amplitude
    fy /= regional_field_amplitude
    fz /= regional_field_amplitude
    # Evaluate kernel function on each node, for each receiver location
    for i in prange(n_receivers):
        # Allocate vectors for kernels evaluated on mesh nodes
        kx, ky, kz = np.empty(n_nodes), np.empty(n_nodes), np.empty(n_nodes)
        # Allocate small vector for the nodes indices for a given cell
        nodes_indices = np.empty(8, dtype=cell_nodes.dtype)
        for j in range(n_nodes):
            dx = nodes[j, 0] - receivers[i, 0]
            dy = nodes[j, 1] - receivers[i, 1]
            dz = nodes[j, 2] - receivers[i, 2]
            distance = np.sqrt(dx**2 + dy**2 + dz**2)
            kx[j] = kernel_x(dx, dy, dz, distance)
            ky[j] = kernel_y(dx, dy, dz, distance)
            kz[j] = kernel_z(dx, dy, dz, distance)
        # Compute sensitivity matrix elements from the kernel values
        for k in range(n_cells):
            nodes_indices = cell_nodes[k, :]
            ux = kernels_in_nodes_to_cell(kx, nodes_indices)
            uy = kernels_in_nodes_to_cell(ky, nodes_indices)
            uz = kernels_in_nodes_to_cell(kz, nodes_indices)
            if scalar_model:
                result[k] += (
                    constant_factor
                    * vector[i]
                    * regional_field_amplitude
                    * (ux * fx + uy * fy + uz * fz)
                )
            else:
                result[k] += constant_factor * vector[i] * regional_field_amplitude * ux
                result[k + n_cells] += (
                    constant_factor * vector[i] * regional_field_amplitude * uy
                )
                result[k + 2 * n_cells] += (
                    constant_factor * vector[i] * regional_field_amplitude * uz
                )


@jit(nopython=True, parallel=True)
def _mag_sensitivity_t_dot_v_parallel(
    receivers,
    nodes,
    cell_nodes,
    regional_field,
    kernel_x,
    kernel_y,
    kernel_z,
    constant_factor,
    scalar_model,
    vector,
    result,
):
    r"""
    Compute ``G.T @ v`` in parallel, without building G, for a single magnetic component

    Parameters
    ----------
    receivers : (n_receivers, 3) array
        Array with the locations of the receivers
    nodes : (n_active_nodes, 3) array
        Array with the location of the mesh nodes.
    cell_nodes : (n_active_cells, 8) array
        Array of integers, where each row contains the indices of the nodes for
        each active cell in the mesh.
    regional_field : (3,) array
        Array containing the x, y and z components of the regional magnetic
        field (uniform background field).
    kernel_x, kernel_y, kernel_z : callable
        Kernels used to compute the desired magnetic component. For example,
        for computing bx we need to use ``kernel_x=kernel_ee``,
        ``kernel_y=kernel_en``, ``kernel_z=kernel_eu``.
    constant_factor : float
        Constant factor that will be used to multiply each element of the
        sensitivity matrix.
    scalar_model : bool
        If True, the sensitivity matrix is built to work with scalar models
        (susceptibilities).
        If False, the sensitivity matrix is built to work with vector models
        (effective susceptibilities).
    vector : (n_receivers) numpy.ndarray
        Array that represents the vector used in the dot product.
    result : (n_active_cells) or (3 * n_active_cells) numpy.ndarray
        Running result array where the output of the dot product will be added to.
        The array should have ``n_active_cells`` elements if ``scalar_model``
        is True, or ``3 * n_active_cells`` otherwise.

    Notes
    -----
    This function is meant to be run in parallel.
    This implementation instructs each thread to allocate their own array for
    the current row of the sensitivity matrix. After computing the elements of
    that row, it gets added to the running ``result`` array through a reduction
    operation handled by Numba.

    A serialized implementation of this function is available in
    ``_mag_sensitivity_t_dot_v_serial``.

    See also
    --------
    _sensitivity_mag
        Compute the sensitivity matrix for a single magnetic component by
        allocating it in memory.
    """
    n_receivers = receivers.shape[0]
    n_nodes = nodes.shape[0]
    n_cells = cell_nodes.shape[0]
    fx, fy, fz = regional_field
    regional_field_amplitude = np.sqrt(fx**2 + fy**2 + fz**2)
    fx /= regional_field_amplitude
    fy /= regional_field_amplitude
    fz /= regional_field_amplitude
    result_size = result.size
    # Evaluate kernel function on each node, for each receiver location
    for i in prange(n_receivers):
        # Allocate vectors for kernels evaluated on mesh nodes
        kx, ky, kz = np.empty(n_nodes), np.empty(n_nodes), np.empty(n_nodes)
        # Allocate array for the current row of the sensitivity matrix
        local_row = np.empty(result_size)
        # Allocate small vector for the nodes indices for a given cell
        nodes_indices = np.empty(8, dtype=cell_nodes.dtype)
        for j in range(n_nodes):
            dx = nodes[j, 0] - receivers[i, 0]
            dy = nodes[j, 1] - receivers[i, 1]
            dz = nodes[j, 2] - receivers[i, 2]
            distance = np.sqrt(dx**2 + dy**2 + dz**2)
            kx[j] = kernel_x(dx, dy, dz, distance)
            ky[j] = kernel_y(dx, dy, dz, distance)
            kz[j] = kernel_z(dx, dy, dz, distance)
        # Compute sensitivity matrix elements from the kernel values
        for k in range(n_cells):
            nodes_indices = cell_nodes[k, :]
            ux = kernels_in_nodes_to_cell(kx, nodes_indices)
            uy = kernels_in_nodes_to_cell(ky, nodes_indices)
            uz = kernels_in_nodes_to_cell(kz, nodes_indices)
            if scalar_model:
                local_row[k] = (
                    constant_factor
                    * vector[i]
                    * regional_field_amplitude
                    * (ux * fx + uy * fy + uz * fz)
                )
            else:
                local_row[k] = (
                    constant_factor * vector[i] * regional_field_amplitude * ux
                )
                local_row[k + n_cells] = (
                    constant_factor * vector[i] * regional_field_amplitude * uy
                )
                local_row[k + 2 * n_cells] = (
                    constant_factor * vector[i] * regional_field_amplitude * uz
                )
        # Apply reduction operation to add the values of the row to the running
        # result. Avoid slicing the `result` array when updating it to avoid
        # racing conditions, just add the `local_row` to the `results`
        # variable.
        result += local_row


@jit(nopython=True, parallel=False)
def _tmi_sensitivity_t_dot_v_serial(
    receivers,
    nodes,
    cell_nodes,
    regional_field,
    constant_factor,
    scalar_model,
    vector,
    result,
):
    r"""
    Compute ``G.T @ v`` in serial, without building G, for TMI.

    Parameters
    ----------
    receivers : (n_receivers, 3) array
        Array with the locations of the receivers
    nodes : (n_active_nodes, 3) array
        Array with the location of the mesh nodes.
    cell_nodes : (n_active_cells, 8) array
        Array of integers, where each row contains the indices of the nodes for
        each active cell in the mesh.
    regional_field : (3,) array
        Array containing the x, y and z components of the regional magnetic
        field (uniform background field).
    constant_factor : float
        Constant factor that will be used to multiply each element of the
        sensitivity matrix.
    scalar_model : bool
        If True, the sensitivity matrix is build to work with scalar models
        (susceptibilities).
        If False, the sensitivity matrix is build to work with vector models
        (effective susceptibilities).
    vector : (n_receivers) numpy.ndarray
        Array that represents the vector used in the dot product.
    result : (n_active_cells) or (3 * n_active_cells) numpy.ndarray
        Running result array where the output of the dot product will be added to.
        The array should have ``n_active_cells`` elements if ``scalar_model``
        is True, or ``3 * n_active_cells`` otherwise.

    Notes
    -----
    This function is meant to be run in serial. Writing to the ``result`` array
    inside a parallel loop over the receivers generates a race condition that
    leads to corrupted outputs.

    A parallel implementation of this function is available in
    ``_tmi_sensitivity_t_dot_v_parallel``.

    See also
    --------
    _sensitivity_tmi
        Compute the sensitivity matrix for TMI by allocating it in memory.
    """
    n_receivers = receivers.shape[0]
    n_nodes = nodes.shape[0]
    n_cells = cell_nodes.shape[0]
    fx, fy, fz = regional_field
    regional_field_amplitude = np.sqrt(fx**2 + fy**2 + fz**2)
    fx /= regional_field_amplitude
    fy /= regional_field_amplitude
    fz /= regional_field_amplitude
    # Evaluate kernel function on each node, for each receiver location
    for i in prange(n_receivers):
        # Allocate vectors for kernels evaluated on mesh nodes
        kxx, kyy, kzz = np.empty(n_nodes), np.empty(n_nodes), np.empty(n_nodes)
        kxy, kxz, kyz = np.empty(n_nodes), np.empty(n_nodes), np.empty(n_nodes)
        # Allocate small vector for the nodes indices for a given cell
        nodes_indices = np.empty(8, dtype=cell_nodes.dtype)
        for j in range(n_nodes):
            dx = nodes[j, 0] - receivers[i, 0]
            dy = nodes[j, 1] - receivers[i, 1]
            dz = nodes[j, 2] - receivers[i, 2]
            distance = np.sqrt(dx**2 + dy**2 + dz**2)
            kxx[j] = choclo.prism.kernel_ee(dx, dy, dz, distance)
            kyy[j] = choclo.prism.kernel_nn(dx, dy, dz, distance)
            kzz[j] = choclo.prism.kernel_uu(dx, dy, dz, distance)
            kxy[j] = choclo.prism.kernel_en(dx, dy, dz, distance)
            kxz[j] = choclo.prism.kernel_eu(dx, dy, dz, distance)
            kyz[j] = choclo.prism.kernel_nu(dx, dy, dz, distance)
        # Compute sensitivity matrix elements from the kernel values
        for k in range(n_cells):
            nodes_indices = cell_nodes[k, :]
            uxx = kernels_in_nodes_to_cell(kxx, nodes_indices)
            uyy = kernels_in_nodes_to_cell(kyy, nodes_indices)
            uzz = kernels_in_nodes_to_cell(kzz, nodes_indices)
            uxy = kernels_in_nodes_to_cell(kxy, nodes_indices)
            uxz = kernels_in_nodes_to_cell(kxz, nodes_indices)
            uyz = kernels_in_nodes_to_cell(kyz, nodes_indices)
            bx = uxx * fx + uxy * fy + uxz * fz
            by = uxy * fx + uyy * fy + uyz * fz
            bz = uxz * fx + uyz * fy + uzz * fz
            # Fill the sensitivity matrix element(s) that correspond to the
            # current active cell
            if scalar_model:
                result[k] += (
                    constant_factor
                    * vector[i]
                    * regional_field_amplitude
                    * (bx * fx + by * fy + bz * fz)
                )
            else:
                result[k] += constant_factor * vector[i] * regional_field_amplitude * bx
                result[k + n_cells] += (
                    constant_factor * vector[i] * regional_field_amplitude * by
                )
                result[k + 2 * n_cells] += (
                    constant_factor * vector[i] * regional_field_amplitude * bz
                )


@jit(nopython=True, parallel=True)
def _tmi_sensitivity_t_dot_v_parallel(
    receivers,
    nodes,
    cell_nodes,
    regional_field,
    constant_factor,
    scalar_model,
    vector,
    result,
):
    r"""
    Compute ``G.T @ v`` in parallel, without building G, for TMI.

    Parameters
    ----------
    receivers : (n_receivers, 3) array
        Array with the locations of the receivers
    nodes : (n_active_nodes, 3) array
        Array with the location of the mesh nodes.
    cell_nodes : (n_active_cells, 8) array
        Array of integers, where each row contains the indices of the nodes for
        each active cell in the mesh.
    regional_field : (3,) array
        Array containing the x, y and z components of the regional magnetic
        field (uniform background field).
    constant_factor : float
        Constant factor that will be used to multiply each element of the
        sensitivity matrix.
    scalar_model : bool
        If True, the sensitivity matrix is build to work with scalar models
        (susceptibilities).
        If False, the sensitivity matrix is build to work with vector models
        (effective susceptibilities).
    vector : (n_receivers) numpy.ndarray
        Array that represents the vector used in the dot product.
    result : (n_active_cells) or (3 * n_active_cells) numpy.ndarray
        Running result array where the output of the dot product will be added to.
        The array should have ``n_active_cells`` elements if ``scalar_model``
        is True, or ``3 * n_active_cells`` otherwise.

    Notes
    -----
    This function is meant to be run in parallel.
    This implementation instructs each thread to allocate their own array for
    the current row of the sensitivity matrix. After computing the elements of
    that row, it gets added to the running ``result`` array through a reduction
    operation handled by Numba.

    A serialized implementation of this function is available in
    ``_tmi_sensitivity_t_dot_v_serial``.

    See also
    --------
    _sensitivity_tmi
        Compute the sensitivity matrix for TMI by allocating it in memory.
    """
    n_receivers = receivers.shape[0]
    n_nodes = nodes.shape[0]
    n_cells = cell_nodes.shape[0]
    fx, fy, fz = regional_field
    regional_field_amplitude = np.sqrt(fx**2 + fy**2 + fz**2)
    fx /= regional_field_amplitude
    fy /= regional_field_amplitude
    fz /= regional_field_amplitude
    result_size = result.size
    # Evaluate kernel function on each node, for each receiver location
    for i in prange(n_receivers):
        # Allocate vectors for kernels evaluated on mesh nodes
        kxx, kyy, kzz = np.empty(n_nodes), np.empty(n_nodes), np.empty(n_nodes)
        kxy, kxz, kyz = np.empty(n_nodes), np.empty(n_nodes), np.empty(n_nodes)
        # Allocate array for the current row of the sensitivity matrix
        local_row = np.empty(result_size)
        # Allocate small vector for the nodes indices for a given cell
        nodes_indices = np.empty(8, dtype=cell_nodes.dtype)
        for j in range(n_nodes):
            dx = nodes[j, 0] - receivers[i, 0]
            dy = nodes[j, 1] - receivers[i, 1]
            dz = nodes[j, 2] - receivers[i, 2]
            distance = np.sqrt(dx**2 + dy**2 + dz**2)
            kxx[j] = choclo.prism.kernel_ee(dx, dy, dz, distance)
            kyy[j] = choclo.prism.kernel_nn(dx, dy, dz, distance)
            kzz[j] = choclo.prism.kernel_uu(dx, dy, dz, distance)
            kxy[j] = choclo.prism.kernel_en(dx, dy, dz, distance)
            kxz[j] = choclo.prism.kernel_eu(dx, dy, dz, distance)
            kyz[j] = choclo.prism.kernel_nu(dx, dy, dz, distance)
        # Compute sensitivity matrix elements from the kernel values
        for k in range(n_cells):
            nodes_indices = cell_nodes[k, :]
            uxx = kernels_in_nodes_to_cell(kxx, nodes_indices)
            uyy = kernels_in_nodes_to_cell(kyy, nodes_indices)
            uzz = kernels_in_nodes_to_cell(kzz, nodes_indices)
            uxy = kernels_in_nodes_to_cell(kxy, nodes_indices)
            uxz = kernels_in_nodes_to_cell(kxz, nodes_indices)
            uyz = kernels_in_nodes_to_cell(kyz, nodes_indices)
            bx = uxx * fx + uxy * fy + uxz * fz
            by = uxy * fx + uyy * fy + uyz * fz
            bz = uxz * fx + uyz * fy + uzz * fz
            # Fill the sensitivity matrix element(s) that correspond to the
            # current active cell
            if scalar_model:
                local_row[k] = (
                    constant_factor
                    * vector[i]
                    * regional_field_amplitude
                    * (bx * fx + by * fy + bz * fz)
                )
            else:
                local_row[k] = (
                    constant_factor * vector[i] * regional_field_amplitude * bx
                )
                local_row[k + n_cells] = (
                    constant_factor * vector[i] * regional_field_amplitude * by
                )
                local_row[k + 2 * n_cells] = (
                    constant_factor * vector[i] * regional_field_amplitude * bz
                )
        # Apply reduction operation to add the values of the row to the running
        # result. Avoid slicing the `result` array when updating it to avoid
        # racing conditions, just add the `local_row` to the `results`
        # variable.
        result += local_row


@jit(nopython=True, parallel=False)
def _tmi_derivative_sensitivity_t_dot_v_serial(
    receivers,
    nodes,
    cell_nodes,
    regional_field,
    kernel_xx,
    kernel_yy,
    kernel_zz,
    kernel_xy,
    kernel_xz,
    kernel_yz,
    constant_factor,
    scalar_model,
    vector,
    result,
):
    r"""
    Compute ``G.T @ v`` in serial, without building G, for a spatial TMI derivative.

    Parameters
    ----------
    receivers : (n_receivers, 3) array
        Array with the locations of the receivers
    nodes : (n_active_nodes, 3) array
        Array with the location of the mesh nodes.
    cell_nodes : (n_active_cells, 8) array
        Array of integers, where each row contains the indices of the nodes for
        each active cell in the mesh.
    regional_field : (3,) array
        Array containing the x, y and z components of the regional magnetic
        field (uniform background field).
    kernel_xx, kernel_yy, kernel_zz, kernel_xy, kernel_xz, kernel_yz : callables
        Kernel functions used for computing the desired TMI derivative.
    constant_factor : float
        Constant factor that will be used to multiply each element of the
        sensitivity matrix.
    scalar_model : bool
        If True, the sensitivity matrix is build to work with scalar models
        (susceptibilities).
        If False, the sensitivity matrix is build to work with vector models
        (effective susceptibilities).
    vector : (n_receivers) numpy.ndarray
        Array that represents the vector used in the dot product.
    result : (n_active_cells) or (3 * n_active_cells) numpy.ndarray
        Running result array where the output of the dot product will be added to.
        The array should have ``n_active_cells`` elements if ``scalar_model``
        is True, or ``3 * n_active_cells`` otherwise.

    Notes
    -----
    This function is meant to be run in serial. Writing to the ``result`` array
    inside a parallel loop over the receivers generates a race condition that
    leads to corrupted outputs.

    A parallel implementation of this function is available in
    ``_tmi_derivative_sensitivity_t_dot_v_parallel``.

    See also
    --------
    _sensitivity_tmi_derivative
        Compute the sensitivity matrix for a TMI derivative by allocating it in memory.
    """
    n_receivers = receivers.shape[0]
    n_nodes = nodes.shape[0]
    n_cells = cell_nodes.shape[0]
    fx, fy, fz = regional_field
    regional_field_amplitude = np.sqrt(fx**2 + fy**2 + fz**2)
    fx /= regional_field_amplitude
    fy /= regional_field_amplitude
    fz /= regional_field_amplitude
    # Evaluate kernel function on each node, for each receiver location
    for i in prange(n_receivers):
        # Allocate vectors for kernels evaluated on mesh nodes
        kxx, kyy, kzz = np.empty(n_nodes), np.empty(n_nodes), np.empty(n_nodes)
        kxy, kxz, kyz = np.empty(n_nodes), np.empty(n_nodes), np.empty(n_nodes)
        # Allocate small vector for the nodes indices for a given cell
        nodes_indices = np.empty(8, dtype=cell_nodes.dtype)
        for j in range(n_nodes):
            dx = nodes[j, 0] - receivers[i, 0]
            dy = nodes[j, 1] - receivers[i, 1]
            dz = nodes[j, 2] - receivers[i, 2]
            distance = np.sqrt(dx**2 + dy**2 + dz**2)
            kxx[j] = kernel_xx(dx, dy, dz, distance)
            kyy[j] = kernel_yy(dx, dy, dz, distance)
            kzz[j] = kernel_zz(dx, dy, dz, distance)
            kxy[j] = kernel_xy(dx, dy, dz, distance)
            kxz[j] = kernel_xz(dx, dy, dz, distance)
            kyz[j] = kernel_yz(dx, dy, dz, distance)
        # Compute sensitivity matrix elements from the kernel values
        for k in range(n_cells):
            nodes_indices = cell_nodes[k, :]
            uxx = kernels_in_nodes_to_cell(kxx, nodes_indices)
            uyy = kernels_in_nodes_to_cell(kyy, nodes_indices)
            uzz = kernels_in_nodes_to_cell(kzz, nodes_indices)
            uxy = kernels_in_nodes_to_cell(kxy, nodes_indices)
            uxz = kernels_in_nodes_to_cell(kxz, nodes_indices)
            uyz = kernels_in_nodes_to_cell(kyz, nodes_indices)
            bx = uxx * fx + uxy * fy + uxz * fz
            by = uxy * fx + uyy * fy + uyz * fz
            bz = uxz * fx + uyz * fy + uzz * fz
            # Fill the sensitivity matrix element(s) that correspond to the
            # current active cell
            if scalar_model:
                result[k] += (
                    constant_factor
                    * vector[i]
                    * regional_field_amplitude
                    * (bx * fx + by * fy + bz * fz)
                )
            else:
                result[k] += constant_factor * vector[i] * regional_field_amplitude * bx
                result[k + n_cells] += (
                    constant_factor * vector[i] * regional_field_amplitude * by
                )
                result[k + 2 * n_cells] += (
                    constant_factor * vector[i] * regional_field_amplitude * bz
                )


@jit(nopython=True, parallel=True)
def _tmi_derivative_sensitivity_t_dot_v_parallel(
    receivers,
    nodes,
    cell_nodes,
    regional_field,
    kernel_xx,
    kernel_yy,
    kernel_zz,
    kernel_xy,
    kernel_xz,
    kernel_yz,
    constant_factor,
    scalar_model,
    vector,
    result,
):
    r"""
    Compute ``G.T @ v`` in parallel, without building G, for a spatial TMI derivative.

    Parameters
    ----------
    receivers : (n_receivers, 3) array
        Array with the locations of the receivers
    nodes : (n_active_nodes, 3) array
        Array with the location of the mesh nodes.
    cell_nodes : (n_active_cells, 8) array
        Array of integers, where each row contains the indices of the nodes for
        each active cell in the mesh.
    regional_field : (3,) array
        Array containing the x, y and z components of the regional magnetic
        field (uniform background field).
    kernel_xx, kernel_yy, kernel_zz, kernel_xy, kernel_xz, kernel_yz : callables
        Kernel functions used for computing the desired TMI derivative.
    constant_factor : float
        Constant factor that will be used to multiply each element of the
        sensitivity matrix.
    scalar_model : bool
        If True, the sensitivity matrix is build to work with scalar models
        (susceptibilities).
        If False, the sensitivity matrix is build to work with vector models
        (effective susceptibilities).
    vector : (n_receivers) numpy.ndarray
        Array that represents the vector used in the dot product.
    result : (n_active_cells) or (3 * n_active_cells) numpy.ndarray
        Running result array where the output of the dot product will be added to.
        The array should have ``n_active_cells`` elements if ``scalar_model``
        is True, or ``3 * n_active_cells`` otherwise.

    Notes
    -----
    This function is meant to be run in parallel.
    This implementation instructs each thread to allocate their own array for
    the current row of the sensitivity matrix. After computing the elements of
    that row, it gets added to the running ``result`` array through a reduction
    operation handled by Numba.

    A serialized implementation of this function is available in
    ``_tmi_derivative_sensitivity_t_dot_v_serial``.

    See also
    --------
    _sensitivity_tmi_derivative
        Compute the sensitivity matrix for a TMI derivative by allocating it in memory.
    """
    n_receivers = receivers.shape[0]
    n_nodes = nodes.shape[0]
    n_cells = cell_nodes.shape[0]
    fx, fy, fz = regional_field
    regional_field_amplitude = np.sqrt(fx**2 + fy**2 + fz**2)
    fx /= regional_field_amplitude
    fy /= regional_field_amplitude
    fz /= regional_field_amplitude
    result_size = result.size
    # Evaluate kernel function on each node, for each receiver location
    for i in prange(n_receivers):
        # Allocate vectors for kernels evaluated on mesh nodes
        kxx, kyy, kzz = np.empty(n_nodes), np.empty(n_nodes), np.empty(n_nodes)
        kxy, kxz, kyz = np.empty(n_nodes), np.empty(n_nodes), np.empty(n_nodes)
        # Allocate array for the current row of the sensitivity matrix
        local_row = np.empty(result_size)
        # Allocate small vector for the nodes indices for a given cell
        nodes_indices = np.empty(8, dtype=cell_nodes.dtype)
        for j in range(n_nodes):
            dx = nodes[j, 0] - receivers[i, 0]
            dy = nodes[j, 1] - receivers[i, 1]
            dz = nodes[j, 2] - receivers[i, 2]
            distance = np.sqrt(dx**2 + dy**2 + dz**2)
            kxx[j] = kernel_xx(dx, dy, dz, distance)
            kyy[j] = kernel_yy(dx, dy, dz, distance)
            kzz[j] = kernel_zz(dx, dy, dz, distance)
            kxy[j] = kernel_xy(dx, dy, dz, distance)
            kxz[j] = kernel_xz(dx, dy, dz, distance)
            kyz[j] = kernel_yz(dx, dy, dz, distance)
        # Compute sensitivity matrix elements from the kernel values
        for k in range(n_cells):
            nodes_indices = cell_nodes[k, :]
            uxx = kernels_in_nodes_to_cell(kxx, nodes_indices)
            uyy = kernels_in_nodes_to_cell(kyy, nodes_indices)
            uzz = kernels_in_nodes_to_cell(kzz, nodes_indices)
            uxy = kernels_in_nodes_to_cell(kxy, nodes_indices)
            uxz = kernels_in_nodes_to_cell(kxz, nodes_indices)
            uyz = kernels_in_nodes_to_cell(kyz, nodes_indices)
            bx = uxx * fx + uxy * fy + uxz * fz
            by = uxy * fx + uyy * fy + uyz * fz
            bz = uxz * fx + uyz * fy + uzz * fz
            # Fill the sensitivity matrix element(s) that correspond to the
            # current active cell
            if scalar_model:
                local_row[k] = (
                    constant_factor
                    * vector[i]
                    * regional_field_amplitude
                    * (bx * fx + by * fy + bz * fz)
                )
            else:
                local_row[k] = (
                    constant_factor * vector[i] * regional_field_amplitude * bx
                )
                local_row[k + n_cells] = (
                    constant_factor * vector[i] * regional_field_amplitude * by
                )
                local_row[k + 2 * n_cells] = (
                    constant_factor * vector[i] * regional_field_amplitude * bz
                )
        # Apply reduction operation to add the values of the row to the running
        # result. Avoid slicing the `result` array when updating it to avoid
        # racing conditions, just add the `local_row` to the `results`
        # variable.
        result += local_row


@jit(nopython=True, parallel=False)
def _diagonal_G_T_dot_G_mag_serial(
    receivers,
    nodes,
    cell_nodes,
    regional_field,
    kernel_x,
    kernel_y,
    kernel_z,
    constant_factor,
    scalar_model,
    weights,
    diagonal,
):
    """
    Diagonal of ``G.T @ W.T @ W @ G`` for single magnetic component, in serial.

    This function doesn't store the full ``G`` matrix in memory.

    Parameters
    ----------
    receivers : (n_receivers, 3) numpy.ndarray
        Array with the locations of the receivers
    nodes : (n_active_nodes, 3) numpy.ndarray
        Array with the location of the mesh nodes.
    cell_nodes : (n_active_cells, 8) numpy.ndarray
        Array of integers, where each row contains the indices of the nodes for
        each active cell in the mesh.
    regional_field : (3,) array
        Array containing the x, y and z components of the regional magnetic
        field (uniform background field).
    kernel_x, kernel_y, kernel_z : callable
        Kernels used to compute the desired magnetic component. For example,
        for computing bx we need to use ``kernel_x=kernel_ee``,
        ``kernel_y=kernel_en``, ``kernel_z=kernel_eu``.
    constant_factor : float
        Constant factor that will be used to multiply each element of the
        sensitivity matrix.
    scalar_model : bool
        If True, the sensitivity matrix is built to work with scalar models
        (susceptibilities).
        If False, the sensitivity matrix is built to work with vector models
        (effective susceptibilities).
    weights : (n_receivers,) numpy.ndarray
        Array with data weights. It should be the diagonal of the ``W`` matrix,
        squared.
    diagonal : (n_active_cells) or (3 * n_active_cells) numpy.ndarray
        Array where the diagonal of ``G.T @ G`` will be added to.

    Notes
    -----
    This function is meant to be run in serial. Use the
    ``_diagonal_G_T_dot_G_mag_parallel`` one for parallelized computations.
    """
    n_receivers = receivers.shape[0]
    n_nodes = nodes.shape[0]
    n_cells = cell_nodes.shape[0]
    fx, fy, fz = regional_field
    regional_field_amplitude = np.sqrt(fx**2 + fy**2 + fz**2)
    fx /= regional_field_amplitude
    fy /= regional_field_amplitude
    fz /= regional_field_amplitude
    # Evaluate kernel function on each node, for each receiver location
    for i in prange(n_receivers):
        # Allocate vectors for kernels evaluated on mesh nodes
        kx, ky, kz = np.empty(n_nodes), np.empty(n_nodes), np.empty(n_nodes)
        # Allocate small vector for the nodes indices for a given cell
        nodes_indices = np.empty(8, dtype=cell_nodes.dtype)
        for j in range(n_nodes):
            dx = nodes[j, 0] - receivers[i, 0]
            dy = nodes[j, 1] - receivers[i, 1]
            dz = nodes[j, 2] - receivers[i, 2]
            distance = np.sqrt(dx**2 + dy**2 + dz**2)
            kx[j] = kernel_x(dx, dy, dz, distance)
            ky[j] = kernel_y(dx, dy, dz, distance)
            kz[j] = kernel_z(dx, dy, dz, distance)
        # Compute sensitivity matrix elements from the kernel values
        for k in range(n_cells):
            nodes_indices = cell_nodes[k, :]
            ux = kernels_in_nodes_to_cell(kx, nodes_indices)
            uy = kernels_in_nodes_to_cell(ky, nodes_indices)
            uz = kernels_in_nodes_to_cell(kz, nodes_indices)
            if scalar_model:
                g_element = (
                    constant_factor
                    * regional_field_amplitude
                    * (ux * fx + uy * fy + uz * fz)
                )
                diagonal[k] += weights[i] * g_element**2
            else:
                const = constant_factor * regional_field_amplitude
                diagonal[k] += weights[i] * (const * ux) ** 2
                diagonal[k + n_cells] += weights[i] * (const * uy) ** 2
                diagonal[k + 2 * n_cells] += weights[i] * (const * uz) ** 2


@jit(nopython=True, parallel=True)
def _diagonal_G_T_dot_G_mag_parallel(
    receivers,
    nodes,
    cell_nodes,
    regional_field,
    kernel_x,
    kernel_y,
    kernel_z,
    constant_factor,
    scalar_model,
    weights,
    diagonal,
):
    """
    Diagonal of ``G.T @ W.T @ W @ G`` for single magnetic component, in parallel.

    This function doesn't store the full ``G`` matrix in memory.

    Parameters
    ----------
    receivers : (n_receivers, 3) numpy.ndarray
        Array with the locations of the receivers
    nodes : (n_active_nodes, 3) numpy.ndarray
        Array with the location of the mesh nodes.
    cell_nodes : (n_active_cells, 8) numpy.ndarray
        Array of integers, where each row contains the indices of the nodes for
        each active cell in the mesh.
    regional_field : (3,) array
        Array containing the x, y and z components of the regional magnetic
        field (uniform background field).
    kernel_x, kernel_y, kernel_z : callable
        Kernels used to compute the desired magnetic component. For example,
        for computing bx we need to use ``kernel_x=kernel_ee``,
        ``kernel_y=kernel_en``, ``kernel_z=kernel_eu``.
    constant_factor : float
        Constant factor that will be used to multiply each element of the
        sensitivity matrix.
    scalar_model : bool
        If True, the sensitivity matrix is built to work with scalar models
        (susceptibilities).
        If False, the sensitivity matrix is built to work with vector models
        (effective susceptibilities).
    weights : (n_receivers,) numpy.ndarray
        Array with data weights. It should be the diagonal of the ``W`` matrix,
        squared.
    diagonal : (n_active_cells) or (3 * n_active_cells) numpy.ndarray
        Array where the diagonal of ``G.T @ G`` will be added to.

    Notes
    -----
    This function is meant to be run in parallel. Use the
    ``_diagonal_G_T_dot_G_mag_serial`` one for serialized computations.
    """
    n_receivers = receivers.shape[0]
    n_nodes = nodes.shape[0]
    n_cells = cell_nodes.shape[0]
    diagonal_size = diagonal.size
    fx, fy, fz = regional_field
    regional_field_amplitude = np.sqrt(fx**2 + fy**2 + fz**2)
    fx /= regional_field_amplitude
    fy /= regional_field_amplitude
    fz /= regional_field_amplitude
    # Evaluate kernel function on each node, for each receiver location
    for i in prange(n_receivers):
        # Allocate vectors for kernels evaluated on mesh nodes
        kx, ky, kz = np.empty(n_nodes), np.empty(n_nodes), np.empty(n_nodes)
        # Allocate array for the diagonal elements for the current receiver.
        local_diagonal = np.empty(diagonal_size)
        # Allocate small vector for the nodes indices for a given cell
        nodes_indices = np.empty(8, dtype=cell_nodes.dtype)
        for j in range(n_nodes):
            dx = nodes[j, 0] - receivers[i, 0]
            dy = nodes[j, 1] - receivers[i, 1]
            dz = nodes[j, 2] - receivers[i, 2]
            distance = np.sqrt(dx**2 + dy**2 + dz**2)
            kx[j] = kernel_x(dx, dy, dz, distance)
            ky[j] = kernel_y(dx, dy, dz, distance)
            kz[j] = kernel_z(dx, dy, dz, distance)
        # Compute sensitivity matrix elements from the kernel values
        for k in range(n_cells):
            nodes_indices = cell_nodes[k, :]
            ux = kernels_in_nodes_to_cell(kx, nodes_indices)
            uy = kernels_in_nodes_to_cell(ky, nodes_indices)
            uz = kernels_in_nodes_to_cell(kz, nodes_indices)
            if scalar_model:
                g_element = (
                    constant_factor
                    * regional_field_amplitude
                    * (ux * fx + uy * fy + uz * fz)
                )
                local_diagonal[k] = weights[i] * g_element**2
            else:
                const = constant_factor * regional_field_amplitude
                local_diagonal[k] = weights[i] * (const * ux) ** 2
                local_diagonal[k + n_cells] = weights[i] * (const * uy) ** 2
                local_diagonal[k + 2 * n_cells] = weights[i] * (const * uz) ** 2
        # Add the result to the diagonal.
        # Apply reduction operation to add the values of the local diagonal to
        # the running diagonal array. Avoid slicing the `diagonal` array when
        # updating it to avoid racing conditions, just add the `local_diagonal`
        # to the `diagonal` variable.
        diagonal += local_diagonal


@jit(nopython=True, parallel=False)
def _diagonal_G_T_dot_G_tmi_serial(
    receivers,
    nodes,
    cell_nodes,
    regional_field,
    constant_factor,
    scalar_model,
    weights,
    diagonal,
):
    """
    Diagonal of ``G.T @ W.T @ W @ G`` for TMI, in serial.

    This function doesn't store the full ``G`` matrix in memory.

    Parameters
    ----------
    receivers : (n_receivers, 3) numpy.ndarray
        Array with the locations of the receivers
    nodes : (n_active_nodes, 3) numpy.ndarray
        Array with the location of the mesh nodes.
    cell_nodes : (n_active_cells, 8) numpy.ndarray
        Array of integers, where each row contains the indices of the nodes for
        each active cell in the mesh.
    regional_field : (3,) array
        Array containing the x, y and z components of the regional magnetic
        field (uniform background field).
    constant_factor : float
        Constant factor that will be used to multiply each element of the
        sensitivity matrix.
    scalar_model : bool
        If True, the sensitivity matrix is built to work with scalar models
        (susceptibilities).
        If False, the sensitivity matrix is built to work with vector models
        (effective susceptibilities).
    weights : (n_receivers,) numpy.ndarray
        Array with data weights. It should be the diagonal of the ``W`` matrix,
        squared.
    diagonal : (n_active_cells) or (3 * n_active_cells) numpy.ndarray
        Array where the diagonal of ``G.T @ G`` will be added to.

    Notes
    -----
    This function is meant to be run in serial. Use the
    ``_diagonal_G_T_dot_G_tmi_parallel`` one for parallelized computations.
    """
    n_receivers = receivers.shape[0]
    n_nodes = nodes.shape[0]
    n_cells = cell_nodes.shape[0]
    fx, fy, fz = regional_field
    regional_field_amplitude = np.sqrt(fx**2 + fy**2 + fz**2)
    fx /= regional_field_amplitude
    fy /= regional_field_amplitude
    fz /= regional_field_amplitude
    # Evaluate kernel function on each node, for each receiver location
    for i in prange(n_receivers):
        # Allocate vectors for kernels evaluated on mesh nodes
        kxx, kyy, kzz = np.empty(n_nodes), np.empty(n_nodes), np.empty(n_nodes)
        kxy, kxz, kyz = np.empty(n_nodes), np.empty(n_nodes), np.empty(n_nodes)
        # Allocate small vector for the nodes indices for a given cell
        nodes_indices = np.empty(8, dtype=cell_nodes.dtype)
        for j in range(n_nodes):
            dx = nodes[j, 0] - receivers[i, 0]
            dy = nodes[j, 1] - receivers[i, 1]
            dz = nodes[j, 2] - receivers[i, 2]
            distance = np.sqrt(dx**2 + dy**2 + dz**2)
            kxx[j] = choclo.prism.kernel_ee(dx, dy, dz, distance)
            kyy[j] = choclo.prism.kernel_nn(dx, dy, dz, distance)
            kzz[j] = choclo.prism.kernel_uu(dx, dy, dz, distance)
            kxy[j] = choclo.prism.kernel_en(dx, dy, dz, distance)
            kxz[j] = choclo.prism.kernel_eu(dx, dy, dz, distance)
            kyz[j] = choclo.prism.kernel_nu(dx, dy, dz, distance)
        # Compute sensitivity matrix elements from the kernel values
        for k in range(n_cells):
            nodes_indices = cell_nodes[k, :]
            uxx = kernels_in_nodes_to_cell(kxx, nodes_indices)
            uyy = kernels_in_nodes_to_cell(kyy, nodes_indices)
            uzz = kernels_in_nodes_to_cell(kzz, nodes_indices)
            uxy = kernels_in_nodes_to_cell(kxy, nodes_indices)
            uxz = kernels_in_nodes_to_cell(kxz, nodes_indices)
            uyz = kernels_in_nodes_to_cell(kyz, nodes_indices)
            bx = uxx * fx + uxy * fy + uxz * fz
            by = uxy * fx + uyy * fy + uyz * fz
            bz = uxz * fx + uyz * fy + uzz * fz

            if scalar_model:
                g_element = (
                    constant_factor
                    * regional_field_amplitude
                    * (bx * fx + by * fy + bz * fz)
                )
                diagonal[k] += weights[i] * g_element**2
            else:
                const = constant_factor * regional_field_amplitude
                diagonal[k] += weights[i] * (const * bx) ** 2
                diagonal[k + n_cells] += weights[i] * (const * by) ** 2
                diagonal[k + 2 * n_cells] += weights[i] * (const * bz) ** 2


@jit(nopython=True, parallel=True)
def _diagonal_G_T_dot_G_tmi_parallel(
    receivers,
    nodes,
    cell_nodes,
    regional_field,
    constant_factor,
    scalar_model,
    weights,
    diagonal,
):
    """
    Diagonal of ``G.T @ W.T @ W @ G`` for TMI, in parallel.

    This function doesn't store the full ``G`` matrix in memory.

    Parameters
    ----------
    receivers : (n_receivers, 3) numpy.ndarray
        Array with the locations of the receivers
    nodes : (n_active_nodes, 3) numpy.ndarray
        Array with the location of the mesh nodes.
    cell_nodes : (n_active_cells, 8) numpy.ndarray
        Array of integers, where each row contains the indices of the nodes for
        each active cell in the mesh.
    regional_field : (3,) array
        Array containing the x, y and z components of the regional magnetic
        field (uniform background field).
    constant_factor : float
        Constant factor that will be used to multiply each element of the
        sensitivity matrix.
    scalar_model : bool
        If True, the sensitivity matrix is built to work with scalar models
        (susceptibilities).
        If False, the sensitivity matrix is built to work with vector models
        (effective susceptibilities).
    weights : (n_receivers,) numpy.ndarray
        Array with data weights. It should be the diagonal of the ``W`` matrix,
        squared.
    diagonal : (n_active_cells) or (3 * n_active_cells) numpy.ndarray
        Array where the diagonal of ``G.T @ G`` will be added to.

    Notes
    -----
    This function is meant to be run in parallel. Use the
    ``_diagonal_G_T_dot_G_tmi_serial`` one for serialized computations.
    """
    n_receivers = receivers.shape[0]
    n_nodes = nodes.shape[0]
    n_cells = cell_nodes.shape[0]
    diagonal_size = diagonal.size
    fx, fy, fz = regional_field
    regional_field_amplitude = np.sqrt(fx**2 + fy**2 + fz**2)
    fx /= regional_field_amplitude
    fy /= regional_field_amplitude
    fz /= regional_field_amplitude
    # Evaluate kernel function on each node, for each receiver location
    for i in prange(n_receivers):
        # Allocate vectors for kernels evaluated on mesh nodes
        kxx, kyy, kzz = np.empty(n_nodes), np.empty(n_nodes), np.empty(n_nodes)
        kxy, kxz, kyz = np.empty(n_nodes), np.empty(n_nodes), np.empty(n_nodes)
        # Allocate array for the diagonal elements for the current receiver.
        local_diagonal = np.empty(diagonal_size)
        # Allocate small vector for the nodes indices for a given cell
        nodes_indices = np.empty(8, dtype=cell_nodes.dtype)
        for j in range(n_nodes):
            dx = nodes[j, 0] - receivers[i, 0]
            dy = nodes[j, 1] - receivers[i, 1]
            dz = nodes[j, 2] - receivers[i, 2]
            distance = np.sqrt(dx**2 + dy**2 + dz**2)
            kxx[j] = choclo.prism.kernel_ee(dx, dy, dz, distance)
            kyy[j] = choclo.prism.kernel_nn(dx, dy, dz, distance)
            kzz[j] = choclo.prism.kernel_uu(dx, dy, dz, distance)
            kxy[j] = choclo.prism.kernel_en(dx, dy, dz, distance)
            kxz[j] = choclo.prism.kernel_eu(dx, dy, dz, distance)
            kyz[j] = choclo.prism.kernel_nu(dx, dy, dz, distance)
        # Compute sensitivity matrix elements from the kernel values
        for k in range(n_cells):
            nodes_indices = cell_nodes[k, :]
            uxx = kernels_in_nodes_to_cell(kxx, nodes_indices)
            uyy = kernels_in_nodes_to_cell(kyy, nodes_indices)
            uzz = kernels_in_nodes_to_cell(kzz, nodes_indices)
            uxy = kernels_in_nodes_to_cell(kxy, nodes_indices)
            uxz = kernels_in_nodes_to_cell(kxz, nodes_indices)
            uyz = kernels_in_nodes_to_cell(kyz, nodes_indices)
            bx = uxx * fx + uxy * fy + uxz * fz
            by = uxy * fx + uyy * fy + uyz * fz
            bz = uxz * fx + uyz * fy + uzz * fz

            if scalar_model:
                g_element = (
                    constant_factor
                    * regional_field_amplitude
                    * (bx * fx + by * fy + bz * fz)
                )
                local_diagonal[k] = weights[i] * g_element**2
            else:
                const = constant_factor * regional_field_amplitude
                local_diagonal[k] = weights[i] * (const * bx) ** 2
                local_diagonal[k + n_cells] = weights[i] * (const * by) ** 2
                local_diagonal[k + 2 * n_cells] = weights[i] * (const * bz) ** 2

        # Add the result to the diagonal.
        # Apply reduction operation to add the values of the local diagonal to
        # the running diagonal array. Avoid slicing the `diagonal` array when
        # updating it to avoid racing conditions, just add the `local_diagonal`
        # to the `diagonal` variable.
        diagonal += local_diagonal


@jit(nopython=True, parallel=False)
def _diagonal_G_T_dot_G_tmi_deriv_serial(
    receivers,
    nodes,
    cell_nodes,
    regional_field,
    kernel_xx,
    kernel_yy,
    kernel_zz,
    kernel_xy,
    kernel_xz,
    kernel_yz,
    constant_factor,
    scalar_model,
    weights,
    diagonal,
):
    """
    Diagonal of ``G.T @ W.T @ W @ G`` for TMI derivatives, in serial.

    This function doesn't store the full ``G`` matrix in memory.

    Parameters
    ----------
    receivers : (n_receivers, 3) numpy.ndarray
        Array with the locations of the receivers
    nodes : (n_active_nodes, 3) numpy.ndarray
        Array with the location of the mesh nodes.
    cell_nodes : (n_active_cells, 8) numpy.ndarray
        Array of integers, where each row contains the indices of the nodes for
        each active cell in the mesh.
    regional_field : (3,) array
        Array containing the x, y and z components of the regional magnetic
        field (uniform background field).
    kernel_xx, kernel_yy, kernel_zz, kernel_xy, kernel_xz, kernel_yz : callables
        Kernel functions used for computing the desired TMI derivative.
    constant_factor : float
        Constant factor that will be used to multiply each element of the
        sensitivity matrix.
    scalar_model : bool
        If True, the sensitivity matrix is built to work with scalar models
        (susceptibilities).
        If False, the sensitivity matrix is built to work with vector models
        (effective susceptibilities).
    weights : (n_receivers,) numpy.ndarray
        Array with data weights. It should be the diagonal of the ``W`` matrix,
        squared.
    diagonal : (n_active_cells) or (3 * n_active_cells) numpy.ndarray
        Array where the diagonal of ``G.T @ G`` will be added to.

    Notes
    -----
    This function is meant to be run in serial. Use the
    ``_diagonal_G_T_dot_G_tmi_deriv_parallel`` one for parallelized computations.
    """
    n_receivers = receivers.shape[0]
    n_nodes = nodes.shape[0]
    n_cells = cell_nodes.shape[0]
    fx, fy, fz = regional_field
    regional_field_amplitude = np.sqrt(fx**2 + fy**2 + fz**2)
    fx /= regional_field_amplitude
    fy /= regional_field_amplitude
    fz /= regional_field_amplitude
    # Evaluate kernel function on each node, for each receiver location
    for i in prange(n_receivers):
        # Allocate vectors for kernels evaluated on mesh nodes
        kxx, kyy, kzz = np.empty(n_nodes), np.empty(n_nodes), np.empty(n_nodes)
        kxy, kxz, kyz = np.empty(n_nodes), np.empty(n_nodes), np.empty(n_nodes)
        # Allocate small vector for the nodes indices for a given cell
        nodes_indices = np.empty(8, dtype=cell_nodes.dtype)
        for j in range(n_nodes):
            dx = nodes[j, 0] - receivers[i, 0]
            dy = nodes[j, 1] - receivers[i, 1]
            dz = nodes[j, 2] - receivers[i, 2]
            distance = np.sqrt(dx**2 + dy**2 + dz**2)
            kxx[j] = kernel_xx(dx, dy, dz, distance)
            kyy[j] = kernel_yy(dx, dy, dz, distance)
            kzz[j] = kernel_zz(dx, dy, dz, distance)
            kxy[j] = kernel_xy(dx, dy, dz, distance)
            kxz[j] = kernel_xz(dx, dy, dz, distance)
            kyz[j] = kernel_yz(dx, dy, dz, distance)
        # Compute sensitivity matrix elements from the kernel values
        for k in range(n_cells):
            nodes_indices = cell_nodes[k, :]
            uxx = kernels_in_nodes_to_cell(kxx, nodes_indices)
            uyy = kernels_in_nodes_to_cell(kyy, nodes_indices)
            uzz = kernels_in_nodes_to_cell(kzz, nodes_indices)
            uxy = kernels_in_nodes_to_cell(kxy, nodes_indices)
            uxz = kernels_in_nodes_to_cell(kxz, nodes_indices)
            uyz = kernels_in_nodes_to_cell(kyz, nodes_indices)
            bx = uxx * fx + uxy * fy + uxz * fz
            by = uxy * fx + uyy * fy + uyz * fz
            bz = uxz * fx + uyz * fy + uzz * fz

            if scalar_model:
                g_element = (
                    constant_factor
                    * regional_field_amplitude
                    * (bx * fx + by * fy + bz * fz)
                )
                diagonal[k] += weights[i] * g_element**2
            else:
                const = constant_factor * regional_field_amplitude
                diagonal[k] += weights[i] * (const * bx) ** 2
                diagonal[k + n_cells] += weights[i] * (const * by) ** 2
                diagonal[k + 2 * n_cells] += weights[i] * (const * bz) ** 2


<<<<<<< HEAD
=======
@jit(nopython=True, parallel=True)
def _diagonal_G_T_dot_G_tmi_deriv_parallel(
    receivers,
    nodes,
    cell_nodes,
    regional_field,
    kernel_xx,
    kernel_yy,
    kernel_zz,
    kernel_xy,
    kernel_xz,
    kernel_yz,
    constant_factor,
    scalar_model,
    weights,
    diagonal,
):
    """
    Diagonal of ``G.T @ W.T @ W @ G`` for TMI derivatives, in parallel.

    This function doesn't store the full ``G`` matrix in memory.

    Parameters
    ----------
    receivers : (n_receivers, 3) numpy.ndarray
        Array with the locations of the receivers
    nodes : (n_active_nodes, 3) numpy.ndarray
        Array with the location of the mesh nodes.
    cell_nodes : (n_active_cells, 8) numpy.ndarray
        Array of integers, where each row contains the indices of the nodes for
        each active cell in the mesh.
    regional_field : (3,) array
        Array containing the x, y and z components of the regional magnetic
        field (uniform background field).
    kernel_xx, kernel_yy, kernel_zz, kernel_xy, kernel_xz, kernel_yz : callables
        Kernel functions used for computing the desired TMI derivative.
    constant_factor : float
        Constant factor that will be used to multiply each element of the
        sensitivity matrix.
    scalar_model : bool
        If True, the sensitivity matrix is built to work with scalar models
        (susceptibilities).
        If False, the sensitivity matrix is built to work with vector models
        (effective susceptibilities).
    weights : (n_receivers,) numpy.ndarray
        Array with data weights. It should be the diagonal of the ``W`` matrix,
        squared.
    diagonal : (n_active_cells) or (3 * n_active_cells) numpy.ndarray
        Array where the diagonal of ``G.T @ G`` will be added to.

    Notes
    -----
    This function is meant to be run in parallel. Use the
    ``_diagonal_G_T_dot_G_tmi_serial`` one for serialized computations.
    """
    n_receivers = receivers.shape[0]
    n_nodes = nodes.shape[0]
    n_cells = cell_nodes.shape[0]
    diagonal_size = diagonal.size
    fx, fy, fz = regional_field
    regional_field_amplitude = np.sqrt(fx**2 + fy**2 + fz**2)
    fx /= regional_field_amplitude
    fy /= regional_field_amplitude
    fz /= regional_field_amplitude
    # Evaluate kernel function on each node, for each receiver location
    for i in prange(n_receivers):
        # Allocate vectors for kernels evaluated on mesh nodes
        kxx, kyy, kzz = np.empty(n_nodes), np.empty(n_nodes), np.empty(n_nodes)
        kxy, kxz, kyz = np.empty(n_nodes), np.empty(n_nodes), np.empty(n_nodes)
        # Allocate array for the diagonal elements for the current receiver.
        local_diagonal = np.empty(diagonal_size)
        # Allocate small vector for the nodes indices for a given cell
        nodes_indices = np.empty(8, dtype=cell_nodes.dtype)
        for j in range(n_nodes):
            dx = nodes[j, 0] - receivers[i, 0]
            dy = nodes[j, 1] - receivers[i, 1]
            dz = nodes[j, 2] - receivers[i, 2]
            distance = np.sqrt(dx**2 + dy**2 + dz**2)
            kxx[j] = kernel_xx(dx, dy, dz, distance)
            kyy[j] = kernel_yy(dx, dy, dz, distance)
            kzz[j] = kernel_zz(dx, dy, dz, distance)
            kxy[j] = kernel_xy(dx, dy, dz, distance)
            kxz[j] = kernel_xz(dx, dy, dz, distance)
            kyz[j] = kernel_yz(dx, dy, dz, distance)
        # Compute sensitivity matrix elements from the kernel values
        for k in range(n_cells):
            nodes_indices = cell_nodes[k, :]
            uxx = kernels_in_nodes_to_cell(kxx, nodes_indices)
            uyy = kernels_in_nodes_to_cell(kyy, nodes_indices)
            uzz = kernels_in_nodes_to_cell(kzz, nodes_indices)
            uxy = kernels_in_nodes_to_cell(kxy, nodes_indices)
            uxz = kernels_in_nodes_to_cell(kxz, nodes_indices)
            uyz = kernels_in_nodes_to_cell(kyz, nodes_indices)
            bx = uxx * fx + uxy * fy + uxz * fz
            by = uxy * fx + uyy * fy + uyz * fz
            bz = uxz * fx + uyz * fy + uzz * fz

            if scalar_model:
                g_element = (
                    constant_factor
                    * regional_field_amplitude
                    * (bx * fx + by * fy + bz * fz)
                )
                local_diagonal[k] = weights[i] * g_element**2
            else:
                const = constant_factor * regional_field_amplitude
                local_diagonal[k] = weights[i] * (const * bx) ** 2
                local_diagonal[k + n_cells] = weights[i] * (const * by) ** 2
                local_diagonal[k + 2 * n_cells] = weights[i] * (const * bz) ** 2

        # Add the result to the diagonal.
        # Apply reduction operation to add the values of the local diagonal to
        # the running diagonal array. Avoid slicing the `diagonal` array when
        # updating it to avoid racing conditions, just add the `local_diagonal`
        # to the `diagonal` variable.
        diagonal += local_diagonal


>>>>>>> 249e69a8
def _forward_mag(
    receivers,
    nodes,
    model,
    fields,
    cell_nodes,
    regional_field,
    kernel_x,
    kernel_y,
    kernel_z,
    constant_factor,
    scalar_model,
):
    """
    Forward model single magnetic component

    This function should be used with a `numba.jit` decorator, for example:

    .. code::

        from numba import jit

        jit_forward = jit(nopython=True, parallel=True)(_forward_mag)

    Parameters
    ----------
    receivers : (n_receivers, 3) array
        Array with the locations of the receivers
    nodes : (n_active_nodes, 3) array
        Array with the location of the mesh nodes.
    model : (n_active_cells) or (3 * n_active_cells) array
        Array containing the susceptibilities (scalar) or effective
        susceptibilities (vector) of the active cells in the mesh, in SI
        units.
        Susceptibilities are expected if ``scalar_model`` is True,
        and the array should have ``n_active_cells`` elements.
        Effective susceptibilities are expected if ``scalar_model`` is False,
        and the array should have ``3 * n_active_cells`` elements.
    fields : (n_receivers) array
        Array full of zeros where the magnetic component on each receiver will
        be stored. This could be a preallocated array or a slice of it.
    cell_nodes : (n_active_cells, 8) array
        Array of integers, where each row contains the indices of the nodes for
        each active cell in the mesh.
    regional_field : (3,) array
        Array containing the x, y and z components of the regional magnetic
        field (uniform background field).
    kernel_x, kernel_y, kernel_z : callable
        Kernels used to compute the desired magnetic component. For example,
        for computing bx we need to use ``kernel_x=kernel_ee``,
        ``kernel_y=kernel_en``, ``kernel_z=kernel_eu``.
    constant_factor : float
        Constant factor that will be used to multiply each element of the
        sensitivity matrix.
    scalar_model : bool
        If True, the forward will be computing assuming that the ``model`` has
        susceptibilities (scalar model) for each active cell.
        If False, the forward will be computing assuming that the ``model`` has
        effective susceptibilities (vector model) for each active cell.

    Notes
    -----

    About the kernel functions
    ^^^^^^^^^^^^^^^^^^^^^^^^^^

    For computing the ``bx`` component of the magnetic field we need to use the
    following kernels:

    .. code::

        kernel_x=kernel_ee, kernel_y=kernel_en, kernel_z=kernel_eu


    For computing the ``by`` component of the magnetic field we need to use the
    following kernels:

    .. code::

        kernel_x=kernel_en, kernel_y=kernel_nn, kernel_z=kernel_nu

    For computing the ``bz`` component of the magnetic field we need to use the
    following kernels:

    .. code::

        kernel_x=kernel_eu, kernel_y=kernel_nu, kernel_z=kernel_uu


    About the model array
    ^^^^^^^^^^^^^^^^^^^^^

    The ``model`` must always be a 1d array:

    * If ``scalar_model`` is ``True``, then ``model`` should be a 1d array with
      the same number of elements as active cells in the mesh. It should store
      the magnetic susceptibilities of each active cell in SI units.
    * If ``scalar_model`` is ``False``, then ``model`` should be a 1d array
      with a number of elements equal to three times the active cells in the
      mesh. It should store the components of the magnetization vector of each
      active cell in :math:`Am^{-1}`. The order in which the components should
      be passed are:
          * every _easting_ component of each active cell,
          * then every _northing_ component of each active cell,
          * and finally every _upward_ component of each active cell.

    """
    n_receivers = receivers.shape[0]
    n_nodes = nodes.shape[0]
    n_cells = cell_nodes.shape[0]
    fx, fy, fz = regional_field
    regional_field_amplitude = np.sqrt(fx**2 + fy**2 + fz**2)
    fx /= regional_field_amplitude
    fy /= regional_field_amplitude
    fz /= regional_field_amplitude
    # Evaluate kernel function on each node, for each receiver location
    for i in prange(n_receivers):
        # Allocate vectors for kernels evaluated on mesh nodes
        kx, ky, kz = np.empty(n_nodes), np.empty(n_nodes), np.empty(n_nodes)
        # Allocate small vector for the nodes indices for a given cell
        nodes_indices = np.empty(8, dtype=cell_nodes.dtype)
        for j in range(n_nodes):
            dx = nodes[j, 0] - receivers[i, 0]
            dy = nodes[j, 1] - receivers[i, 1]
            dz = nodes[j, 2] - receivers[i, 2]
            distance = np.sqrt(dx**2 + dy**2 + dz**2)
            kx[j] = kernel_x(dx, dy, dz, distance)
            ky[j] = kernel_y(dx, dy, dz, distance)
            kz[j] = kernel_z(dx, dy, dz, distance)
        # Compute sensitivity matrix elements from the kernel values
        for k in range(n_cells):
            nodes_indices = cell_nodes[k, :]
            ux = kernels_in_nodes_to_cell(kx, nodes_indices)
            uy = kernels_in_nodes_to_cell(ky, nodes_indices)
            uz = kernels_in_nodes_to_cell(kz, nodes_indices)
            if scalar_model:
                fields[i] += (
                    constant_factor
                    * model[k]
                    * regional_field_amplitude
                    * (ux * fx + uy * fy + uz * fz)
                )
            else:
                fields[i] += (
                    constant_factor
                    * regional_field_amplitude
                    * (
                        ux * model[k]
                        + uy * model[k + n_cells]
                        + uz * model[k + 2 * n_cells]
                    )
                )


def _forward_tmi(
    receivers,
    nodes,
    model,
    fields,
    cell_nodes,
    regional_field,
    constant_factor,
    scalar_model,
):
    """
    Forward model the TMI

    This function should be used with a `numba.jit` decorator, for example:

    .. code::

        from numba import jit

        jit_forward = jit(nopython=True, parallel=True)(_forward_tmi)

    Parameters
    ----------
    receivers : (n_receivers, 3) array
        Array with the locations of the receivers
    nodes : (n_active_nodes, 3) array
        Array with the location of the mesh nodes.
    model : (n_active_cells) or (3 * n_active_cells)
        Array with the susceptibility (scalar model) or the effective
        susceptibility (vector model) of each active cell in the mesh.
        If the model is scalar, the ``model`` array should have
        ``n_active_cells`` elements and ``scalar_model`` should be True.
        If the model is vector, the ``model`` array should have
        ``3 * n_active_cells`` elements and ``scalar_model`` should be False.
    fields : (n_receivers) array
        Array full of zeros where the TMI on each receiver will be stored. This
        could be a preallocated array or a slice of it.
    cell_nodes : (n_active_cells, 8) array
        Array of integers, where each row contains the indices of the nodes for
        each active cell in the mesh.
    regional_field : (3,) array
        Array containing the x, y and z components of the regional magnetic
        field (uniform background field).
    constant_factor : float
        Constant factor that will be used to multiply each element of the
        sensitivity matrix.
    scalar_model : bool
        If True, the sensitivity matrix is build to work with scalar models
        (susceptibilities).
        If False, the sensitivity matrix is build to work with vector models
        (effective susceptibilities).

    Notes
    -----

    The ``model`` must always be a 1d array:

    * If ``scalar_model`` is ``True``, then ``model`` should be a 1d array with
      the same number of elements as active cells in the mesh. It should store
      the magnetic susceptibilities of each active cell in SI units.
    * If ``scalar_model`` is ``False``, then ``model`` should be a 1d array
      with a number of elements equal to three times the active cells in the
      mesh. It should store the components of the magnetization vector of each
      active cell in :math:`Am^{-1}`. The order in which the components should
      be passed are:
          * every _easting_ component of each active cell,
          * then every _northing_ component of each active cell,
          * and finally every _upward_ component of each active cell.

    """
    n_receivers = receivers.shape[0]
    n_nodes = nodes.shape[0]
    n_cells = cell_nodes.shape[0]
    fx, fy, fz = regional_field
    regional_field_amplitude = np.sqrt(fx**2 + fy**2 + fz**2)
    fx /= regional_field_amplitude
    fy /= regional_field_amplitude
    fz /= regional_field_amplitude
    # Evaluate kernel function on each node, for each receiver location
    for i in prange(n_receivers):
        # Allocate vectors for kernels evaluated on mesh nodes
        kxx, kyy, kzz = np.empty(n_nodes), np.empty(n_nodes), np.empty(n_nodes)
        kxy, kxz, kyz = np.empty(n_nodes), np.empty(n_nodes), np.empty(n_nodes)
        # Allocate small vector for the nodes indices for a given cell
        nodes_indices = np.empty(8, dtype=cell_nodes.dtype)
        for j in range(n_nodes):
            dx = nodes[j, 0] - receivers[i, 0]
            dy = nodes[j, 1] - receivers[i, 1]
            dz = nodes[j, 2] - receivers[i, 2]
            distance = np.sqrt(dx**2 + dy**2 + dz**2)
            kxx[j] = choclo.prism.kernel_ee(dx, dy, dz, distance)
            kyy[j] = choclo.prism.kernel_nn(dx, dy, dz, distance)
            kzz[j] = choclo.prism.kernel_uu(dx, dy, dz, distance)
            kxy[j] = choclo.prism.kernel_en(dx, dy, dz, distance)
            kxz[j] = choclo.prism.kernel_eu(dx, dy, dz, distance)
            kyz[j] = choclo.prism.kernel_nu(dx, dy, dz, distance)
        # Compute sensitivity matrix elements from the kernel values
        for k in range(n_cells):
            nodes_indices = cell_nodes[k, :]
            uxx = kernels_in_nodes_to_cell(kxx, nodes_indices)
            uyy = kernels_in_nodes_to_cell(kyy, nodes_indices)
            uzz = kernels_in_nodes_to_cell(kzz, nodes_indices)
            uxy = kernels_in_nodes_to_cell(kxy, nodes_indices)
            uxz = kernels_in_nodes_to_cell(kxz, nodes_indices)
            uyz = kernels_in_nodes_to_cell(kyz, nodes_indices)
            bx = uxx * fx + uxy * fy + uxz * fz
            by = uxy * fx + uyy * fy + uyz * fz
            bz = uxz * fx + uyz * fy + uzz * fz
            if scalar_model:
                fields[i] += (
                    constant_factor
                    * model[k]
                    * regional_field_amplitude
                    * (bx * fx + by * fy + bz * fz)
                )
            else:
                fields[i] += (
                    constant_factor
                    * regional_field_amplitude
                    * (
                        bx * model[k]
                        + by * model[k + n_cells]
                        + bz * model[k + 2 * n_cells]
                    )
                )


<<<<<<< HEAD
=======
def _forward_tmi_derivative(
    receivers,
    nodes,
    model,
    fields,
    cell_nodes,
    regional_field,
    kernel_xx,
    kernel_yy,
    kernel_zz,
    kernel_xy,
    kernel_xz,
    kernel_yz,
    constant_factor,
    scalar_model,
):
    r"""
    Forward model a TMI derivative.

    This function should be used with a `numba.jit` decorator, for example:

    .. code::

        from numba import jit

        jit_forward = jit(nopython=True, parallel=True)(_forward_tmi_derivative)

    Parameters
    ----------
    receivers : (n_receivers, 3) array
        Array with the locations of the receivers
    nodes : (n_active_nodes, 3) array
        Array with the location of the mesh nodes.
    model : (n_active_cells) or (3 * n_active_cells)
        Array with the susceptibility (scalar model) or the effective
        susceptibility (vector model) of each active cell in the mesh.
        If the model is scalar, the ``model`` array should have
        ``n_active_cells`` elements and ``scalar_model`` should be True.
        If the model is vector, the ``model`` array should have
        ``3 * n_active_cells`` elements and ``scalar_model`` should be False.
    fields : (n_receivers) array
        Array full of zeros where the TMI derivative on each receiver will be
        stored. This could be a preallocated array or a slice of it.
    cell_nodes : (n_active_cells, 8) array
        Array of integers, where each row contains the indices of the nodes for
        each active cell in the mesh.
    regional_field : (3,) array
        Array containing the x, y and z components of the regional magnetic
        field (uniform background field).
    kernel_xx, kernel_yy, kernel_zz, kernel_xy, kernel_xz, kernel_yz : callables
        Kernel functions used for computing the desired TMI derivative.
    constant_factor : float
        Constant factor that will be used to multiply each element of the
        sensitivity matrix.
    scalar_model : bool
        If True, the sensitivity matrix is build to work with scalar models
        (susceptibilities).
        If False, the sensitivity matrix is build to work with vector models
        (effective susceptibilities).

    Notes
    -----

    About the kernel functions
    ^^^^^^^^^^^^^^^^^^^^^^^^^^

    To compute the :math:`\alpha` derivative of the TMI :math:`\Delta T` (with
    :math:`\alpha \in \{x, y, z\}` we need to evaluate third order kernels
    functions for the prism. The kernels we need to evaluate can be obtained by
    fixing one of the subindices to the direction of the derivative
    (:math:`\alpha`) and cycle through combinations of the other two.

    For ``tmi_x`` we need to pass:

    .. code::

        kernel_xx=kernel_eee, kernel_yy=kernel_enn, kernel_zz=kernel_euu,
        kernel_xy=kernel_een, kernel_xz=kernel_eeu, kernel_yz=kernel_enu

    For ``tmi_y`` we need to pass:

    .. code::

        kernel_xx=kernel_een, kernel_yy=kernel_nnn, kernel_zz=kernel_nuu,
        kernel_xy=kernel_enn, kernel_xz=kernel_enu, kernel_yz=kernel_nnu

    For ``tmi_z`` we need to pass:

    .. code::

        kernel_xx=kernel_eeu, kernel_yy=kernel_nnu, kernel_zz=kernel_uuu,
        kernel_xy=kernel_enu, kernel_xz=kernel_euu, kernel_yz=kernel_nuu


    About the model array
    ^^^^^^^^^^^^^^^^^^^^^

    The ``model`` must always be a 1d array:

    * If ``scalar_model`` is ``True``, then ``model`` should be a 1d array with
      the same number of elements as active cells in the mesh. It should store
      the magnetic susceptibilities of each active cell in SI units.
    * If ``scalar_model`` is ``False``, then ``model`` should be a 1d array
      with a number of elements equal to three times the active cells in the
      mesh. It should store the components of the magnetization vector of each
      active cell in :math:`Am^{-1}`. The order in which the components should
      be passed are:
          * every _easting_ component of each active cell,
          * then every _northing_ component of each active cell,
          * and finally every _upward_ component of each active cell.

    """
    n_receivers = receivers.shape[0]
    n_nodes = nodes.shape[0]
    n_cells = cell_nodes.shape[0]
    fx, fy, fz = regional_field
    regional_field_amplitude = np.sqrt(fx**2 + fy**2 + fz**2)
    fx /= regional_field_amplitude
    fy /= regional_field_amplitude
    fz /= regional_field_amplitude
    # Evaluate kernel function on each node, for each receiver location
    for i in prange(n_receivers):
        # Allocate vectors for kernels evaluated on mesh nodes
        kxx, kyy, kzz = np.empty(n_nodes), np.empty(n_nodes), np.empty(n_nodes)
        kxy, kxz, kyz = np.empty(n_nodes), np.empty(n_nodes), np.empty(n_nodes)
        # Allocate small vector for the nodes indices for a given cell
        nodes_indices = np.empty(8, dtype=cell_nodes.dtype)
        for j in range(n_nodes):
            dx = nodes[j, 0] - receivers[i, 0]
            dy = nodes[j, 1] - receivers[i, 1]
            dz = nodes[j, 2] - receivers[i, 2]
            distance = np.sqrt(dx**2 + dy**2 + dz**2)
            kxx[j] = kernel_xx(dx, dy, dz, distance)
            kyy[j] = kernel_yy(dx, dy, dz, distance)
            kzz[j] = kernel_zz(dx, dy, dz, distance)
            kxy[j] = kernel_xy(dx, dy, dz, distance)
            kxz[j] = kernel_xz(dx, dy, dz, distance)
            kyz[j] = kernel_yz(dx, dy, dz, distance)
        # Compute sensitivity matrix elements from the kernel values
        for k in range(n_cells):
            nodes_indices = cell_nodes[k, :]
            uxx = kernels_in_nodes_to_cell(kxx, nodes_indices)
            uyy = kernels_in_nodes_to_cell(kyy, nodes_indices)
            uzz = kernels_in_nodes_to_cell(kzz, nodes_indices)
            uxy = kernels_in_nodes_to_cell(kxy, nodes_indices)
            uxz = kernels_in_nodes_to_cell(kxz, nodes_indices)
            uyz = kernels_in_nodes_to_cell(kyz, nodes_indices)
            bx = uxx * fx + uxy * fy + uxz * fz
            by = uxy * fx + uyy * fy + uyz * fz
            bz = uxz * fx + uyz * fy + uzz * fz
            if scalar_model:
                fields[i] += (
                    constant_factor
                    * model[k]
                    * regional_field_amplitude
                    * (bx * fx + by * fy + bz * fz)
                )
            else:
                fields[i] += (
                    constant_factor
                    * regional_field_amplitude
                    * (
                        bx * model[k]
                        + by * model[k + n_cells]
                        + bz * model[k + 2 * n_cells]
                    )
                )


def _forward_mag_2d_mesh(
    receivers,
    cells_bounds,
    top,
    bottom,
    model,
    fields,
    regional_field,
    forward_func,
    scalar_model,
):
    """
    Forward model single magnetic component for 2D meshes.

    This function is designed to be used with equivalent sources, where the
    mesh is a 2D mesh (prism layer). The top and bottom boundaries of each cell
    are passed through the ``top`` and ``bottom`` arrays.

    This function should be used with a `numba.jit` decorator, for example:

    .. code::

        from numba import jit

        jit_forward = jit(nopython=True, parallel=True)(_forward_mag_2d_mesh)

    Parameters
    ----------
    receivers : (n_receivers, 3) numpy.ndarray
        Array with the locations of the receivers
    cells_bounds : (n_active_cells, 4) numpy.ndarray
        Array with the bounds of each active cell in the 2D mesh. For each row, the
        bounds should be passed in the following order: ``x_min``, ``x_max``,
        ``y_min``, ``y_max``.
    top : (n_active_cells) np.ndarray
        Array with the top boundaries of each active cell in the 2D mesh.
    bottom : (n_active_cells) np.ndarray
        Array with the bottom boundaries of each active cell in the 2D mesh.
    model : (n_active_cells) or (3 * n_active_cells) array
        Array containing the susceptibilities (scalar) or effective
        susceptibilities (vector) of the active cells in the mesh, in SI
        units.
        Susceptibilities are expected if ``scalar_model`` is True,
        and the array should have ``n_active_cells`` elements.
        Effective susceptibilities are expected if ``scalar_model`` is False,
        and the array should have ``3 * n_active_cells`` elements.
    fields : (n_receivers) array
        Array full of zeros where the magnetic component on each receiver will
        be stored. This could be a preallocated array or a slice of it.
    regional_field : (3,) array
        Array containing the x, y and z components of the regional magnetic
        field (uniform background field).
    forward_func : callable
        Forward function that will be evaluated on each node of the mesh. Choose
        one of the forward functions in ``choclo.prism``.
    scalar_model : bool
        If True, the forward will be computing assuming that the ``model`` has
        susceptibilities (scalar model) for each active cell.
        If False, the forward will be computing assuming that the ``model`` has
        effective susceptibilities (vector model) for each active cell.

    Notes
    -----

    About the model array
    ^^^^^^^^^^^^^^^^^^^^^

    The ``model`` must always be a 1d array:

    * If ``scalar_model`` is ``True``, then ``model`` should be a 1d array with
      the same number of elements as active cells in the mesh. It should store
      the magnetic susceptibilities of each active cell in SI units.
    * If ``scalar_model`` is ``False``, then ``model`` should be a 1d array
      with a number of elements equal to three times the active cells in the
      mesh. It should store the components of the magnetization vector of each
      active cell in :math:`Am^{-1}`. The order in which the components should
      be passed are:
          * every _easting_ component of each active cell,
          * then every _northing_ component of each active cell,
          * and finally every _upward_ component of each active cell.

    """
    n_receivers = receivers.shape[0]
    n_cells = cells_bounds.shape[0]
    fx, fy, fz = regional_field
    regional_field_amplitude = np.sqrt(fx**2 + fy**2 + fz**2)
    fx /= regional_field_amplitude
    fy /= regional_field_amplitude
    fz /= regional_field_amplitude
    # Forward model the magnetic component of each cell on each receiver location
    for i in prange(n_receivers):
        for j in range(n_cells):
            # Define magnetization vector of the cell
            # (we we'll divide by mu_0 when adding the forward modelled field)
            if scalar_model:
                # model is susceptibility, so the vector is parallel to the
                # regional field
                magnetization_x = model[j] * fx
                magnetization_y = model[j] * fy
                magnetization_z = model[j] * fz
            else:
                # model is effective susceptibility (vector)
                magnetization_x = model[j]
                magnetization_y = model[j + n_cells]
                magnetization_z = model[j + 2 * n_cells]
            # Forward the magnetic component
            fields[i] += (
                regional_field_amplitude
                * forward_func(
                    receivers[i, 0],
                    receivers[i, 1],
                    receivers[i, 2],
                    cells_bounds[j, 0],
                    cells_bounds[j, 1],
                    cells_bounds[j, 2],
                    cells_bounds[j, 3],
                    bottom[j],
                    top[j],
                    magnetization_x,
                    magnetization_y,
                    magnetization_z,
                )
                / choclo.constants.VACUUM_MAGNETIC_PERMEABILITY
            )


def _forward_tmi_2d_mesh(
    receivers,
    cells_bounds,
    top,
    bottom,
    model,
    fields,
    regional_field,
    scalar_model,
):
    """
    Forward model the TMI for 2D meshes.

    This function is designed to be used with equivalent sources, where the
    mesh is a 2D mesh (prism layer). The top and bottom boundaries of each cell
    are passed through the ``top`` and ``bottom`` arrays.

    This function should be used with a `numba.jit` decorator, for example:

    .. code::

        from numba import jit

        jit_forward = jit(nopython=True, parallel=True)(_forward_tmi_2d_mesh)

    Parameters
    ----------
    receivers : (n_receivers, 3) numpy.ndarray
        Array with the locations of the receivers
    cells_bounds : (n_active_cells, 4) numpy.ndarray
        Array with the bounds of each active cell in the 2D mesh. For each row, the
        bounds should be passed in the following order: ``x_min``, ``x_max``,
        ``y_min``, ``y_max``.
    top : (n_active_cells) np.ndarray
        Array with the top boundaries of each active cell in the 2D mesh.
    bottom : (n_active_cells) np.ndarray
        Array with the bottom boundaries of each active cell in the 2D mesh.
    model : (n_active_cells) or (3 * n_active_cells)
        Array with the susceptibility (scalar model) or the effective
        susceptibility (vector model) of each active cell in the mesh.
        If the model is scalar, the ``model`` array should have
        ``n_active_cells`` elements and ``scalar_model`` should be True.
        If the model is vector, the ``model`` array should have
        ``3 * n_active_cells`` elements and ``scalar_model`` should be False.
    fields : (n_receivers) array
        Array full of zeros where the TMI on each receiver will be stored. This
        could be a preallocated array or a slice of it.
    regional_field : (3,) array
        Array containing the x, y and z components of the regional magnetic
        field (uniform background field).
    scalar_model : bool
        If True, the sensitivity matrix is build to work with scalar models
        (susceptibilities).
        If False, the sensitivity matrix is build to work with vector models
        (effective susceptibilities).

    Notes
    -----

    The ``model`` must always be a 1d array:

    * If ``scalar_model`` is ``True``, then ``model`` should be a 1d array with
      the same number of elements as active cells in the mesh. It should store
      the magnetic susceptibilities of each active cell in SI units.
    * If ``scalar_model`` is ``False``, then ``model`` should be a 1d array
      with a number of elements equal to three times the active cells in the
      mesh. It should store the components of the magnetization vector of each
      active cell in :math:`Am^{-1}`. The order in which the components should
      be passed are:
          * every _easting_ component of each active cell,
          * then every _northing_ component of each active cell,
          * and finally every _upward_ component of each active cell.

    """
    n_receivers = receivers.shape[0]
    n_cells = cells_bounds.shape[0]
    fx, fy, fz = regional_field
    regional_field_amplitude = np.sqrt(fx**2 + fy**2 + fz**2)
    fx /= regional_field_amplitude
    fy /= regional_field_amplitude
    fz /= regional_field_amplitude
    # Forward model the magnetic component of each cell on each receiver location
    for i in prange(n_receivers):
        for j in range(n_cells):
            # Define magnetization vector of the cell
            # (we we'll divide by mu_0 when adding the forward modelled field)
            if scalar_model:
                # model is susceptibility, so the vector is parallel to the
                # regional field
                magnetization_x = model[j] * fx
                magnetization_y = model[j] * fy
                magnetization_z = model[j] * fz
            else:
                # model is effective susceptibility (vector)
                magnetization_x = model[j]
                magnetization_y = model[j + n_cells]
                magnetization_z = model[j + 2 * n_cells]
            # Forward the magnetic field vector and compute tmi
            bx, by, bz = choclo.prism.magnetic_field(
                receivers[i, 0],
                receivers[i, 1],
                receivers[i, 2],
                cells_bounds[j, 0],
                cells_bounds[j, 1],
                cells_bounds[j, 2],
                cells_bounds[j, 3],
                bottom[j],
                top[j],
                magnetization_x,
                magnetization_y,
                magnetization_z,
            )
            fields[i] += (
                regional_field_amplitude
                * (bx * fx + by * fy + bz * fz)
                / choclo.constants.VACUUM_MAGNETIC_PERMEABILITY
            )


def _forward_tmi_derivative_2d_mesh(
    receivers,
    cells_bounds,
    top,
    bottom,
    model,
    fields,
    regional_field,
    kernel_xx,
    kernel_yy,
    kernel_zz,
    kernel_xy,
    kernel_xz,
    kernel_yz,
    scalar_model,
):
    r"""
    Forward model a TMI derivative for 2D meshes.

    This function is designed to be used with equivalent sources, where the
    mesh is a 2D mesh (prism layer). The top and bottom boundaries of each cell
    are passed through the ``top`` and ``bottom`` arrays.

    This function should be used with a `numba.jit` decorator, for example:

    .. code::

        from numba import jit

        jit_forward = jit(nopython=True, parallel=True)(_forward_tmi_2d_mesh)

    Parameters
    ----------
    receivers : (n_receivers, 3) numpy.ndarray
        Array with the locations of the receivers
    cells_bounds : (n_active_cells, 4) numpy.ndarray
        Array with the bounds of each active cell in the 2D mesh. For each row, the
        bounds should be passed in the following order: ``x_min``, ``x_max``,
        ``y_min``, ``y_max``.
    top : (n_active_cells) np.ndarray
        Array with the top boundaries of each active cell in the 2D mesh.
    bottom : (n_active_cells) np.ndarray
        Array with the bottom boundaries of each active cell in the 2D mesh.
    model : (n_active_cells) or (3 * n_active_cells)
        Array with the susceptibility (scalar model) or the effective
        susceptibility (vector model) of each active cell in the mesh.
        If the model is scalar, the ``model`` array should have
        ``n_active_cells`` elements and ``scalar_model`` should be True.
        If the model is vector, the ``model`` array should have
        ``3 * n_active_cells`` elements and ``scalar_model`` should be False.
    fields : (n_receivers) array
        Array full of zeros where the TMI on each receiver will be stored. This
        could be a preallocated array or a slice of it.
    regional_field : (3,) array
        Array containing the x, y and z components of the regional magnetic
        field (uniform background field).
    kernel_xx, kernel_yy, kernel_zz, kernel_xy, kernel_xz, kernel_yz : callables
        Kernel functions used for computing the desired TMI derivative.
    scalar_model : bool
        If True, the sensitivity matrix is build to work with scalar models
        (susceptibilities).
        If False, the sensitivity matrix is build to work with vector models
        (effective susceptibilities).

    Notes
    -----

    About the kernel functions
    ^^^^^^^^^^^^^^^^^^^^^^^^^^

    To compute the :math:`\alpha` derivative of the TMI :math:`\Delta T` (with
    :math:`\alpha \in \{x, y, z\}` we need to evaluate third order kernels
    functions for the prism. The kernels we need to evaluate can be obtained by
    fixing one of the subindices to the direction of the derivative
    (:math:`\alpha`) and cycle through combinations of the other two.

    For ``tmi_x`` we need to pass:

    .. code::

        kernel_xx=kernel_eee, kernel_yy=kernel_enn, kernel_zz=kernel_euu,
        kernel_xy=kernel_een, kernel_xz=kernel_eeu, kernel_yz=kernel_enu

    For ``tmi_y`` we need to pass:

    .. code::

        kernel_xx=kernel_een, kernel_yy=kernel_nnn, kernel_zz=kernel_nuu,
        kernel_xy=kernel_enn, kernel_xz=kernel_enu, kernel_yz=kernel_nnu

    For ``tmi_z`` we need to pass:

    .. code::

        kernel_xx=kernel_eeu, kernel_yy=kernel_nnu, kernel_zz=kernel_uuu,
        kernel_xy=kernel_enu, kernel_xz=kernel_euu, kernel_yz=kernel_nuu


    About the model array
    ^^^^^^^^^^^^^^^^^^^^^

    The ``model`` must always be a 1d array:

    * If ``scalar_model`` is ``True``, then ``model`` should be a 1d array with
      the same number of elements as active cells in the mesh. It should store
      the magnetic susceptibilities of each active cell in SI units.
    * If ``scalar_model`` is ``False``, then ``model`` should be a 1d array
      with a number of elements equal to three times the active cells in the
      mesh. It should store the components of the magnetization vector of each
      active cell in :math:`Am^{-1}`. The order in which the components should
      be passed are:
          * every _easting_ component of each active cell,
          * then every _northing_ component of each active cell,
          * and finally every _upward_ component of each active cell.

    """
    n_receivers = receivers.shape[0]
    n_cells = cells_bounds.shape[0]
    fx, fy, fz = regional_field
    regional_field_amplitude = np.sqrt(fx**2 + fy**2 + fz**2)
    fx /= regional_field_amplitude
    fy /= regional_field_amplitude
    fz /= regional_field_amplitude
    # Forward model the magnetic component of each cell on each receiver location
    for i in prange(n_receivers):
        for j in range(n_cells):
            uxx, uyy, uzz = evaluate_kernels_on_cell(
                receivers[i, 0],
                receivers[i, 1],
                receivers[i, 2],
                cells_bounds[j, 0],
                cells_bounds[j, 1],
                cells_bounds[j, 2],
                cells_bounds[j, 3],
                bottom[j],
                top[j],
                kernel_xx,
                kernel_yy,
                kernel_zz,
            )
            uxy, uxz, uyz = evaluate_kernels_on_cell(
                receivers[i, 0],
                receivers[i, 1],
                receivers[i, 2],
                cells_bounds[j, 0],
                cells_bounds[j, 1],
                cells_bounds[j, 2],
                cells_bounds[j, 3],
                bottom[j],
                top[j],
                kernel_xy,
                kernel_xz,
                kernel_yz,
            )
            if scalar_model:
                bx = uxx * fx + uxy * fy + uxz * fz
                by = uxy * fx + uyy * fy + uyz * fz
                bz = uxz * fx + uyz * fy + uzz * fz
                fields[i] += (
                    model[j]
                    * regional_field_amplitude
                    * (fx * bx + fy * by + fz * bz)
                    / (4 * np.pi)
                )
            else:
                model_x = model[j]
                model_y = model[j + n_cells]
                model_z = model[j + 2 * n_cells]
                bx = uxx * model_x + uxy * model_y + uxz * model_z
                by = uxy * model_x + uyy * model_y + uyz * model_z
                bz = uxz * model_x + uyz * model_y + uzz * model_z
                fields[i] += (
                    regional_field_amplitude * (bx * fx + by * fy + bz * fz) / 4 / np.pi
                )


def _sensitivity_mag_2d_mesh(
    receivers,
    cells_bounds,
    top,
    bottom,
    sensitivity_matrix,
    regional_field,
    kernel_x,
    kernel_y,
    kernel_z,
    scalar_model,
):
    r"""
    Fill the sensitivity matrix for single mag component for 2d meshes.

    This function is designed to be used with equivalent sources, where the
    mesh is a 2D mesh (prism layer). The top and bottom boundaries of each cell
    are passed through the ``top`` and ``bottom`` arrays.

    This function should be used with a `numba.jit` decorator, for example:

    .. code::

        from numba import jit

        jit_sensitivity = jit(nopython=True, parallel=True)(_sensitivity_mag_2d_mesh)

    Parameters
    ----------
    receivers : (n_receivers, 3) numpy.ndarray
        Array with the locations of the receivers
    cells_bounds : (n_active_cells, 4) numpy.ndarray
        Array with the bounds of each active cell in the 2D mesh. For each row, the
        bounds should be passed in the following order: ``x_min``, ``x_max``,
        ``y_min``, ``y_max``.
    top : (n_active_cells) np.ndarray
        Array with the top boundaries of each active cell in the 2D mesh.
    bottom : (n_active_cells) np.ndarray
        Array with the bottom boundaries of each active cell in the 2D mesh.
    sensitivity_matrix : array
        Empty 2d array where the sensitivity matrix elements will be filled.
        This could be a preallocated empty array or a slice of it.
        The array should have a shape of ``(n_receivers, n_active_cells)``
        if ``scalar_model`` is True.
        The array should have a shape of ``(n_receivers, 3 * n_active_cells)``
        if ``scalar_model`` is False.
    regional_field : (3,) array
        Array containing the x, y and z components of the regional magnetic
        field (uniform background field).
    kernel_x, kernel_y, kernel_z : callable
        Kernels used to compute the desired magnetic component. For example,
        for computing bx we need to use ``kernel_x=kernel_ee``,
        ``kernel_y=kernel_en``, ``kernel_z=kernel_eu``.
    scalar_model : bool
        If True, the sensitivity matrix is built to work with scalar models
        (susceptibilities).
        If False, the sensitivity matrix is built to work with vector models
        (effective susceptibilities).

    Notes
    -----

    About the kernel functions
    ^^^^^^^^^^^^^^^^^^^^^^^^^^

    For computing the ``bx`` component of the magnetic field we need to use the
    following kernels:

    .. code::

        kernel_x=kernel_ee, kernel_y=kernel_en, kernel_z=kernel_eu


    For computing the ``by`` component of the magnetic field we need to use the
    following kernels:

    .. code::

        kernel_x=kernel_en, kernel_y=kernel_nn, kernel_z=kernel_nu

    For computing the ``bz`` component of the magnetic field we need to use the
    following kernels:

    .. code::

        kernel_x=kernel_eu, kernel_y=kernel_nu, kernel_z=kernel_uu


    About the model array
    ^^^^^^^^^^^^^^^^^^^^^

    The ``model`` must always be a 1d array:

    * If ``scalar_model`` is ``True``, then ``model`` should be a 1d array with
      the same number of elements as active cells in the mesh. It should store
      the magnetic susceptibilities of each active cell in SI units.
    * If ``scalar_model`` is ``False``, then ``model`` should be a 1d array
      with a number of elements equal to three times the active cells in the
      mesh. It should store the components of the magnetization vector of each
      active cell in :math:`Am^{-1}`. The order in which the components should
      be passed are:
          * every _easting_ component of each active cell,
          * then every _northing_ component of each active cell,
          * and finally every _upward_ component of each active cell.

    About the sensitivity matrix
    ^^^^^^^^^^^^^^^^^^^^^^^^^^^^

    Each row of the sensitivity matrix corresponds to a single receiver
    location.

    If ``scalar_model`` is True, then each element of the row will
    correspond to the partial derivative of the selected magnetic component
    with respect to the susceptibility of each cell in the mesh.

    If ``scalar_model`` is False, then each row can be split in three sections
    containing:

    * the partial derivatives of the selected magnetic component with respect
      to the _x_ component of the effective susceptibility of each cell; then
    * the partial derivatives of the selected magnetic component with respect
      to the _y_ component of the effective susceptibility of each cell; and then
    * the partial derivatives of the selected magnetic component with respect
      to the _z_ component of the effective susceptibility of each cell.

    So, if we call :math:`B_j` the magnetic field component on the receiver
    :math:`j`, and :math:`\bar{\chi}^{(i)} = (\chi_x^{(i)}, \chi_y^{(i)},
    \chi_z^{(i)})` the effective susceptibility of the active cell :math:`i`,
    then each row of the sensitivity matrix will be:

    .. math::

        \left[
            \frac{\partial B_j}{\partial \chi_x^{(1)}},
            \dots,
            \frac{\partial B_j}{\partial \chi_x^{(N)}},
            \frac{\partial B_j}{\partial \chi_y^{(1)}},
            \dots,
            \frac{\partial B_j}{\partial \chi_y^{(N)}},
            \frac{\partial B_j}{\partial \chi_z^{(1)}},
            \dots,
            \frac{\partial B_j}{\partial \chi_z^{(N)}}
        \right]

    where :math:`N` is the total number of active cells.
    """
    fx, fy, fz = regional_field
    regional_field_amplitude = np.sqrt(fx**2 + fy**2 + fz**2)
    fx /= regional_field_amplitude
    fy /= regional_field_amplitude
    fz /= regional_field_amplitude

    constant_factor = 1 / 4 / np.pi

    # Fill the sensitivity matrix
    n_receivers = receivers.shape[0]
    n_cells = cells_bounds.shape[0]
    for i in prange(n_receivers):
        for j in range(n_cells):
            # Evaluate kernels for the current cell and receiver
            ux, uy, uz = evaluate_kernels_on_cell(
                receivers[i, 0],
                receivers[i, 1],
                receivers[i, 2],
                cells_bounds[j, 0],
                cells_bounds[j, 1],
                cells_bounds[j, 2],
                cells_bounds[j, 3],
                bottom[j],
                top[j],
                kernel_x,
                kernel_y,
                kernel_z,
            )
            if scalar_model:
                sensitivity_matrix[i, j] = (
                    constant_factor
                    * regional_field_amplitude
                    * (ux * fx + uy * fy + uz * fz)
                )
            else:
                sensitivity_matrix[i, j] = (
                    constant_factor * regional_field_amplitude * ux
                )
                sensitivity_matrix[i, j + n_cells] = (
                    constant_factor * regional_field_amplitude * uy
                )
                sensitivity_matrix[i, j + 2 * n_cells] = (
                    constant_factor * regional_field_amplitude * uz
                )


def _sensitivity_tmi_2d_mesh(
    receivers,
    cells_bounds,
    top,
    bottom,
    sensitivity_matrix,
    regional_field,
    scalar_model,
):
    r"""
    Fill the sensitivity matrix TMI for 2d meshes.

    This function is designed to be used with equivalent sources, where the
    mesh is a 2D mesh (prism layer). The top and bottom boundaries of each cell
    are passed through the ``top`` and ``bottom`` arrays.

    This function should be used with a `numba.jit` decorator, for example:

    .. code::

        from numba import jit

        jit_tmi = jit(nopython=True, parallel=True)(_sensitivity_tmi_2d_mesh)

    Parameters
    ----------
    receivers : (n_receivers, 3) numpy.ndarray
        Array with the locations of the receivers
    cells_bounds : (n_active_cells, 4) numpy.ndarray
        Array with the bounds of each active cell in the 2D mesh. For each row, the
        bounds should be passed in the following order: ``x_min``, ``x_max``,
        ``y_min``, ``y_max``.
    top : (n_active_cells) np.ndarray
        Array with the top boundaries of each active cell in the 2D mesh.
    bottom : (n_active_cells) np.ndarray
        Array with the bottom boundaries of each active cell in the 2D mesh.
    sensitivity_matrix : array
        Empty 2d array where the sensitivity matrix elements will be filled.
        This could be a preallocated empty array or a slice of it.
        The array should have a shape of ``(n_receivers, n_active_cells)``
        if ``scalar_model`` is True.
        The array should have a shape of ``(n_receivers, 3 * n_active_cells)``
        if ``scalar_model`` is False.
    regional_field : (3,) array
        Array containing the x, y and z components of the regional magnetic
        field (uniform background field).
    scalar_model : bool
        If True, the sensitivity matrix is build to work with scalar models
        (susceptibilities).
        If False, the sensitivity matrix is build to work with vector models
        (effective susceptibilities).

    Notes
    -----

    About the model array
    ^^^^^^^^^^^^^^^^^^^^^

    The ``model`` must always be a 1d array:

    * If ``scalar_model`` is ``True``, then ``model`` should be a 1d array with
      the same number of elements as active cells in the mesh. It should store
      the magnetic susceptibilities of each active cell in SI units.
    * If ``scalar_model`` is ``False``, then ``model`` should be a 1d array
      with a number of elements equal to three times the active cells in the
      mesh. It should store the components of the magnetization vector of each
      active cell in :math:`Am^{-1}`. The order in which the components should
      be passed are:
          * every _easting_ component of each active cell,
          * then every _northing_ component of each active cell,
          * and finally every _upward_ component of each active cell.

    About the sensitivity matrix
    ^^^^^^^^^^^^^^^^^^^^^^^^^^^^

    Each row of the sensitivity matrix corresponds to a single receiver
    location.

    If ``scalar_model`` is True, then each element of the row will
    correspond to the partial derivative of the tmi
    with respect to the susceptibility of each cell in the mesh.

    If ``scalar_model`` is False, then each row can be split in three sections
    containing:

    * the partial derivatives of the tmi with respect
      to the _x_ component of the effective susceptibility of each cell; then
    * the partial derivatives of the tmi with respect
      to the _y_ component of the effective susceptibility of each cell; and then
    * the partial derivatives of the tmi with respect
      to the _z_ component of the effective susceptibility of each cell.

    So, if we call :math:`T_j` the tmi on the receiver
    :math:`j`, and :math:`\bar{\chi}^{(i)} = (\chi_x^{(i)}, \chi_y^{(i)},
    \chi_z^{(i)})` the effective susceptibility of the active cell :math:`i`,
    then each row of the sensitivity matrix will be:

    .. math::

        \left[
            \frac{\partial T_j}{\partial \chi_x^{(1)}},
            \dots,
            \frac{\partial T_j}{\partial \chi_x^{(N)}},
            \frac{\partial T_j}{\partial \chi_y^{(1)}},
            \dots,
            \frac{\partial T_j}{\partial \chi_y^{(N)}},
            \frac{\partial T_j}{\partial \chi_z^{(1)}},
            \dots,
            \frac{\partial T_j}{\partial \chi_z^{(N)}}
        \right]

    where :math:`N` is the total number of active cells.
    """
    fx, fy, fz = regional_field
    regional_field_amplitude = np.sqrt(fx**2 + fy**2 + fz**2)
    fx /= regional_field_amplitude
    fy /= regional_field_amplitude
    fz /= regional_field_amplitude

    constant_factor = 1 / 4 / np.pi

    # Fill the sensitivity matrix
    n_receivers = receivers.shape[0]
    n_cells = cells_bounds.shape[0]
    for i in prange(n_receivers):
        for j in range(n_cells):
            # Evaluate kernels for the current cell and receiver
            uxx, uyy, uzz = evaluate_kernels_on_cell(
                receivers[i, 0],
                receivers[i, 1],
                receivers[i, 2],
                cells_bounds[j, 0],
                cells_bounds[j, 1],
                cells_bounds[j, 2],
                cells_bounds[j, 3],
                bottom[j],
                top[j],
                choclo.prism.kernel_ee,
                choclo.prism.kernel_nn,
                choclo.prism.kernel_uu,
            )
            uxy, uxz, uyz = evaluate_kernels_on_cell(
                receivers[i, 0],
                receivers[i, 1],
                receivers[i, 2],
                cells_bounds[j, 0],
                cells_bounds[j, 1],
                cells_bounds[j, 2],
                cells_bounds[j, 3],
                bottom[j],
                top[j],
                choclo.prism.kernel_en,
                choclo.prism.kernel_eu,
                choclo.prism.kernel_nu,
            )
            bx = uxx * fx + uxy * fy + uxz * fz
            by = uxy * fx + uyy * fy + uyz * fz
            bz = uxz * fx + uyz * fy + uzz * fz
            if scalar_model:
                sensitivity_matrix[i, j] = (
                    constant_factor
                    * regional_field_amplitude
                    * (bx * fx + by * fy + bz * fz)
                )
            else:
                sensitivity_matrix[i, j] = (
                    constant_factor * regional_field_amplitude * bx
                )
                sensitivity_matrix[i, j + n_cells] = (
                    constant_factor * regional_field_amplitude * by
                )
                sensitivity_matrix[i, j + 2 * n_cells] = (
                    constant_factor * regional_field_amplitude * bz
                )


def _sensitivity_tmi_derivative_2d_mesh(
    receivers,
    cells_bounds,
    top,
    bottom,
    sensitivity_matrix,
    regional_field,
    kernel_xx,
    kernel_yy,
    kernel_zz,
    kernel_xy,
    kernel_xz,
    kernel_yz,
    scalar_model,
):
    r"""
    Fill the sensitivity matrix TMI for 2d meshes.

    This function is designed to be used with equivalent sources, where the
    mesh is a 2D mesh (prism layer). The top and bottom boundaries of each cell
    are passed through the ``top`` and ``bottom`` arrays.

    This function should be used with a `numba.jit` decorator, for example:

    .. code::

        from numba import jit

        jit_tmi = jit(nopython=True, parallel=True)(_sensitivity_tmi_2d_mesh)

    Parameters
    ----------
    receivers : (n_receivers, 3) numpy.ndarray
        Array with the locations of the receivers
    cells_bounds : (n_active_cells, 4) numpy.ndarray
        Array with the bounds of each active cell in the 2D mesh. For each row, the
        bounds should be passed in the following order: ``x_min``, ``x_max``,
        ``y_min``, ``y_max``.
    top : (n_active_cells) np.ndarray
        Array with the top boundaries of each active cell in the 2D mesh.
    bottom : (n_active_cells) np.ndarray
        Array with the bottom boundaries of each active cell in the 2D mesh.
    sensitivity_matrix : array
        Empty 2d array where the sensitivity matrix elements will be filled.
        This could be a preallocated empty array or a slice of it.
        The array should have a shape of ``(n_receivers, n_active_cells)``
        if ``scalar_model`` is True.
        The array should have a shape of ``(n_receivers, 3 * n_active_cells)``
        if ``scalar_model`` is False.
    regional_field : (3,) array
        Array containing the x, y and z components of the regional magnetic
        field (uniform background field).
    kernel_xx, kernel_yy, kernel_zz, kernel_xy, kernel_xz, kernel_yz : callables
        Kernel functions used for computing the desired TMI derivative.
    scalar_model : bool
        If True, the sensitivity matrix is build to work with scalar models
        (susceptibilities).
        If False, the sensitivity matrix is build to work with vector models
        (effective susceptibilities).

    Notes
    -----

    About the model array
    ^^^^^^^^^^^^^^^^^^^^^

    The ``model`` must always be a 1d array:

    * If ``scalar_model`` is ``True``, then ``model`` should be a 1d array with
      the same number of elements as active cells in the mesh. It should store
      the magnetic susceptibilities of each active cell in SI units.
    * If ``scalar_model`` is ``False``, then ``model`` should be a 1d array
      with a number of elements equal to three times the active cells in the
      mesh. It should store the components of the magnetization vector of each
      active cell in :math:`Am^{-1}`. The order in which the components should
      be passed are:
          * every _easting_ component of each active cell,
          * then every _northing_ component of each active cell,
          * and finally every _upward_ component of each active cell.
    """
    fx, fy, fz = regional_field
    regional_field_amplitude = np.sqrt(fx**2 + fy**2 + fz**2)
    fx /= regional_field_amplitude
    fy /= regional_field_amplitude
    fz /= regional_field_amplitude

    constant_factor = 1 / 4 / np.pi

    # Fill the sensitivity matrix
    n_receivers = receivers.shape[0]
    n_cells = cells_bounds.shape[0]
    for i in prange(n_receivers):
        for j in range(n_cells):
            # Evaluate kernels for the current cell and receiver
            uxx, uyy, uzz = evaluate_kernels_on_cell(
                receivers[i, 0],
                receivers[i, 1],
                receivers[i, 2],
                cells_bounds[j, 0],
                cells_bounds[j, 1],
                cells_bounds[j, 2],
                cells_bounds[j, 3],
                bottom[j],
                top[j],
                kernel_xx,
                kernel_yy,
                kernel_zz,
            )
            uxy, uxz, uyz = evaluate_kernels_on_cell(
                receivers[i, 0],
                receivers[i, 1],
                receivers[i, 2],
                cells_bounds[j, 0],
                cells_bounds[j, 1],
                cells_bounds[j, 2],
                cells_bounds[j, 3],
                bottom[j],
                top[j],
                kernel_xy,
                kernel_xz,
                kernel_yz,
            )
            bx = uxx * fx + uxy * fy + uxz * fz
            by = uxy * fx + uyy * fy + uyz * fz
            bz = uxz * fx + uyz * fy + uzz * fz
            if scalar_model:
                sensitivity_matrix[i, j] = (
                    constant_factor
                    * regional_field_amplitude
                    * (bx * fx + by * fy + bz * fz)
                )
            else:
                sensitivity_matrix[i, j] = (
                    constant_factor * regional_field_amplitude * bx
                )
                sensitivity_matrix[i, j + n_cells] = (
                    constant_factor * regional_field_amplitude * by
                )
                sensitivity_matrix[i, j + 2 * n_cells] = (
                    constant_factor * regional_field_amplitude * bz
                )


>>>>>>> 249e69a8
_sensitivity_tmi_serial = jit(nopython=True, parallel=False)(_sensitivity_tmi)
_sensitivity_tmi_parallel = jit(nopython=True, parallel=True)(_sensitivity_tmi)
_forward_tmi_serial = jit(nopython=True, parallel=False)(_forward_tmi)
_forward_tmi_parallel = jit(nopython=True, parallel=True)(_forward_tmi)
_forward_mag_serial = jit(nopython=True, parallel=False)(_forward_mag)
_forward_mag_parallel = jit(nopython=True, parallel=True)(_forward_mag)
_sensitivity_mag_serial = jit(nopython=True, parallel=False)(_sensitivity_mag)
_sensitivity_mag_parallel = jit(nopython=True, parallel=True)(_sensitivity_mag)<|MERGE_RESOLUTION|>--- conflicted
+++ resolved
@@ -1792,8 +1792,6 @@
                 diagonal[k + 2 * n_cells] += weights[i] * (const * bz) ** 2
 
 
-<<<<<<< HEAD
-=======
 @jit(nopython=True, parallel=True)
 def _diagonal_G_T_dot_G_tmi_deriv_parallel(
     receivers,
@@ -1912,7 +1910,6 @@
         diagonal += local_diagonal
 
 
->>>>>>> 249e69a8
 def _forward_mag(
     receivers,
     nodes,
@@ -2194,8 +2191,6 @@
                 )
 
 
-<<<<<<< HEAD
-=======
 def _forward_tmi_derivative(
     receivers,
     nodes,
@@ -3297,7 +3292,6 @@
                 )
 
 
->>>>>>> 249e69a8
 _sensitivity_tmi_serial = jit(nopython=True, parallel=False)(_sensitivity_tmi)
 _sensitivity_tmi_parallel = jit(nopython=True, parallel=True)(_sensitivity_tmi)
 _forward_tmi_serial = jit(nopython=True, parallel=False)(_forward_tmi)
