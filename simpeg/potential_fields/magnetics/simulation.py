import warnings
import numpy as np
import scipy.sparse as sp
from geoana.kernels import (
    prism_fxxy,
    prism_fxxz,
    prism_fxyz,
    prism_fzx,
    prism_fzy,
    prism_fzz,
    prism_fzzz,
)
from scipy.constants import mu_0

from simpeg import props, utils
from simpeg.utils import mat_utils, mkvc, sdiag
from simpeg.utils.code_utils import deprecate_property, validate_string, validate_type
from simpeg.utils.solver_utils import get_default_solver

from ...base import BaseMagneticPDESimulation
from ..base import BaseEquivalentSourceLayerSimulation, BasePFSimulation
from .analytics import CongruousMagBC
from .survey import Survey

from ._numba_functions import (
    choclo,
    _sensitivity_tmi_parallel,
    _sensitivity_tmi_serial,
    _sensitivity_mag_parallel,
    _sensitivity_mag_serial,
    _forward_tmi_parallel,
    _forward_tmi_serial,
    _forward_mag_parallel,
    _forward_mag_serial,
    _forward_tmi_2d_mesh_serial,
    _forward_tmi_2d_mesh_parallel,
    _forward_mag_2d_mesh_serial,
    _forward_mag_2d_mesh_parallel,
    _forward_tmi_derivative_2d_mesh_serial,
    _forward_tmi_derivative_2d_mesh_parallel,
    _sensitivity_mag_2d_mesh_serial,
    _sensitivity_mag_2d_mesh_parallel,
    _sensitivity_tmi_2d_mesh_serial,
    _sensitivity_tmi_2d_mesh_parallel,
    _forward_tmi_derivative_parallel,
    _forward_tmi_derivative_serial,
    _sensitivity_tmi_derivative_parallel,
    _sensitivity_tmi_derivative_serial,
    _sensitivity_tmi_derivative_2d_mesh_serial,
    _sensitivity_tmi_derivative_2d_mesh_parallel,
)
<<<<<<< HEAD
from ...base import BaseSusceptibility
=======
from ...base import MagneticSusceptibility
>>>>>>> 19a8dcef

if choclo is not None:
    CHOCLO_SUPPORTED_COMPONENTS = {
        "tmi",
        "bx",
        "by",
        "bz",
        "bxx",
        "byy",
        "bzz",
        "bxy",
        "bxz",
        "byz",
        "tmi_x",
        "tmi_y",
        "tmi_z",
    }
    CHOCLO_KERNELS = {
        "bx": (choclo.prism.kernel_ee, choclo.prism.kernel_en, choclo.prism.kernel_eu),
        "by": (choclo.prism.kernel_en, choclo.prism.kernel_nn, choclo.prism.kernel_nu),
        "bz": (choclo.prism.kernel_eu, choclo.prism.kernel_nu, choclo.prism.kernel_uu),
        "bxx": (
            choclo.prism.kernel_eee,
            choclo.prism.kernel_een,
            choclo.prism.kernel_eeu,
        ),
        "byy": (
            choclo.prism.kernel_enn,
            choclo.prism.kernel_nnn,
            choclo.prism.kernel_nnu,
        ),
        "bzz": (
            choclo.prism.kernel_euu,
            choclo.prism.kernel_nuu,
            choclo.prism.kernel_uuu,
        ),
        "bxy": (
            choclo.prism.kernel_een,
            choclo.prism.kernel_enn,
            choclo.prism.kernel_enu,
        ),
        "bxz": (
            choclo.prism.kernel_eeu,
            choclo.prism.kernel_enu,
            choclo.prism.kernel_euu,
        ),
        "byz": (
            choclo.prism.kernel_enu,
            choclo.prism.kernel_nnu,
            choclo.prism.kernel_nuu,
        ),
        "tmi_x": (
            choclo.prism.kernel_eee,
            choclo.prism.kernel_enn,
            choclo.prism.kernel_euu,
            choclo.prism.kernel_een,
            choclo.prism.kernel_eeu,
            choclo.prism.kernel_enu,
        ),
        "tmi_y": (
            choclo.prism.kernel_een,
            choclo.prism.kernel_nnn,
            choclo.prism.kernel_nuu,
            choclo.prism.kernel_enn,
            choclo.prism.kernel_enu,
            choclo.prism.kernel_nnu,
        ),
        "tmi_z": (
            choclo.prism.kernel_eeu,
            choclo.prism.kernel_nnu,
            choclo.prism.kernel_uuu,
            choclo.prism.kernel_enu,
            choclo.prism.kernel_euu,
            choclo.prism.kernel_nuu,
        ),
    }
    CHOCLO_FORWARD_FUNCS = {
        "bx": choclo.prism.magnetic_e,
        "by": choclo.prism.magnetic_n,
        "bz": choclo.prism.magnetic_u,
        "bxx": choclo.prism.magnetic_ee,
        "byy": choclo.prism.magnetic_nn,
        "bzz": choclo.prism.magnetic_uu,
        "bxy": choclo.prism.magnetic_en,
        "bxz": choclo.prism.magnetic_eu,
        "byz": choclo.prism.magnetic_nu,
    }


<<<<<<< HEAD
class Simulation3DIntegral(BasePFSimulation, BaseSusceptibility):
=======
class Simulation3DIntegral(BasePFSimulation, MagneticSusceptibility):
>>>>>>> 19a8dcef
    """
    Magnetic simulation in integral form.

    Parameters
    ----------
    mesh : discretize.TreeMesh or discretize.TensorMesh
        Mesh use to run the magnetic simulation.
    survey : simpeg.potential_fields.magnetics.Survey
        Magnetic survey with information of the receivers.
    active_cells : (n_cells) numpy.ndarray, optional
        Array that indicates which cells in ``mesh`` are active cells.
    chi : numpy.ndarray, optional
        Susceptibility array for the active cells in the mesh.
    chiMap : Mapping, optional
        Model mapping.
    model_type : str, optional
        Whether the model are susceptibilities of the cells (``"scalar"``),
        or effective susceptibilities (``"vector"``).
    is_amplitude_data : bool, optional
        If True, the returned fields will be the amplitude of the magnetic
        field. If False, the fields will be returned unmodified.
    sensitivity_dtype : numpy.dtype, optional
        Data type that will be used to build the sensitivity matrix.
    store_sensitivities : {"ram", "disk", "forward_only"}
        Options for storing sensitivity matrix. There are 3 options

        - 'ram': sensitivities are stored in the computer's RAM
        - 'disk': sensitivities are written to a directory
        - 'forward_only': you intend only do perform a forward simulation and
          sensitivities do not need to be stored

    sensitivity_path : str, optional
        Path to store the sensitivity matrix if ``store_sensitivities`` is set
        to ``"disk"``. Default to "./sensitivities".
    engine : {"geoana", "choclo"}, optional
       Choose which engine should be used to run the forward model.
    numba_parallel : bool, optional
        If True, the simulation will run in parallel. If False, it will
        run in serial. If ``engine`` is not ``"choclo"`` this argument will be
        ignored.
    ind_active : np.ndarray of int or bool

        .. deprecated:: 0.23.0

           Argument ``ind_active`` is deprecated in favor of
           ``active_cells`` and will be removed in SimPEG v0.24.0.
    """

    chi, chiMap, chiDeriv = props.Invertible("Magnetic Susceptibility (SI)")

    def __init__(
        self,
        mesh,
        *,
        model_type="scalar",
        is_amplitude_data=False,
        engine="geoana",
        numba_parallel=True,
        **kwargs,
    ):
        self.model_type = model_type
        super().__init__(mesh, engine=engine, numba_parallel=numba_parallel, **kwargs)

        self._G = None
        self._M = None
        self._gtg_diagonal = None
        self.is_amplitude_data = is_amplitude_data
        self.modelMap = self.chiMap

        # Warn if n_processes has been passed
        if self.engine == "choclo" and "n_processes" in kwargs:
            warnings.warn(
                "The 'n_processes' will be ignored when selecting 'choclo' as the "
                "engine in the magnetic simulation.",
                UserWarning,
                stacklevel=1,
            )
            self.n_processes = None

        if self.engine == "choclo":
            if self.numba_parallel:
                self._sensitivity_tmi = _sensitivity_tmi_parallel
                self._sensitivity_mag = _sensitivity_mag_parallel
                self._forward_tmi = _forward_tmi_parallel
                self._forward_mag = _forward_mag_parallel
                self._forward_tmi_derivative = _forward_tmi_derivative_parallel
                self._sensitivity_tmi_derivative = _sensitivity_tmi_derivative_parallel
            else:
                self._sensitivity_tmi = _sensitivity_tmi_serial
                self._sensitivity_mag = _sensitivity_mag_serial
                self._forward_tmi = _forward_tmi_serial
                self._forward_mag = _forward_mag_serial
                self._forward_tmi_derivative = _forward_tmi_derivative_serial
                self._sensitivity_tmi_derivative = _sensitivity_tmi_derivative_serial

    @property
    def model_type(self):
        """Type of magnetization model

        Returns
        -------
        str
            A string defining the model type for the simulation.
            One of {'scalar', 'vector'}.
        """
        return self._model_type

    @model_type.setter
    def model_type(self, value):
        self._model_type = validate_string("model_type", value, ["scalar", "vector"])

    @property
    def is_amplitude_data(self):
        return self._is_amplitude_data

    @is_amplitude_data.setter
    def is_amplitude_data(self, value):
        self._is_amplitude_data = validate_type("is_amplitude_data", value, bool)

    @property
    def M(self):
        """
        M: ndarray
            Magnetization matrix
        """
        if self.model_type == "vector":
            return None
        if getattr(self, "_M", None) is None:
            mag = self.survey.source_field.b0
            self._M = np.ones((self.nC, 3)) * mag
        return self._M

    @M.setter
    def M(self, M):
        """
        Create magnetization matrix from unit vector orientation
        :parameter
        M: array (3*nC,) or (nC, 3)
        """
        if self.model_type == "vector":
            self._M = sdiag(mkvc(M) * self.survey.source_field.amplitude)
        else:
            M = np.asarray(M)
            self._M = M.reshape((self.nC, 3))

    def fields(self, model):
        self.model = model
        # model = self.chiMap * model
        if self.store_sensitivities == "forward_only":
            if self.engine == "choclo":
                fields = self._forward(self.chi)
            else:
                fields = mkvc(self.linear_operator())
        else:
            fields = np.asarray(
                self.G @ self.chi.astype(self.sensitivity_dtype, copy=False)
            )

        if self.is_amplitude_data:
            fields = self.compute_amplitude(fields)

        return fields

    @property
    def G(self):
        if getattr(self, "_G", None) is None:
            if self.engine == "choclo":
                self._G = self._sensitivity_matrix()
            else:
                self._G = self.linear_operator()

        return self._G

    modelType = deprecate_property(
        model_type, "modelType", "model_type", removal_version="0.18.0", error=True
    )

    @property
    def nD(self):
        """
        Number of data
        """
        self._nD = self.survey.receiver_locations.shape[0]

        return self._nD

    @property
    def tmi_projection(self):
        if getattr(self, "_tmi_projection", None) is None:
            # Convert from north to cartesian
            self._tmi_projection = mat_utils.dip_azimuth2cartesian(
                self.survey.source_field.inclination,
                self.survey.source_field.declination,
            ).squeeze()

        return self._tmi_projection

    def getJtJdiag(self, m, W=None, f=None):
        """
        Return the diagonal of JtJ
        """
        self.model = m

        if W is None:
            W = np.ones(self.survey.nD)
        else:
            W = W.diagonal() ** 2
        if getattr(self, "_gtg_diagonal", None) is None:
            diag = np.zeros(self.G.shape[1])
            if not self.is_amplitude_data:
                for i in range(len(W)):
                    diag += W[i] * (self.G[i] * self.G[i])
            else:
                ampDeriv = self.ampDeriv
                Gx = self.G[::3]
                Gy = self.G[1::3]
                Gz = self.G[2::3]
                for i in range(len(W)):
                    row = (
                        ampDeriv[0, i] * Gx[i]
                        + ampDeriv[1, i] * Gy[i]
                        + ampDeriv[2, i] * Gz[i]
                    )
                    diag += W[i] * (row * row)
            self._gtg_diagonal = diag
        else:
            diag = self._gtg_diagonal
        return mkvc((sdiag(np.sqrt(diag)) @ self.chiDeriv).power(2).sum(axis=0))

    def Jvec(self, m, v, f=None):
        self.model = m
        dmu_dm_v = self.chiDeriv @ v

        Jvec = self.G @ dmu_dm_v.astype(self.sensitivity_dtype, copy=False)

        if self.is_amplitude_data:
            # dask doesn't support an "order" argument to reshape...
            Jvec = Jvec.reshape((-1, 3)).T  # reshape((3, -1), order="F")
            ampDeriv_Jvec = self.ampDeriv * Jvec
            return ampDeriv_Jvec[0] + ampDeriv_Jvec[1] + ampDeriv_Jvec[2]
        else:
            return Jvec

    def Jtvec(self, m, v, f=None):
        self.model = m

        if self.is_amplitude_data:
            v = self.ampDeriv * v
            # dask doesn't support and "order" argument to reshape...
            v = v.T.reshape(-1)  # .reshape(-1, order="F")
        Jtvec = self.G.T @ v.astype(self.sensitivity_dtype, copy=False)
        return np.asarray(self.chiDeriv.T @ Jtvec)

    @property
    def ampDeriv(self):
        if getattr(self, "_ampDeriv", None) is None:
            fields = np.asarray(
                self.G.dot(self.chi).astype(self.sensitivity_dtype, copy=False)
            )
            self._ampDeriv = self.normalized_fields(fields)

        return self._ampDeriv

    @classmethod
    def normalized_fields(cls, fields):
        """
        Return the normalized B fields
        """

        # Get field amplitude
        amp = cls.compute_amplitude(fields.astype(np.float64))

        return fields.reshape((3, -1), order="F") / amp[None, :]

    @classmethod
    def compute_amplitude(cls, b_xyz):
        """
        Compute amplitude of the magnetic field
        """

        amplitude = np.linalg.norm(b_xyz.reshape((3, -1), order="F"), axis=0)

        return amplitude

    def evaluate_integral(self, receiver_location, components):
        """
        Load in the active nodes of a tensor mesh and computes the magnetic
        forward relation between a cuboid and a given observation
        location outside the Earth [obsx, obsy, obsz]

        INPUT:
        receiver_location:  [obsx, obsy, obsz] nC x 3 Array

        components: list[str]
            List of magnetic components chosen from:
            'tmi', 'bx', 'by', 'bz', 'bxx', 'bxy', 'bxz', 'byy', 'byz', 'bzz', 'tmi_x', 'tmi_y', 'tmi_z'

        OUTPUT:
        Tx = [Txx Txy Txz]
        Ty = [Tyx Tyy Tyz]
        Tz = [Tzx Tzy Tzz]
        """
        dr = self._nodes - receiver_location
        dx = dr[..., 0]
        dy = dr[..., 1]
        dz = dr[..., 2]

        node_evals = {}
        if "bx" in components or "tmi" in components:
            node_evals["gxx"] = prism_fzz(dy, dz, dx)
            node_evals["gxy"] = prism_fzx(dy, dz, dx)
            node_evals["gxz"] = prism_fzy(dy, dz, dx)
        if "by" in components or "tmi" in components:
            if "gxy" not in node_evals:
                node_evals["gxy"] = prism_fzx(dy, dz, dx)
            node_evals["gyy"] = prism_fzz(dz, dx, dy)
            node_evals["gyz"] = prism_fzy(dx, dy, dz)
        if "bz" in components or "tmi" in components:
            if "gxz" not in node_evals:
                node_evals["gxz"] = prism_fzy(dy, dz, dx)
            if "gyz" not in node_evals:
                node_evals["gyz"] = prism_fzy(dx, dy, dz)
            node_evals["gzz"] = prism_fzz(dx, dy, dz)
            # the below will be uncommented when we give the containing cell index
            # for interior observations.
            # if "gxx" not in node_evals or "gyy" not in node_evals:
            #     node_evals["gzz"] = prism_fzz(dx, dy, dz)
            # else:
            #     # This is the one that would need to be adjusted if the observation is
            #     # inside an active cell.
            #     node_evals["gzz"] = -node_evals["gxx"] - node_evals["gyy"]

        if "bxx" in components or "tmi_x" in components:
            node_evals["gxxx"] = prism_fzzz(dy, dz, dx)
            node_evals["gxxy"] = prism_fxxy(dx, dy, dz)
            node_evals["gxxz"] = prism_fxxz(dx, dy, dz)
        if "bxy" in components or "tmi_x" in components or "tmi_y" in components:
            if "gxxy" not in node_evals:
                node_evals["gxxy"] = prism_fxxy(dx, dy, dz)
            node_evals["gyyx"] = prism_fxxz(dy, dz, dx)
            node_evals["gxyz"] = prism_fxyz(dx, dy, dz)
        if "bxz" in components or "tmi_x" in components or "tmi_z" in components:
            if "gxxz" not in node_evals:
                node_evals["gxxz"] = prism_fxxz(dx, dy, dz)
            if "gxyz" not in node_evals:
                node_evals["gxyz"] = prism_fxyz(dx, dy, dz)
            node_evals["gzzx"] = prism_fxxy(dz, dx, dy)
        if "byy" in components or "tmi_y" in components:
            if "gyyx" not in node_evals:
                node_evals["gyyx"] = prism_fxxz(dy, dz, dx)
            node_evals["gyyy"] = prism_fzzz(dz, dx, dy)
            node_evals["gyyz"] = prism_fxxy(dy, dz, dx)
        if "byz" in components or "tmi_y" in components or "tmi_z" in components:
            if "gxyz" not in node_evals:
                node_evals["gxyz"] = prism_fxyz(dx, dy, dz)
            if "gyyz" not in node_evals:
                node_evals["gyyz"] = prism_fxxy(dy, dz, dx)
            node_evals["gzzy"] = prism_fxxz(dz, dx, dy)
        if "bzz" in components or "tmi_z" in components:
            if "gzzx" not in node_evals:
                node_evals["gzzx"] = prism_fxxy(dz, dx, dy)
            if "gzzy" not in node_evals:
                node_evals["gzzy"] = prism_fxxz(dz, dx, dy)
            node_evals["gzzz"] = prism_fzzz(dx, dy, dz)

        ## Hxx = gxxx * m_x + gxxy * m_y + gxxz * m_z
        ## Hxy = gxxy * m_x + gyyx * m_y + gxyz * m_z
        ## Hxz = gxxz * m_x + gxyz * m_y + gzzx * m_z
        ## Hyy = gyyx * m_x + gyyy * m_y + gyyz * m_z
        ## Hyz = gxyz * m_x + gyyz * m_y + gzzy * m_z
        ## Hzz = gzzx * m_x + gzzy * m_y + gzzz * m_z

        rows = {}
        M = self.M
        for component in set(components):
            if component == "bx":
                vals_x = node_evals["gxx"]
                vals_y = node_evals["gxy"]
                vals_z = node_evals["gxz"]
            elif component == "by":
                vals_x = node_evals["gxy"]
                vals_y = node_evals["gyy"]
                vals_z = node_evals["gyz"]
            elif component == "bz":
                vals_x = node_evals["gxz"]
                vals_y = node_evals["gyz"]
                vals_z = node_evals["gzz"]
            elif component == "tmi":
                tmi = self.tmi_projection
                vals_x = (
                    tmi[0] * node_evals["gxx"]
                    + tmi[1] * node_evals["gxy"]
                    + tmi[2] * node_evals["gxz"]
                )
                vals_y = (
                    tmi[0] * node_evals["gxy"]
                    + tmi[1] * node_evals["gyy"]
                    + tmi[2] * node_evals["gyz"]
                )
                vals_z = (
                    tmi[0] * node_evals["gxz"]
                    + tmi[1] * node_evals["gyz"]
                    + tmi[2] * node_evals["gzz"]
                )
            elif component == "tmi_x":
                tmi = self.tmi_projection
                vals_x = (
                    tmi[0] * node_evals["gxxx"]
                    + tmi[1] * node_evals["gxxy"]
                    + tmi[2] * node_evals["gxxz"]
                )
                vals_y = (
                    tmi[0] * node_evals["gxxy"]
                    + tmi[1] * node_evals["gyyx"]
                    + tmi[2] * node_evals["gxyz"]
                )
                vals_z = (
                    tmi[0] * node_evals["gxxz"]
                    + tmi[1] * node_evals["gxyz"]
                    + tmi[2] * node_evals["gzzx"]
                )
            elif component == "tmi_y":
                tmi = self.tmi_projection
                vals_x = (
                    tmi[0] * node_evals["gxxy"]
                    + tmi[1] * node_evals["gyyx"]
                    + tmi[2] * node_evals["gxyz"]
                )
                vals_y = (
                    tmi[0] * node_evals["gyyx"]
                    + tmi[1] * node_evals["gyyy"]
                    + tmi[2] * node_evals["gyyz"]
                )
                vals_z = (
                    tmi[0] * node_evals["gxyz"]
                    + tmi[1] * node_evals["gyyz"]
                    + tmi[2] * node_evals["gzzy"]
                )
            elif component == "tmi_z":
                tmi = self.tmi_projection
                vals_x = (
                    tmi[0] * node_evals["gxxz"]
                    + tmi[1] * node_evals["gxyz"]
                    + tmi[2] * node_evals["gzzx"]
                )
                vals_y = (
                    tmi[0] * node_evals["gxyz"]
                    + tmi[1] * node_evals["gyyz"]
                    + tmi[2] * node_evals["gzzy"]
                )
                vals_z = (
                    tmi[0] * node_evals["gzzx"]
                    + tmi[1] * node_evals["gzzy"]
                    + tmi[2] * node_evals["gzzz"]
                )
            elif component == "bxx":
                vals_x = node_evals["gxxx"]
                vals_y = node_evals["gxxy"]
                vals_z = node_evals["gxxz"]
            elif component == "bxy":
                vals_x = node_evals["gxxy"]
                vals_y = node_evals["gyyx"]
                vals_z = node_evals["gxyz"]
            elif component == "bxz":
                vals_x = node_evals["gxxz"]
                vals_y = node_evals["gxyz"]
                vals_z = node_evals["gzzx"]
            elif component == "byy":
                vals_x = node_evals["gyyx"]
                vals_y = node_evals["gyyy"]
                vals_z = node_evals["gyyz"]
            elif component == "byz":
                vals_x = node_evals["gxyz"]
                vals_y = node_evals["gyyz"]
                vals_z = node_evals["gzzy"]
            elif component == "bzz":
                vals_x = node_evals["gzzx"]
                vals_y = node_evals["gzzy"]
                vals_z = node_evals["gzzz"]
            if self._unique_inv is not None:
                vals_x = vals_x[self._unique_inv]
                vals_y = vals_y[self._unique_inv]
                vals_z = vals_z[self._unique_inv]

            cell_eval_x = (
                vals_x[0]
                - vals_x[1]
                - vals_x[2]
                + vals_x[3]
                - vals_x[4]
                + vals_x[5]
                + vals_x[6]
                - vals_x[7]
            )
            cell_eval_y = (
                vals_y[0]
                - vals_y[1]
                - vals_y[2]
                + vals_y[3]
                - vals_y[4]
                + vals_y[5]
                + vals_y[6]
                - vals_y[7]
            )
            cell_eval_z = (
                vals_z[0]
                - vals_z[1]
                - vals_z[2]
                + vals_z[3]
                - vals_z[4]
                + vals_z[5]
                + vals_z[6]
                - vals_z[7]
            )
            if self.model_type == "vector":
                cell_vals = (
                    np.r_[cell_eval_x, cell_eval_y, cell_eval_z]
                ) * self.survey.source_field.amplitude
            else:
                cell_vals = (
                    cell_eval_x * M[:, 0]
                    + cell_eval_y * M[:, 1]
                    + cell_eval_z * M[:, 2]
                )

            if self.store_sensitivities == "forward_only":
                rows[component] = cell_vals @ self.chi
            else:
                rows[component] = cell_vals

            rows[component] /= 4 * np.pi

        return np.stack(
            [
                rows[component].astype(self.sensitivity_dtype, copy=False)
                for component in components
            ]
        )

    @property
    def deleteTheseOnModelUpdate(self):
        deletes = super().deleteTheseOnModelUpdate
        if self.is_amplitude_data:
            deletes = deletes + ["_gtg_diagonal", "_ampDeriv"]
        return deletes

    def _forward(self, model):
        """
        Forward model the fields of active cells in the mesh on receivers.

        Parameters
        ----------
        model : (n_active_cells) or (3 * n_active_cells) array
            Array containing the susceptibilities (scalar) or effective
            susceptibilities (vector) of the active cells in the mesh, in SI
            units.
            Susceptibilities are expected if ``model_type`` is ``"scalar"``,
            and the array should have ``n_active_cells`` elements.
            Effective susceptibilities are expected if ``model_type`` is
            ``"vector"``, and the array should have ``3 * n_active_cells``
            elements.

        Returns
        -------
        (nD, ) array
            Always return a ``np.float64`` array.
        """
        # Gather active nodes and the indices of the nodes for each active cell
        active_nodes, active_cell_nodes = self._get_active_nodes()
        # Get regional field
        regional_field = self.survey.source_field.b0
        # Allocate fields array
        fields = np.zeros(self.survey.nD, dtype=self.sensitivity_dtype)
        # Define the constant factor
        constant_factor = 1 / 4 / np.pi
        # Start computing the fields
        index_offset = 0
        scalar_model = self.model_type == "scalar"
        for components, receivers in self._get_components_and_receivers():
            if not CHOCLO_SUPPORTED_COMPONENTS.issuperset(components):
                raise NotImplementedError(
                    f"Other components besides {CHOCLO_SUPPORTED_COMPONENTS} "
                    "aren't implemented yet."
                )
            n_components = len(components)
            n_rows = n_components * receivers.shape[0]
            for i, component in enumerate(components):
                vector_slice = slice(
                    index_offset + i, index_offset + n_rows, n_components
                )
                if component == "tmi":
                    self._forward_tmi(
                        receivers,
                        active_nodes,
                        model,
                        fields[vector_slice],
                        active_cell_nodes,
                        regional_field,
                        constant_factor,
                        scalar_model,
                    )
                elif component in ("tmi_x", "tmi_y", "tmi_z"):
                    kernel_xx, kernel_yy, kernel_zz, kernel_xy, kernel_xz, kernel_yz = (
                        CHOCLO_KERNELS[component]
                    )
                    self._forward_tmi_derivative(
                        receivers,
                        active_nodes,
                        model,
                        fields[vector_slice],
                        active_cell_nodes,
                        regional_field,
                        kernel_xx,
                        kernel_yy,
                        kernel_zz,
                        kernel_xy,
                        kernel_xz,
                        kernel_yz,
                        constant_factor,
                        scalar_model,
                    )
                else:
                    kernel_x, kernel_y, kernel_z = CHOCLO_KERNELS[component]
                    self._forward_mag(
                        receivers,
                        active_nodes,
                        model,
                        fields[vector_slice],
                        active_cell_nodes,
                        regional_field,
                        kernel_x,
                        kernel_y,
                        kernel_z,
                        constant_factor,
                        scalar_model,
                    )
            index_offset += n_rows
        return fields

    def _sensitivity_matrix(self):
        """
        Compute the sensitivity matrix G

        Returns
        -------
        (nD, n_active_cells) array
        """
        # Gather active nodes and the indices of the nodes for each active cell
        active_nodes, active_cell_nodes = self._get_active_nodes()
        # Get regional field
        regional_field = self.survey.source_field.b0
        # Allocate sensitivity matrix
        if self.model_type == "scalar":
            n_columns = self.nC
        else:
            n_columns = 3 * self.nC
        shape = (self.survey.nD, n_columns)
        if self.store_sensitivities == "disk":
            sensitivity_matrix = np.memmap(
                self.sensitivity_path,
                shape=shape,
                dtype=self.sensitivity_dtype,
                order="C",  # it's more efficient to write in row major
                mode="w+",
            )
        else:
            sensitivity_matrix = np.empty(shape, dtype=self.sensitivity_dtype)
        # Define the constant factor
        constant_factor = 1 / 4 / np.pi
        # Start filling the sensitivity matrix
        index_offset = 0
        scalar_model = self.model_type == "scalar"
        for components, receivers in self._get_components_and_receivers():
            if not CHOCLO_SUPPORTED_COMPONENTS.issuperset(components):
                raise NotImplementedError(
                    f"Other components besides {CHOCLO_SUPPORTED_COMPONENTS} "
                    "aren't implemented yet."
                )
            n_components = len(components)
            n_rows = n_components * receivers.shape[0]
            for i, component in enumerate(components):
                matrix_slice = slice(
                    index_offset + i, index_offset + n_rows, n_components
                )
                if component == "tmi":
                    self._sensitivity_tmi(
                        receivers,
                        active_nodes,
                        sensitivity_matrix[matrix_slice, :],
                        active_cell_nodes,
                        regional_field,
                        constant_factor,
                        scalar_model,
                    )
                elif component in ("tmi_x", "tmi_y", "tmi_z"):
                    kernel_xx, kernel_yy, kernel_zz, kernel_xy, kernel_xz, kernel_yz = (
                        CHOCLO_KERNELS[component]
                    )
                    self._sensitivity_tmi_derivative(
                        receivers,
                        active_nodes,
                        sensitivity_matrix[matrix_slice, :],
                        active_cell_nodes,
                        regional_field,
                        kernel_xx,
                        kernel_yy,
                        kernel_zz,
                        kernel_xy,
                        kernel_xz,
                        kernel_yz,
                        constant_factor,
                        scalar_model,
                    )
                else:
                    kernel_x, kernel_y, kernel_z = CHOCLO_KERNELS[component]
                    self._sensitivity_mag(
                        receivers,
                        active_nodes,
                        sensitivity_matrix[matrix_slice, :],
                        active_cell_nodes,
                        regional_field,
                        kernel_x,
                        kernel_y,
                        kernel_z,
                        constant_factor,
                        scalar_model,
                    )
            index_offset += n_rows
        return sensitivity_matrix


class SimulationEquivalentSourceLayer(
    BaseEquivalentSourceLayerSimulation, Simulation3DIntegral
):
    """
    Equivalent source layer simulation

    Parameters
    ----------
    mesh : discretize.BaseMesh
        A 2D tensor or tree mesh defining discretization along the x and y directions
    cell_z_top : numpy.ndarray or float
        Define the elevations for the top face of all cells in the layer.
        If an array it should be the same size as the active cell set.
    cell_z_bottom : numpy.ndarray or float
        Define the elevations for the bottom face of all cells in the layer.
        If an array it should be the same size as the active cell set.
    survey : simpeg.potential_fields.gravity.Survey
        Gravity survey with information of the receivers.
    engine : {"geoana", "choclo"}, optional
        Choose which engine should be used to run the forward model.
    numba_parallel : bool, optional
        If True, the simulation will run in parallel. If False, it will
        run in serial. If ``engine`` is not ``"choclo"`` this argument will be
        ignored.

    """

    def __init__(
        self,
        mesh,
        cell_z_top,
        cell_z_bottom,
        survey=None,
        *,
        engine="geoana",
        numba_parallel=True,
        **kwargs,
    ):
        super().__init__(
            mesh,
            cell_z_top,
            cell_z_bottom,
            survey=survey,
            engine=engine,
            numba_parallel=numba_parallel,
            **kwargs,
        )

        if self.engine == "choclo":
            if self.numba_parallel:
                self._sensitivity_tmi = _sensitivity_tmi_2d_mesh_parallel
                self._sensitivity_mag = _sensitivity_mag_2d_mesh_parallel
                self._forward_tmi = _forward_tmi_2d_mesh_parallel
                self._forward_mag = _forward_mag_2d_mesh_parallel
                self._forward_tmi_derivative = _forward_tmi_derivative_2d_mesh_parallel
                self._sensitivity_tmi_derivative = (
                    _sensitivity_tmi_derivative_2d_mesh_parallel
                )
            else:
                self._sensitivity_tmi = _sensitivity_tmi_2d_mesh_serial
                self._sensitivity_mag = _sensitivity_mag_2d_mesh_serial
                self._forward_tmi = _forward_tmi_2d_mesh_serial
                self._forward_mag = _forward_mag_2d_mesh_serial
                self._forward_tmi_derivative = _forward_tmi_derivative_2d_mesh_serial
                self._sensitivity_tmi_derivative = (
                    _sensitivity_tmi_derivative_2d_mesh_serial
                )

    def _forward(self, model):
        """
        Forward model the fields of active cells in the mesh on receivers.

        Parameters
        ----------
        model : (n_active_cells) or (3 * n_active_cells) array
            Array containing the susceptibilities (scalar) or effective
            susceptibilities (vector) of the active cells in the mesh, in SI
            units.
            Susceptibilities are expected if ``model_type`` is ``"scalar"``,
            and the array should have ``n_active_cells`` elements.
            Effective susceptibilities are expected if ``model_type`` is
            ``"vector"``, and the array should have ``3 * n_active_cells``
            elements.

        Returns
        -------
        (nD, ) array
            Always return a ``np.float64`` array.
        """
        # Get cells in the 2D mesh and keep only active cells
        cells_bounds_active = self.mesh.cell_bounds[self.active_cells]
        # Get regional field
        regional_field = self.survey.source_field.b0
        # Allocate fields array
        fields = np.zeros(self.survey.nD, dtype=self.sensitivity_dtype)
        # Start computing the fields
        index_offset = 0
        scalar_model = self.model_type == "scalar"
        for components, receivers in self._get_components_and_receivers():
            if not CHOCLO_SUPPORTED_COMPONENTS.issuperset(components):
                raise NotImplementedError(
                    f"Other components besides {CHOCLO_SUPPORTED_COMPONENTS} "
                    "aren't implemented yet."
                )
            n_components = len(components)
            n_rows = n_components * receivers.shape[0]
            for i, component in enumerate(components):
                vector_slice = slice(
                    index_offset + i, index_offset + n_rows, n_components
                )
                if component == "tmi":
                    self._forward_tmi(
                        receivers,
                        cells_bounds_active,
                        self.cell_z_top,
                        self.cell_z_bottom,
                        model,
                        fields[vector_slice],
                        regional_field,
                        scalar_model,
                    )
                elif component in ("tmi_x", "tmi_y", "tmi_z"):
                    kernel_xx, kernel_yy, kernel_zz, kernel_xy, kernel_xz, kernel_yz = (
                        CHOCLO_KERNELS[component]
                    )
                    self._forward_tmi_derivative(
                        receivers,
                        cells_bounds_active,
                        self.cell_z_top,
                        self.cell_z_bottom,
                        model,
                        fields[vector_slice],
                        regional_field,
                        kernel_xx,
                        kernel_yy,
                        kernel_zz,
                        kernel_xy,
                        kernel_xz,
                        kernel_yz,
                        scalar_model,
                    )
                else:
                    forward_func = CHOCLO_FORWARD_FUNCS[component]
                    self._forward_mag(
                        receivers,
                        cells_bounds_active,
                        self.cell_z_top,
                        self.cell_z_bottom,
                        model,
                        fields[vector_slice],
                        regional_field,
                        forward_func,
                        scalar_model,
                    )
            index_offset += n_rows
        return fields

    def _sensitivity_matrix(self):
        """
        Compute the sensitivity matrix G

        Returns
        -------
        (nD, n_active_cells) array
        """
        # Get cells in the 2D mesh and keep only active cells
        cells_bounds_active = self.mesh.cell_bounds[self.active_cells]
        # Get regional field
        regional_field = self.survey.source_field.b0
        # Allocate sensitivity matrix
        if self.model_type == "scalar":
            n_columns = self.nC
        else:
            n_columns = 3 * self.nC
        shape = (self.survey.nD, n_columns)
        if self.store_sensitivities == "disk":
            sensitivity_matrix = np.memmap(
                self.sensitivity_path,
                shape=shape,
                dtype=self.sensitivity_dtype,
                order="C",  # it's more efficient to write in row major
                mode="w+",
            )
        else:
            sensitivity_matrix = np.empty(shape, dtype=self.sensitivity_dtype)
        # Start filling the sensitivity matrix
        index_offset = 0
        scalar_model = self.model_type == "scalar"
        for components, receivers in self._get_components_and_receivers():
            if not CHOCLO_SUPPORTED_COMPONENTS.issuperset(components):
                raise NotImplementedError(
                    f"Other components besides {CHOCLO_SUPPORTED_COMPONENTS} "
                    "aren't implemented yet."
                )
            n_components = len(components)
            n_rows = n_components * receivers.shape[0]
            for i, component in enumerate(components):
                matrix_slice = slice(
                    index_offset + i, index_offset + n_rows, n_components
                )
                if component == "tmi":
                    self._sensitivity_tmi(
                        receivers,
                        cells_bounds_active,
                        self.cell_z_top,
                        self.cell_z_bottom,
                        sensitivity_matrix[matrix_slice, :],
                        regional_field,
                        scalar_model,
                    )
                elif component in ("tmi_x", "tmi_y", "tmi_z"):
                    kernel_xx, kernel_yy, kernel_zz, kernel_xy, kernel_xz, kernel_yz = (
                        CHOCLO_KERNELS[component]
                    )
                    self._sensitivity_tmi_derivative(
                        receivers,
                        cells_bounds_active,
                        self.cell_z_top,
                        self.cell_z_bottom,
                        sensitivity_matrix[matrix_slice, :],
                        regional_field,
                        kernel_xx,
                        kernel_yy,
                        kernel_zz,
                        kernel_xy,
                        kernel_xz,
                        kernel_yz,
                        scalar_model,
                    )
                else:
                    kernel_x, kernel_y, kernel_z = CHOCLO_KERNELS[component]
                    self._sensitivity_mag(
                        receivers,
                        cells_bounds_active,
                        self.cell_z_top,
                        self.cell_z_bottom,
                        sensitivity_matrix[matrix_slice, :],
                        regional_field,
                        kernel_x,
                        kernel_y,
                        kernel_z,
                        scalar_model,
                    )
            index_offset += n_rows
        return sensitivity_matrix


class Simulation3DDifferential(BaseMagneticPDESimulation):
    """
    Secondary field approach using differential equations!
    """

    def __init__(self, mesh, survey=None, **kwargs):
        super().__init__(mesh, survey=survey, **kwargs)

        Pbc, Pin, self._Pout = self.mesh.get_BC_projections(
            "neumann", discretization="CC"
        )

        Dface = self.mesh.face_divergence
        Mc = sdiag(self.mesh.cell_volumes)
        self._Div = Mc * Dface * Pin.T.tocsr() * Pin

    @property
    def survey(self):
        """The survey for this simulation.

        Returns
        -------
        simpeg.potential_fields.magnetics.survey.Survey
        """
        if self._survey is None:
            raise AttributeError("Simulation must have a survey")
        return self._survey

    @survey.setter
    def survey(self, obj):
        if obj is not None:
            obj = validate_type("survey", obj, Survey, cast=False)
        self._survey = obj

    @property
    def MfMuI(self):
        return self._MfMuI

    @property
    def MfMui(self):
        return self._MfMui

    @property
    def MfMu0(self):
        return self._MfMu0

    def makeMassMatrices(self, m):
        mu = self.muMap * m
        self._MfMui = self.mesh.get_face_inner_product(1.0 / mu) / self.mesh.dim
        # self._MfMui = self.mesh.get_face_inner_product(1./mu)
        # TODO: this will break if tensor mu
        self._MfMuI = sdiag(1.0 / self._MfMui.diagonal())
        self._MfMu0 = self.mesh.get_face_inner_product(1.0 / mu_0) / self.mesh.dim
        # self._MfMu0 = self.mesh.get_face_inner_product(1/mu_0)

    @utils.requires("survey")
    def getB0(self):
        b0 = self.survey.source_field.b0
        B0 = np.r_[
            b0[0] * np.ones(self.mesh.nFx),
            b0[1] * np.ones(self.mesh.nFy),
            b0[2] * np.ones(self.mesh.nFz),
        ]
        return B0

    def getRHS(self, m):
        r"""

        .. math ::

            \mathbf{rhs} =
                \Div(\MfMui)^{-1}\mathbf{M}^f_{\mu_0^{-1}}\mathbf{B}_0
                - \Div\mathbf{B}_0
                +\diag(v)\mathbf{D} \mathbf{P}_{out}^T \mathbf{B}_{sBC}

        """
        B0 = self.getB0()

        mu = self.muMap * m
        chi = mu / mu_0 - 1

        # Temporary fix
        Bbc, Bbc_const = CongruousMagBC(self.mesh, self.survey.source_field.b0, chi)
        self.Bbc = Bbc
        self.Bbc_const = Bbc_const
        # return self._Div*self.MfMuI*self.MfMu0*B0 - self._Div*B0 +
        # Mc*Dface*self._Pout.T*Bbc
        return self._Div * self.MfMuI * self.MfMu0 * B0 - self._Div * B0

    def getA(self, m):
        r"""
        GetA creates and returns the A matrix for the Magnetics problem

        The A matrix has the form:

        .. math ::

            \mathbf{A} =  \Div(\MfMui)^{-1}\Div^{T}

        """
        return self._Div * self.MfMuI * self._Div.T.tocsr()

    def fields(self, m):
        r"""
        Return magnetic potential (u) and flux (B)

        u: defined on the cell center [nC x 1]
        B: defined on the cell center [nG x 1]

        After we compute u, then we update B.

        .. math ::

            \mathbf{B}_s =
                (\MfMui)^{-1}\mathbf{M}^f_{\mu_0^{-1}}\mathbf{B}_0
                - \mathbf{B}_0
                - (\MfMui)^{-1}\Div^T \mathbf{u}

        """
        self.makeMassMatrices(m)
        A = self.getA(m)
        rhs = self.getRHS(m)
        Ainv = self.solver(A, **self.solver_opts)
        u = Ainv * rhs
        B0 = self.getB0()
        B = self.MfMuI * self.MfMu0 * B0 - B0 - self.MfMuI * self._Div.T * u
        Ainv.clean()

        return {"B": B, "u": u}

    @utils.timeIt
    def Jvec(self, m, v, u=None):
        r"""
        Computing Jacobian multiplied by vector

        By setting our problem as

        .. math ::

            \mathbf{C}(\mathbf{m}, \mathbf{u}) = \mathbf{A}\mathbf{u} - \mathbf{rhs} = 0

        And taking derivative w.r.t m

        .. math ::

            \nabla \mathbf{C}(\mathbf{m}, \mathbf{u}) =
                \nabla_m \mathbf{C}(\mathbf{m}) \delta \mathbf{m} +
                \nabla_u \mathbf{C}(\mathbf{u}) \delta \mathbf{u} = 0

            \frac{\delta \mathbf{u}}{\delta \mathbf{m}} =
                - [\nabla_u \mathbf{C}(\mathbf{u})]^{-1}\nabla_m \mathbf{C}(\mathbf{m})

        With some linear algebra we can have

        .. math ::

            \nabla_u \mathbf{C}(\mathbf{u}) = \mathbf{A}

            \nabla_m \mathbf{C}(\mathbf{m}) =
                \frac{\partial \mathbf{A}} {\partial \mathbf{m}} (\mathbf{m}) \mathbf{u}
                - \frac{\partial \mathbf{rhs}(\mathbf{m})}{\partial \mathbf{m}}

        .. math ::

            \frac{\partial \mathbf{A}}{\partial \mathbf{m}}(\mathbf{m})\mathbf{u} =
                \frac{\partial \mathbf{\mu}}{\partial \mathbf{m}}
                \left[\Div \diag (\Div^T \mathbf{u}) \dMfMuI \right]

            \dMfMuI =
                \diag(\MfMui)^{-1}_{vec}
                \mathbf{Av}_{F2CC}^T\diag(\mathbf{v})\diag(\frac{1}{\mu^2})

            \frac{\partial \mathbf{rhs}(\mathbf{m})}{\partial \mathbf{m}} =
                \frac{\partial \mathbf{\mu}}{\partial \mathbf{m}}
                \left[
                    \Div \diag(\M^f_{\mu_{0}^{-1}}\mathbf{B}_0) \dMfMuI
                \right]
                - \diag(\mathbf{v}) \mathbf{D} \mathbf{P}_{out}^T
                    \frac{\partial B_{sBC}}{\partial \mathbf{m}}

        In the end,

        .. math ::

            \frac{\delta \mathbf{u}}{\delta \mathbf{m}} =
            - [ \mathbf{A} ]^{-1}
            \left[
                \frac{\partial \mathbf{A}}{\partial \mathbf{m}}(\mathbf{m})\mathbf{u}
                - \frac{\partial \mathbf{rhs}(\mathbf{m})}{\partial \mathbf{m}}
            \right]

        A little tricky point here is we are not interested in potential (u), but interested in magnetic flux (B).
        Thus, we need sensitivity for B. Now we take derivative of B w.r.t m and have

        .. math ::

            \frac{\delta \mathbf{B}} {\delta \mathbf{m}} =
            \frac{\partial \mathbf{\mu} } {\partial \mathbf{m} }
            \left[
                \diag(\M^f_{\mu_{0}^{-1} } \mathbf{B}_0) \dMfMuI  \
                 - \diag (\Div^T\mathbf{u})\dMfMuI
            \right ]

             -  (\MfMui)^{-1}\Div^T\frac{\delta\mathbf{u}}{\delta \mathbf{m}}

        Finally we evaluate the above, but we should remember that

        .. note ::

            We only want to evaluate

            .. math ::

                \mathbf{J}\mathbf{v} =
                    \frac{\delta \mathbf{P}\mathbf{B}} {\delta \mathbf{m}}\mathbf{v}

            Since forming sensitivity matrix is very expensive in that this
            monster is "big" and "dense" matrix!!

        """
        if u is None:
            u = self.fields(m)

        B, u = u["B"], u["u"]
        mu = self.muMap * (m)
        dmu_dm = self.muDeriv
        # dchidmu = sdiag(1 / mu_0 * np.ones(self.mesh.nC))

        vol = self.mesh.cell_volumes
        Div = self._Div
        P = self.survey.projectFieldsDeriv(B)  # Projection matrix
        B0 = self.getB0()

        MfMuIvec = 1 / self.MfMui.diagonal()
        dMfMuI = sdiag(MfMuIvec**2) * self.mesh.aveF2CC.T * sdiag(vol * 1.0 / mu**2)

        # A = self._Div*self.MfMuI*self._Div.T
        # RHS = Div*MfMuI*MfMu0*B0 - Div*B0 + Mc*Dface*Pout.T*Bbc
        # C(m,u) = A*m-rhs
        # dudm = -(dCdu)^(-1)dCdm

        dCdu = self.getA(m)  # = A
        dCdm_A = Div * (sdiag(Div.T * u) * dMfMuI * dmu_dm)
        dCdm_RHS1 = Div * (sdiag(self.MfMu0 * B0) * dMfMuI)
        # temp1 = (Dface * (self._Pout.T * self.Bbc_const * self.Bbc))
        # dCdm_RHS2v = (sdiag(vol) * temp1) * \
        #    np.inner(vol, dchidmu * dmu_dm * v)

        # dCdm_RHSv =  dCdm_RHS1*(dmu_dm*v) +  dCdm_RHS2v
        dCdm_RHSv = dCdm_RHS1 * (dmu_dm * v)
        dCdm_v = dCdm_A * v - dCdm_RHSv

        Ainv = self.solver(dCdu, **self.solver_opts)
        sol = Ainv * dCdm_v

        dudm = -sol
        dBdmv = (
            sdiag(self.MfMu0 * B0) * (dMfMuI * (dmu_dm * v))
            - sdiag(Div.T * u) * (dMfMuI * (dmu_dm * v))
            - self.MfMuI * (Div.T * (dudm))
        )

        Ainv.clean()

        return mkvc(P * dBdmv)

    @utils.timeIt
    def Jtvec(self, m, v, u=None):
        r"""
        Computing Jacobian^T multiplied by vector.

        .. math ::

            (\frac{\delta \mathbf{P}\mathbf{B}} {\delta \mathbf{m}})^{T} =
                \left[
                    \mathbf{P}_{deriv}\frac{\partial \mathbf{\mu} } {\partial \mathbf{m} }
                    \left[
                        \diag(\M^f_{\mu_{0}^{-1} } \mathbf{B}_0) \dMfMuI
                         - \diag (\Div^T\mathbf{u})\dMfMuI
                    \right ]
                \right]^{T}
                 -
                 \left[
                     \mathbf{P}_{deriv}(\MfMui)^{-1} \Div^T
                     \frac{\delta\mathbf{u}}{\delta \mathbf{m}}
                 \right]^{T}

        where

        .. math ::

            \mathbf{P}_{derv} = \frac{\partial \mathbf{P}}{\partial\mathbf{B}}

        .. note ::

            Here we only want to compute

            .. math ::

                \mathbf{J}^{T}\mathbf{v} =
                (\frac{\delta \mathbf{P}\mathbf{B}} {\delta \mathbf{m}})^{T} \mathbf{v}

        """
        if u is None:
            u = self.fields(m)

        B, u = u["B"], u["u"]
        mu = self.mapping * (m)
        dmu_dm = self.mapping.deriv(m)
        # dchidmu = sdiag(1 / mu_0 * np.ones(self.mesh.nC))

        vol = self.mesh.cell_volumes
        Div = self._Div
        P = self.survey.projectFieldsDeriv(B)  # Projection matrix
        B0 = self.getB0()

        MfMuIvec = 1 / self.MfMui.diagonal()
        dMfMuI = sdiag(MfMuIvec**2) * self.mesh.aveF2CC.T * sdiag(vol * 1.0 / mu**2)

        # A = self._Div*self.MfMuI*self._Div.T
        # RHS = Div*MfMuI*MfMu0*B0 - Div*B0 + Mc*Dface*Pout.T*Bbc
        # C(m,u) = A*m-rhs
        # dudm = -(dCdu)^(-1)dCdm

        dCdu = self.getA(m)
        s = Div * (self.MfMuI.T * (P.T * v))

        Ainv = self.solver(dCdu.T, **self.solver_opts)
        sol = Ainv * s

        Ainv.clean()

        # dCdm_A = Div * ( sdiag( Div.T * u )* dMfMuI *dmu_dm  )
        # dCdm_Atsol = ( dMfMuI.T*( sdiag( Div.T * u ) * (Div.T * dmu_dm)) ) * sol
        dCdm_Atsol = (dmu_dm.T * dMfMuI.T * (sdiag(Div.T * u) * Div.T)) * sol

        # dCdm_RHS1 = Div * (sdiag( self.MfMu0*B0  ) * dMfMuI)
        # dCdm_RHS1tsol = (dMfMuI.T*( sdiag( self.MfMu0*B0  ) ) * Div.T * dmu_dm) * sol
        dCdm_RHS1tsol = (dmu_dm.T * dMfMuI.T * (sdiag(self.MfMu0 * B0)) * Div.T) * sol

        # temp1 = (Dface*(self._Pout.T*self.Bbc_const*self.Bbc))
        # temp1sol = (Dface.T * (sdiag(vol) * sol))
        # temp2 = self.Bbc_const * (self._Pout.T * self.Bbc).T
        # dCdm_RHS2v  = (sdiag(vol)*temp1)*np.inner(vol, dchidmu*dmu_dm*v)
        # dCdm_RHS2tsol = (dmu_dm.T * dchidmu.T * vol) * np.inner(temp2, temp1sol)

        # dCdm_RHSv =  dCdm_RHS1*(dmu_dm*v) +  dCdm_RHS2v

        # temporary fix
        # dCdm_RHStsol = dCdm_RHS1tsol - dCdm_RHS2tsol
        dCdm_RHStsol = dCdm_RHS1tsol

        # dCdm_RHSv =  dCdm_RHS1*(dmu_dm*v) +  dCdm_RHS2v
        # dCdm_v = dCdm_A*v - dCdm_RHSv

        Ctv = dCdm_Atsol - dCdm_RHStsol

        # B = self.MfMuI*self.MfMu0*B0-B0-self.MfMuI*self._Div.T*u
        # dBdm = d\mudm*dBd\mu
        # dPBdm^T*v = Atemp^T*P^T*v - Btemp^T*P^T*v - Ctv

        Atemp = sdiag(self.MfMu0 * B0) * (dMfMuI * (dmu_dm))
        Btemp = sdiag(Div.T * u) * (dMfMuI * (dmu_dm))
        Jtv = Atemp.T * (P.T * v) - Btemp.T * (P.T * v) - Ctv

        return mkvc(Jtv)

    @property
    def Qfx(self):
        if getattr(self, "_Qfx", None) is None:
            self._Qfx = self.mesh.get_interpolation_matrix(
                self.survey.receiver_locations, "Fx"
            )
        return self._Qfx

    @property
    def Qfy(self):
        if getattr(self, "_Qfy", None) is None:
            self._Qfy = self.mesh.get_interpolation_matrix(
                self.survey.receiver_locations, "Fy"
            )
        return self._Qfy

    @property
    def Qfz(self):
        if getattr(self, "_Qfz", None) is None:
            self._Qfz = self.mesh.get_interpolation_matrix(
                self.survey.receiver_locations, "Fz"
            )
        return self._Qfz

    def projectFields(self, u):
        r"""
        This function projects the fields onto the data space.
        Especially, here for we use total magnetic intensity (TMI) data,
        which is common in practice.
        First we project our B on to data location

        .. math::

            \mathbf{B}_{rec} = \mathbf{P} \mathbf{B}

        then we take the dot product between B and b_0

        .. math ::

            \text{TMI} = \vec{B}_s \cdot \hat{B}_0

        """
        # TODO: There can be some different tyes of data like |B| or B
        components = self.survey.components

        fields = {}
        if "bx" in components or "tmi" in components:
            fields["bx"] = self.Qfx * u["B"]
        if "by" in components or "tmi" in components:
            fields["by"] = self.Qfy * u["B"]
        if "bz" in components or "tmi" in components:
            fields["bz"] = self.Qfz * u["B"]

        if "tmi" in components:
            bx = fields["bx"]
            by = fields["by"]
            bz = fields["bz"]
            # Generate unit vector
            B0 = self.survey.source_field.b0
            Bot = np.sqrt(B0[0] ** 2 + B0[1] ** 2 + B0[2] ** 2)
            box = B0[0] / Bot
            boy = B0[1] / Bot
            boz = B0[2] / Bot
            fields["tmi"] = bx * box + by * boy + bz * boz

        return np.concatenate([fields[comp] for comp in components])

    @utils.count
    def projectFieldsDeriv(self, B):
        r"""
        This function projects the fields onto the data space.

        .. math::

            \frac{\partial d_\text{pred}}{\partial \mathbf{B}} = \mathbf{P}

        Especially, this function is for TMI data type
        """

        components = self.survey.components

        fields = {}
        if "bx" in components or "tmi" in components:
            fields["bx"] = self.Qfx
        if "by" in components or "tmi" in components:
            fields["by"] = self.Qfy
        if "bz" in components or "tmi" in components:
            fields["bz"] = self.Qfz

        if "tmi" in components:
            bx = fields["bx"]
            by = fields["by"]
            bz = fields["bz"]
            # Generate unit vector
            B0 = self.survey.source_field.b0
            Bot = np.sqrt(B0[0] ** 2 + B0[1] ** 2 + B0[2] ** 2)
            box = B0[0] / Bot
            boy = B0[1] / Bot
            boz = B0[2] / Bot
            fields["tmi"] = bx * box + by * boy + bz * boz

        return sp.vstack([fields[comp] for comp in components])

    def projectFieldsAsVector(self, B):
        bfx = self.Qfx * B
        bfy = self.Qfy * B
        bfz = self.Qfz * B

        return np.r_[bfx, bfy, bfz]


def MagneticsDiffSecondaryInv(mesh, model, data, **kwargs):
    """
    Inversion module for MagneticsDiffSecondary

    """
    from simpeg import (
        directives,
        inversion,
        objective_function,
        optimization,
        regularization,
    )

    prob = Simulation3DDifferential(mesh, survey=data, mu=model)

    miter = kwargs.get("maxIter", 10)

    # Create an optimization program
    opt = optimization.InexactGaussNewton(maxIter=miter)
    opt.bfgsH0 = get_default_solver(warn=True)(sp.identity(model.nP), flag="D")
    # Create a regularization program
    reg = regularization.WeightedLeastSquares(model)
    # Create an objective function
    beta = directives.BetaSchedule(beta0=1e0)
    obj = objective_function.BaseObjFunction(prob, reg, beta=beta)
    # Create an inversion object
    inv = inversion.BaseInversion(obj, opt)

    return inv, reg<|MERGE_RESOLUTION|>--- conflicted
+++ resolved
@@ -49,11 +49,7 @@
     _sensitivity_tmi_derivative_2d_mesh_serial,
     _sensitivity_tmi_derivative_2d_mesh_parallel,
 )
-<<<<<<< HEAD
-from ...base import BaseSusceptibility
-=======
 from ...base import MagneticSusceptibility
->>>>>>> 19a8dcef
 
 if choclo is not None:
     CHOCLO_SUPPORTED_COMPONENTS = {
@@ -143,11 +139,7 @@
     }
 
 
-<<<<<<< HEAD
-class Simulation3DIntegral(BasePFSimulation, BaseSusceptibility):
-=======
 class Simulation3DIntegral(BasePFSimulation, MagneticSusceptibility):
->>>>>>> 19a8dcef
     """
     Magnetic simulation in integral form.
 
