--- conflicted
+++ resolved
@@ -32,7 +32,6 @@
     _forward_tmi_serial,
     _forward_mag_parallel,
     _forward_mag_serial,
-<<<<<<< HEAD
     _forward_tmi_2d_mesh_serial,
     _forward_tmi_2d_mesh_parallel,
     _forward_mag_2d_mesh_serial,
@@ -41,12 +40,10 @@
     _sensitivity_mag_2d_mesh_parallel,
     _sensitivity_tmi_2d_mesh_serial,
     _sensitivity_tmi_2d_mesh_parallel,
-=======
     _forward_tmi_derivative_parallel,
     _forward_tmi_derivative_serial,
     _sensitivity_tmi_derivative_parallel,
     _sensitivity_tmi_derivative_serial,
->>>>>>> 702389ee
 )
 
 if choclo is not None:
