--- conflicted
+++ resolved
@@ -24,50 +24,7 @@
 from .analytics import CongruousMagBC
 from .survey import Survey
 
-<<<<<<< HEAD
-from ._numba_functions import (
-    choclo,
-    _sensitivity_tmi_parallel,
-    _sensitivity_tmi_serial,
-    _sensitivity_mag_parallel,
-    _sensitivity_mag_serial,
-    _forward_tmi_parallel,
-    _forward_tmi_serial,
-    _forward_mag_parallel,
-    _forward_mag_serial,
-    _forward_tmi_2d_mesh_serial,
-    _forward_tmi_2d_mesh_parallel,
-    _forward_mag_2d_mesh_serial,
-    _forward_mag_2d_mesh_parallel,
-    _forward_tmi_derivative_2d_mesh_serial,
-    _forward_tmi_derivative_2d_mesh_parallel,
-    _sensitivity_mag_2d_mesh_serial,
-    _sensitivity_mag_2d_mesh_parallel,
-    _sensitivity_tmi_2d_mesh_serial,
-    _sensitivity_tmi_2d_mesh_parallel,
-    _forward_tmi_derivative_parallel,
-    _forward_tmi_derivative_serial,
-    _sensitivity_tmi_derivative_parallel,
-    _sensitivity_tmi_derivative_serial,
-    _sensitivity_tmi_derivative_2d_mesh_serial,
-    _sensitivity_tmi_derivative_2d_mesh_parallel,
-    _mag_sensitivity_t_dot_v_serial,
-    _mag_sensitivity_t_dot_v_parallel,
-    _tmi_sensitivity_t_dot_v_serial,
-    _tmi_sensitivity_t_dot_v_parallel,
-    _tmi_derivative_sensitivity_t_dot_v_serial,
-    _tmi_derivative_sensitivity_t_dot_v_parallel,
-    _diagonal_G_T_dot_G_mag_serial,
-    _diagonal_G_T_dot_G_mag_parallel,
-    _diagonal_G_T_dot_G_tmi_serial,
-    _diagonal_G_T_dot_G_tmi_parallel,
-    _diagonal_G_T_dot_G_tmi_deriv_serial,
-    _diagonal_G_T_dot_G_tmi_deriv_parallel,
->>>>>>> main
-)
-=======
 from ._numba_functions import choclo, NUMBA_FUNCTIONS
->>>>>>> 3d6bb9dc
 
 if choclo is not None:
     CHOCLO_SUPPORTED_COMPONENTS = {
@@ -899,8 +856,6 @@
                         constant_factor,
                         scalar_model,
                     )
-<<<<<<< HEAD
-=======
                 elif component in ("tmi_x", "tmi_y", "tmi_z"):
                     kernel_xx, kernel_yy, kernel_zz, kernel_xy, kernel_xz, kernel_yz = (
                         CHOCLO_KERNELS[component]
@@ -924,7 +879,6 @@
                         constant_factor,
                         scalar_model,
                     )
->>>>>>> 3d6bb9dc
                 else:
                     kernel_x, kernel_y, kernel_z = CHOCLO_KERNELS[component]
                     forward_func = NUMBA_FUNCTIONS["forward"]["magnetic_component"][
@@ -1001,8 +955,6 @@
                         constant_factor,
                         scalar_model,
                     )
-<<<<<<< HEAD
-=======
                 elif component in ("tmi_x", "tmi_y", "tmi_z"):
                     sensitivity_func = NUMBA_FUNCTIONS["sensitivity"]["tmi_derivative"][
                         self.numba_parallel
@@ -1025,7 +977,6 @@
                         constant_factor,
                         scalar_model,
                     )
->>>>>>> 3d6bb9dc
                 else:
                     sensitivity_func = NUMBA_FUNCTIONS["sensitivity"][
                         "magnetic_component"
