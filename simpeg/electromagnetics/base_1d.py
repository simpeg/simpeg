--- conflicted
+++ resolved
@@ -5,13 +5,8 @@
 from scipy import sparse as sp
 from scipy.special import roots_legendre
 
-<<<<<<< HEAD
-from ..base import BaseConductivity, BasePermeability
-from ..base.physical_property_simulations import BaseThickness
-=======
 from ..base import ElectricalConductivity, MagneticPermeability
 from ..base.physical_property_simulations import LayerThickness
->>>>>>> 19a8dcef
 from ..simulation import BaseSimulation
 
 # from .time_domain.sources import MagDipole as t_MagDipole, CircularLoop as t_CircularLoop
@@ -43,11 +38,7 @@
 
 
 class BaseEM1DSimulation(
-<<<<<<< HEAD
-    BaseSimulation, BaseConductivity, BasePermeability, BaseThickness
-=======
     BaseSimulation, ElectricalConductivity, MagneticPermeability, LayerThickness
->>>>>>> 19a8dcef
 ):
     """
     Base simulation class for simulating the EM response over a 1D layered Earth
