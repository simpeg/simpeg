--- conflicted
+++ resolved
@@ -33,21 +33,13 @@
         survey=None,
         *,
         tau=0.1,
-<<<<<<< HEAD
-        taui=None,
-=======
->>>>>>> 639e97f2
         c=0.5,
         storeJ=False,
         actinds=None,
         storeInnerProduct=True,
         **kwargs,
     ):
-<<<<<<< HEAD
-        super().__init__(mesh=mesh, survey=survey, tau=tau, taui=taui, c=c, **kwargs)
-=======
         super().__init__(mesh=mesh, survey=survey, tau=tau, c=c, **kwargs)
->>>>>>> 639e97f2
         self.storeJ = storeJ
         self.storeInnerProduct = storeInnerProduct
         self.actinds = actinds
