from functools import cached_property

import numpy as np
import scipy.sparse as sp

<<<<<<< HEAD
from .... import props
from ....base import BaseElectricalPDESimulation
from ....data import Data
=======
from .... import maps, props
from ....base import BasePDESimulation
from ....utils import mkvc
>>>>>>> 9a8c46e8
from ..resistivity import Simulation2DCellCentered as DC_2D_CC
from ..resistivity import Simulation2DNodal as DC_2D_N
from ..resistivity import Simulation3DCellCentered as DC_3D_CC
from ..resistivity import Simulation3DNodal as DC_3D_N
from ....props import _add_deprecated_physical_property_functions


@_add_deprecated_physical_property_functions("eta")
class BaseIPSimulation(BaseElectricalPDESimulation):
    sigma = BaseElectricalPDESimulation.sigma.set_feature(invertible=False)
    rho = BaseElectricalPDESimulation.rho.set_feature(invertible=False)

    eta = props.PhysicalProperty("Electrical Chargeability (V/V)")

    def _prop_deriv(self, attr):
        if attr == "sigma":
            return -sp.diags(self.sigma) @ self._prop_deriv("eta")
        elif attr == "rho":
            return sp.diags(self.rho) @ self._prop_deriv("eta")
        return super()._prop_deriv(attr)

    def is_parametrized(self, attr):
        if attr == "sigma" or attr == "rho":
            return True
        else:
            return super().is_parametrized(attr)

    @cached_property
    def _scale(self):
        survey_slices = self.survey.get_all_slices()
        scale = np.ones(self.survey.nD)
        if self._f is None:
            # re-uses the DC simulation's fields method
            self._f = super().fields(None)
        try:
            f = self.fields_to_space(self._f)
        except AttributeError:
            f = self._f
        # loop through receivers to check if they need to set the _dc_voltage
        for src in self.survey.source_list:
            for rx in src.receiver_list:
                if rx.data_type == "apparent_chargeability":
                    src_rx_slice = survey_slices[src, rx]
                    scale[src_rx_slice] = mkvc(1.0 / rx.eval(src, self.mesh, f))
        return scale

    def __init__(
        self,
        mesh,
        survey=None,
        sigma=None,
        rho=None,
        eta=None,
        Ainv=None,  # A DC's Ainv
        _f=None,  # A pre-computed DC field
        **kwargs,
    ):
        super().__init__(mesh=mesh, survey=survey, **kwargs)
        self._init_recip_properties(sigma=sigma, rho=rho)
        self._init_property(eta=eta)
        if Ainv is not None:
            self.Ainv = Ainv
        self._f = _f

    _Jmatrix = None
    _pred = None

    def fields(self, m):
        if self.verbose:
            print(">> Compute DC fields")
        if self._f is None:
            # re-uses the DC simulation's fields method
            self._f = super().fields(None)

        self._pred = self.forward(m, f=self._f)

        return self._f

    def dpred(self, m=None, f=None):
        r"""
        Predicted data.

        .. math::

            d_\text{pred} = Pf(m)

        """
        # return self.Jvec(m, m, f=f)
        if f is None:
            f = self.fields(m)

        return self._pred

    def getJtJdiag(self, m, W=None, f=None):
        self.model = m
        if getattr(self, "_gtgdiag", None) is None:
            J = self.getJ(m, f=f)
            if W is None:
                W = self._scale**2
            else:
                W = (self._scale * W.diagonal()) ** 2

            self._gtgdiag = np.einsum("i,ij,ij->j", W, J, J)

        return self._gtgdiag

    def Jvec(self, m, v, f=None):
        return self._scale * super().Jvec(m, v, f)

    def forward(self, m, f=None):
        return np.asarray(self.Jvec(m, m, f=f))

    def Jtvec(self, m, v, f=None):
        return super().Jtvec(m, v * self._scale, f)

    @property
    def _delete_on_model_update(self):
        toDelete = []
        return toDelete


class Simulation2DCellCentered(BaseIPSimulation, DC_2D_CC):
    """
    2.5D cell centered IP problem
    """


class Simulation2DNodal(BaseIPSimulation, DC_2D_N):
    """
    2.5D nodal IP problem
    """


class Simulation3DCellCentered(BaseIPSimulation, DC_3D_CC):
    """
    3D cell centered IP problem
    """


class Simulation3DNodal(BaseIPSimulation, DC_3D_N):
    """
    3D nodal IP problem
    """


Simulation2DCellCentred = Simulation2DCellCentered
Simulation3DCellCentred = Simulation3DCellCentered<|MERGE_RESOLUTION|>--- conflicted
+++ resolved
@@ -3,15 +3,9 @@
 import numpy as np
 import scipy.sparse as sp
 
-<<<<<<< HEAD
 from .... import props
 from ....base import BaseElectricalPDESimulation
-from ....data import Data
-=======
-from .... import maps, props
-from ....base import BasePDESimulation
 from ....utils import mkvc
->>>>>>> 9a8c46e8
 from ..resistivity import Simulation2DCellCentered as DC_2D_CC
 from ..resistivity import Simulation2DNodal as DC_2D_N
 from ..resistivity import Simulation3DCellCentered as DC_3D_CC
