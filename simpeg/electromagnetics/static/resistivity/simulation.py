import numpy as np
import scipy.sparse as sp

from ....utils import (
    mkvc,
    Zero,
    validate_type,
    validate_string,
    validate_active_indices,
)
from ....data import Data
from ....base import BaseElectricalPDESimulation
from .survey import Survey
from .fields import Fields3DCellCentered, Fields3DNodal
from .utils import _mini_pole_pole
from discretize.utils import make_boundary_bool


class BaseDCSimulation(BaseElectricalPDESimulation):
    """
    Base DC Problem
    """

    _mini_survey = None

    Ainv = None

    def __init__(
        self,
        mesh,
        survey=None,
        storeJ=False,
        miniaturize=False,
        surface_faces=None,
        **kwargs,
    ):
        super().__init__(mesh=mesh, survey=survey, **kwargs)
        self.storeJ = storeJ
        self.surface_faces = surface_faces
        # Do stuff to simplify the forward and JTvec operation if number of dipole
        # sources is greater than the number of unique pole sources
        miniaturize = validate_type("miniaturize", miniaturize, bool)
        if miniaturize:
            self._dipoles, self._invs, self._mini_survey = _mini_pole_pole(self.survey)

    @property
    def survey(self):
        """The DC survey object.

        Returns
        -------
        simpeg.electromagnetics.static.resistivity.survey.Survey
        """
        if self._survey is None:
            raise AttributeError("Simulation must have a survey")
        return self._survey

    @survey.setter
    def survey(self, value):
        if value is not None:
            value = validate_type("survey", value, Survey, cast=False)
        self._survey = value

    @property
    def storeJ(self):
        """Whether to store the sensitivity matrix

        Returns
        -------
        bool
        """
        return self._storeJ

    @storeJ.setter
    def storeJ(self, value):
        self._storeJ = validate_type("storeJ", value, bool)

    @property
    def surface_faces(self):
        """Array defining which boundary faces to interpret as surfaces of Neumann boundary

        DC problems will always enforce a Neumann boundary on surface interfaces.
        The default (available on semi-structured grids) assumes the top interface
        is the surface.

        Returns
        -------
        None or (n_bf, ) numpy.ndarray of bool
        """
        return self._surface_faces

    @surface_faces.setter
    def surface_faces(self, value):
        if value is not None:
            n_bf = self.mesh.boundary_faces.shape[0]
            value = validate_active_indices("surface_faces", value, n_bf)
        self._surface_faces = value

    def fields(self, m=None, calcJ=True):
        if m is not None:
            self.model = m

        f = self.fieldsPair(self)
        if self.Ainv is not None:
            self.Ainv.clean()
        A = self.getA()
        self.Ainv = self.solver(A, **self.solver_opts)
        RHS = self.getRHS()

        f[:, self._solutionType] = self.Ainv * RHS

        return f

    def getJ(self, m, f=None):
        if getattr(self, "_Jmatrix", None) is None:
            if f is None:
                f = self.fields(m)
            self._Jmatrix = self._Jtvec(m, v=None, f=f).T
        return self._Jmatrix

    def dpred(self, m=None, f=None):
        if self._mini_survey is not None:
            # Temporarily set self.survey to self._mini_survey
            survey = self.survey
            self.survey = self._mini_survey

        data = super().dpred(m=m, f=f)

        if self._mini_survey is not None:
            # reset survey
            self.survey = survey

        return self._mini_survey_data(data)

    def getJtJdiag(self, m, W=None, f=None):
        """
        Return the diagonal of JtJ
        """
        if getattr(self, "_jtjdiag", None) is None:
            J = self.getJ(m, f=f)

            if W is None:
                W = np.ones(J.shape[0])
            else:
                W = W.diagonal() ** 2

            diag = np.zeros(J.shape[1])
            for i in range(J.shape[0]):
                diag += (W[i]) * (J[i] * J[i])

            self._jtjdiag = diag
        return self._jtjdiag

    def Jvec(self, m, v, f=None):
        """
        Compute sensitivity matrix (J) and vector (v) product.
        """
        if f is None:
            f = self.fields(m)

        self.model = m

        if self.storeJ:
            J = self.getJ(m, f=f)
            return J.dot(v)

        self.model = m

        if self._mini_survey is not None:
            survey = self._mini_survey
        else:
            survey = self.survey

        Jv = []
        for source in survey.source_list:
            u_source = f[source, self._solutionType]  # solution vector
            dA_dm_v = self.getADeriv(u_source, v)
            dRHS_dm_v = self.getRHSDeriv(source, v)
            du_dm_v = self.Ainv * (-dA_dm_v + dRHS_dm_v)
            for rx in source.receiver_list:
                df_dmFun = getattr(f, "_{0!s}Deriv".format(rx.projField), None)
                df_dm_v = df_dmFun(source, du_dm_v, v, adjoint=False)
                Jv.append(rx.evalDeriv(source, self.mesh, f, df_dm_v))
        Jv = np.hstack(Jv)
        return self._mini_survey_data(Jv)

    def Jtvec(self, m, v, f=None):
        """
        Compute adjoint sensitivity matrix (J^T) and vector (v) product.
        """

        if f is None:
            f = self.fields(m)

        self.model = m

        if self.storeJ:
            J = self.getJ(m, f=f)
            return np.asarray(J.T.dot(v))

        return self._Jtvec(m, v=v, f=f)

    def _Jtvec(self, m, v=None, f=None):
        """
        Compute adjoint sensitivity matrix (J^T) and vector (v) product.
        Full J matrix can be computed by inputing v=None
        """

        if self._mini_survey is not None:
            survey = self._mini_survey
        else:
            survey = self.survey

        if v is not None:
            if isinstance(v, Data):
                v = v.dobs
            v = self._mini_survey_dataT(v)
            v = Data(survey, v)
            Jtv = np.zeros(m.size)
        else:
            # This is for forming full sensitivity matrix
            Jtv = np.zeros((self.model.size, survey.nD), order="F")
            istrt = int(0)
            iend = int(0)

        for source in survey.source_list:
            u_source = f[source, self._solutionType].copy()
            for rx in source.receiver_list:
                # wrt f, need possibility wrt m
                if v is not None:
                    PTv = rx.evalDeriv(
                        source, self.mesh, f, v[source, rx], adjoint=True
                    )
                else:
                    PTv = rx.evalDeriv(source, self.mesh, f).toarray().T

                df_duTFun = getattr(f, "_{0!s}Deriv".format(rx.projField), None)
                df_duT, df_dmT = df_duTFun(source, None, PTv, adjoint=True)

                ATinvdf_duT = self.Ainv * df_duT

                dA_dmT = self.getADeriv(u_source, ATinvdf_duT, adjoint=True)
                dRHS_dmT = self.getRHSDeriv(source, ATinvdf_duT, adjoint=True)
                du_dmT = -dA_dmT + dRHS_dmT
                if v is not None:
                    Jtv += (df_dmT + du_dmT).astype(float)
                else:
                    iend = istrt + rx.nD
                    if rx.nD == 1:
                        Jtv[:, istrt] = df_dmT + du_dmT
                    else:
                        Jtv[:, istrt:iend] = df_dmT + du_dmT
                    istrt += rx.nD

        if v is not None:
            return mkvc(Jtv)
        else:
            return (self._mini_survey_data(Jtv.T)).T

    def getSourceTerm(self):
        """
        Evaluates the sources, and puts them in matrix form
        :rtype: tuple
        :return: q (nC or nN, nSrc)
        """

        if getattr(self, "_q", None) is None:
            if self._mini_survey is not None:
                Srcs = self._mini_survey.source_list
            else:
                Srcs = self.survey.source_list

            if self._formulation == "EB":
                n = self.mesh.nN

            elif self._formulation == "HJ":
                n = self.mesh.nC

            q = np.zeros((n, len(Srcs)), order="F")

            for i, source in enumerate(Srcs):
                q[:, i] = source.eval(self)
            self._q = q
        return self._q

    @property
<<<<<<< HEAD
    def deleteTheseOnModelUpdate(self):
        toDelete = super().deleteTheseOnModelUpdate
        return toDelete + ["_Jmatrix", "_jtjdiag"]
=======
    def _delete_on_model_update(self):
        toDelete = super()._delete_on_model_update
        return toDelete + ["_Jmatrix", "_gtgdiag"]
>>>>>>> 2e368962

    def _mini_survey_data(self, d_mini):
        if self._mini_survey is not None:
            out = d_mini[self._invs[0]]  # AM
            out[self._dipoles[0]] -= d_mini[self._invs[1]]  # AN
            out[self._dipoles[1]] -= d_mini[self._invs[2]]  # BM
            out[self._dipoles[0] & self._dipoles[1]] += d_mini[self._invs[3]]  # BN
        else:
            out = d_mini
        return out

    def _mini_survey_dataT(self, v):
        if self._mini_survey is not None:
            out = np.zeros(self._mini_survey.nD)
            # Need to use ufunc.at because there could be repeated indices
            # That need to be properly handled.
            np.add.at(out, self._invs[0], v)  # AM
            np.subtract.at(out, self._invs[1], v[self._dipoles[0]])  # AN
            np.subtract.at(out, self._invs[2], v[self._dipoles[1]])  # BM
            np.add.at(out, self._invs[3], v[self._dipoles[0] & self._dipoles[1]])  # BN
            return out
        else:
            out = v
        return out


class Simulation3DCellCentered(BaseDCSimulation):
    """
    3D cell centered DC problem
    """

    _solutionType = "phiSolution"
    _formulation = "HJ"  # CC potentials means J is on faces
    fieldsPair = Fields3DCellCentered

    def __init__(self, mesh, survey=None, bc_type="Robin", **kwargs):
        super().__init__(mesh=mesh, survey=survey, **kwargs)
        self.bc_type = bc_type
        self.setBC()

    @property
    def bc_type(self):
        """Type of boundary condition to use for simulation.

        Returns
        -------
        {"Dirichlet", "Neumann", "Robin", "Mixed"}

        Notes
        -----
        Robin and Mixed are equivalent.
        """
        return self._bc_type

    @bc_type.setter
    def bc_type(self, value):
        self._bc_type = validate_string(
            "bc_type", value, ["Dirichlet", "Neumann", ("Robin", "Mixed")]
        )

    def getA(self, resistivity=None):
        """
        Make the A matrix for the cell centered DC resistivity problem
        A = D MfRhoI G
        """

        D = self.Div
        G = self.Grad
        if resistivity is None:
            MfRhoI = self.MfRhoI
        else:
            MfRhoI = self.mesh.get_face_inner_product(resistivity, invert_matrix=True)
        A = D @ MfRhoI @ G

        if self.bc_type == "Neumann":
            if self.verbose:
                print("Perturbing first row of A to remove nullspace for Neumann BC.")

            # Handling Null space of A
            I, J, V = sp.find(A[0, :])
            for jj in J:
                A[0, jj] = 0.0
            A[0, 0] = 1.0

        return A

    def getADeriv(self, u, v, adjoint=False):
        if self.rhoMap is not None:
            D = self.Div
            G = self.Grad
            MfRhoIDeriv = self.MfRhoIDeriv

            if adjoint:
                return MfRhoIDeriv(G @ u, D.T @ v, adjoint)

            return D * (MfRhoIDeriv(G @ u, v, adjoint))
        return Zero()

    def getRHS(self):
        """
        RHS for the DC problem
        q
        """

        RHS = self.getSourceTerm()

        return RHS

    def getRHSDeriv(self, source, v, adjoint=False):
        """
        Derivative of the right hand side with respect to the model
        """
        # TODO: add qDeriv for RHS depending on m
        # qDeriv = source.evalDeriv(self, adjoint=adjoint)
        # return qDeriv
        return Zero()

    def setBC(self):
        mesh = self.mesh
        V = sp.diags(mesh.cell_volumes)
        self.Div = V @ mesh.face_divergence
        self.Grad = self.Div.T

        if self.bc_type == "Dirichlet":
            if self.verbose:
                print(
                    "Homogeneous Dirichlet is the natural BC for this CC discretization."
                )
            # do nothing
            return
        elif self.bc_type == "Neumann":
            alpha, beta, gamma = 0, 1, 0
        else:
            boundary_faces = mesh.boundary_faces
            boundary_normals = mesh.boundary_face_outward_normals
            n_bf = len(boundary_faces)

            # Top gets 0 Nuemann
            alpha = np.zeros(n_bf)
            beta = np.ones(n_bf)
            gamma = 0

            # assume a source point at the middle of the top of the mesh
            middle = np.median(mesh.nodes, axis=0)
            top_v = np.max(mesh.nodes[:, -1])
            source_point = np.r_[middle[:-1], top_v]

            # Others: Robin: alpha * phi + d phi dn = 0
            # where alpha = 1 / r  * r_hat_dot_n
            # TODO: Implement Zhang et al. (1995)

            r_vec = boundary_faces - source_point
            r = np.linalg.norm(r_vec, axis=-1)
            r_hat = r_vec / r[:, None]
            r_dot_n = np.einsum("ij,ij->i", r_hat, boundary_normals)

            if self.surface_faces is None:
                # determine faces that are on the sides and bottom of the mesh...
                if mesh._meshType.lower() == "tree":
                    not_top = boundary_faces[:, -1] != top_v
                elif mesh._meshType.lower() in ["tensor", "curv"]:
                    # mesh faces are ordered, faces_x, faces_y, faces_z so...
                    if mesh.dim == 2:
                        is_b = make_boundary_bool(mesh.shape_faces_y)
                        is_t = np.zeros(mesh.shape_faces_y, dtype=bool, order="F")
                        is_t[:, -1] = True
                    else:
                        is_b = make_boundary_bool(mesh.shape_faces_z)
                        is_t = np.zeros(mesh.shape_faces_z, dtype=bool, order="F")
                        is_t[:, :, -1] = True
                    is_t = is_t.reshape(-1, order="F")[is_b]
                    not_top = np.ones(boundary_faces.shape[0], dtype=bool)
                    not_top[-len(is_t) :] = ~is_t
                    self.surface_faces = ~not_top
                else:
                    raise NotImplementedError(
                        f"Unable to infer surface boundaries for {type(mesh)}, please "
                        f"set the `surface_faces` property."
                    )
            else:
                not_top = ~self.surface_faces
            alpha[not_top] = (r_dot_n / r)[not_top]

        B, bc = mesh.cell_gradient_weak_form_robin(alpha, beta, gamma)
        # bc should always be 0 because gamma was always 0 above
        self.Grad = self.Grad - B


class Simulation3DNodal(BaseDCSimulation):
    """
    3D nodal DC problem
    """

    _solutionType = "phiSolution"
    _formulation = "EB"  # N potentials means B is on faces
    fieldsPair = Fields3DNodal

    def __init__(self, mesh, survey=None, bc_type="Robin", **kwargs):
        super().__init__(mesh=mesh, survey=survey, **kwargs)
        # Not sure why I need to do this
        # To evaluate mesh.aveE2CC, this is required....
        if mesh._meshType == "TREE":
            mesh.nodal_gradient
        elif mesh._meshType == "CYL":
            bc_type = "Neumann"
        self.bc_type = bc_type
        self.setBC()

    @property
    def bc_type(self):
        """Type of boundary condition to use for simulation.

        Returns
        -------
        {"Neumann", "Robin", "Mixed"}

        Notes
        -----
        Robin and Mixed are equivalent.
        """
        return self._bc_type

    @bc_type.setter
    def bc_type(self, value):
        self._bc_type = validate_string(
            "bc_type", value, ["Neumann", ("Robin", "Mixed")]
        )

    def getA(self, resistivity=None):
        """
        Make the A matrix for the cell centered DC resistivity problem
        A = G.T MeSigma G
        """
        if resistivity is None:
            MeSigma = self.MeSigma
        else:
            MeSigma = self.mesh.get_edge_inner_product(1.0 / resistivity)
        Grad = self.mesh.nodal_gradient
        A = Grad.T.tocsr() @ MeSigma @ Grad

        if self.bc_type == "Neumann":
            # Handling Null space of A
            I, J, V = sp.find(A[0, :])
            for jj in J:
                A[0, jj] = 0.0
            A[0, 0] = 1.0
        else:
            # Dirichlet BC type should already have failed
            # Also, this will fail if sigma is anisotropic
            try:
                A = A + sp.diags(self._AvgBC @ self.sigma, format="csr")
            except ValueError as err:
                if len(self.sigma) != len(self.mesh):
                    raise NotImplementedError(
                        "Anisotropic conductivity is not supported for Robin boundary "
                        "conditions, please use 'Neumann'."
                    )
                else:
                    raise err

        return A

    def getADeriv(self, u, v, adjoint=False):
        """
        Product of the derivative of our system matrix with respect to the
        model and a vector
        """
        Grad = self.mesh.nodal_gradient
        if not adjoint:
            out = Grad.T @ self.MeSigmaDeriv(Grad @ u, v, adjoint)
        else:
            out = self.MeSigmaDeriv(Grad @ u, Grad @ v, adjoint)
        if self.bc_type != "Neumann" and self.sigmaMap is not None:
            if getattr(self, "_MBC_sigma", None) is None:
                self._MBC_sigma = self._AvgBC @ self.sigmaDeriv
            if not isinstance(u, Zero):
                u = u.flatten()
                if v.ndim > 1:
                    u = u[:, None]
                if not adjoint:
                    out += u * (self._MBC_sigma @ v)
                else:
                    out += self._MBC_sigma.T @ (u * v)
        return out

    def setBC(self):
        if self.bc_type == "Dirichlet":
            # do nothing
            raise ValueError(
                "Dirichlet conditions are not supported in the Nodal formulation"
            )
        elif self.bc_type == "Neumann":
            if self.verbose:
                print(
                    "Homogeneous Neumann is the natural BC for this nodal discretization."
                )
            return
        else:
            mesh = self.mesh
            # calculate alpha, beta, gamma at the boundary faces
            boundary_faces = mesh.boundary_faces
            boundary_normals = mesh.boundary_face_outward_normals
            n_bf = len(boundary_faces)

            # Top gets 0 Nuemann
            alpha = np.zeros(n_bf)
            # beta = np.ones(n_bf) = 1.0

            # not top get Robin condition
            # assume a source point at the middle of the top of the mesh
            middle = np.median(mesh.nodes, axis=0)
            top_v = np.max(mesh.nodes[:, -1])
            source_point = np.r_[middle[:-1], top_v]

            # Others: Robin: alpha * phi + d phi dn = 0
            # where alpha = 1 / r  * r_hat_dot_n
            # TODO: Implement Zhang et al. (1995)

            r_vec = boundary_faces - source_point
            r = np.linalg.norm(r_vec, axis=-1) + 1e-12
            r_hat = r_vec / r[:, None]
            r_dot_n = np.einsum("ij,ij->i", r_hat, boundary_normals)

            # determine faces that are on the sides and bottom of the mesh...
            if self.surface_faces is None:
                if mesh._meshType.lower() == "tree":
                    not_top = boundary_faces[:, -1] != top_v
                elif mesh._meshType.lower() in ["tensor", "curv"]:
                    # mesh faces are ordered, faces_x, faces_y, faces_z so...
                    if mesh.dim == 2:
                        is_b = make_boundary_bool(mesh.shape_faces_y)
                        is_t = np.zeros(mesh.shape_faces_y, dtype=bool, order="F")
                        is_t[:, -1] = True
                    else:
                        is_b = make_boundary_bool(mesh.shape_faces_z)
                        is_t = np.zeros(mesh.shape_faces_z, dtype=bool, order="F")
                        is_t[:, :, -1] = True
                    is_t = is_t.reshape(-1, order="F")[is_b]
                    not_top = np.ones(boundary_faces.shape[0], dtype=bool)
                    not_top[-len(is_t) :] = ~is_t
                else:
                    raise NotImplementedError(
                        f"Unable to infer surface boundaries for {type(mesh)}, please "
                        f"set the `surface_faces` property."
                    )
            else:
                not_top = ~self.surface_faces

            alpha[not_top] = (r_dot_n / r)[not_top]

            P_bf = self.mesh.project_face_to_boundary_face

            AvgN2Fb = P_bf @ self.mesh.average_node_to_face
            AvgCC2Fb = P_bf @ self.mesh.average_cell_to_face

            AvgCC2Fb = sp.diags(alpha * (P_bf @ self.mesh.face_areas)) @ AvgCC2Fb
            self._AvgBC = AvgN2Fb.T @ AvgCC2Fb

    def getRHS(self):
        """
        RHS for the DC problem
        q
        """

        RHS = self.getSourceTerm()
        return RHS

    def getRHSDeriv(self, source, v, adjoint=False):
        """
        Derivative of the right hand side with respect to the model
        """
        # TODO: add qDeriv for RHS depending on m
        # qDeriv = source.evalDeriv(self, adjoint=adjoint)
        # return qDeriv
        return Zero()

    @property
    def _clear_on_sigma_update(self):
        """
        These matrices are deleted if there is an update to the conductivity
        model
        """
        return super()._clear_on_sigma_update + ["_MBC_sigma"]


Simulation3DCellCentred = Simulation3DCellCentered  # UK and US!<|MERGE_RESOLUTION|>--- conflicted
+++ resolved
@@ -284,15 +284,9 @@
         return self._q
 
     @property
-<<<<<<< HEAD
-    def deleteTheseOnModelUpdate(self):
-        toDelete = super().deleteTheseOnModelUpdate
-        return toDelete + ["_Jmatrix", "_jtjdiag"]
-=======
     def _delete_on_model_update(self):
         toDelete = super()._delete_on_model_update
         return toDelete + ["_Jmatrix", "_gtgdiag"]
->>>>>>> 2e368962
 
     def _mini_survey_data(self, d_mini):
         if self._mini_survey is not None:
