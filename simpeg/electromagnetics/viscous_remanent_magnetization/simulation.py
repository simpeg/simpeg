--- conflicted
+++ resolved
@@ -39,15 +39,12 @@
         active_cells=None,
         **kwargs,
     ):
-<<<<<<< HEAD
-        self._AisSet = False
-=======
         # Deprecate indActive argument
         if kwargs.pop("indActive", None) is not None:
             raise TypeError(
                 "'indActive' was removed in SimPEG v0.24.0, please use 'active_cells' instead."
             )
->>>>>>> e1af3e81
+        self._AisSet = False
         self.mesh = mesh
         super().__init__(survey=survey, **kwargs)
 
