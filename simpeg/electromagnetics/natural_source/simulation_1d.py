import numpy as np
from scipy.constants import mu_0

from ...simulation import BaseSimulation
from ... import props
from ...utils import validate_type
from ..frequency_domain.survey import Survey
from .receivers import Impedance


class Simulation1DRecursive(BaseSimulation):
    r"""
    Simulation class for the 1D MT problem using recursive solution.

    This solution is defined with z +ve upward and a :math:`+i\omega t`
    Fourier convention. First, let:

    .. math::

        \alpha_i^2 = i\omega\mu_i\sigma_i

    The complex impedance in layer :math:`i` is given by:

    .. math::

        Z_i = \dfrac{\alpha_i}{\sigma_i} \Bigg [
        \dfrac{\sigma_i Z_{i+1} - \alpha_i tanh(\alpha_i h_i)}
        {\alpha_i - \sigma_i Z_{i+1}tanh(\alpha_i h_i)} \Bigg ]

    where the complex impedance in the bottom half-space is given by:

    .. math::

        Z_N = - \frac{\alpha_N}{\sigma_N}


    """

    sigma, sigmaMap, sigmaDeriv = props.Invertible("Electrical conductivity (S/m)")
    rho, rhoMap, rhoDeriv = props.Invertible("Electrical resistivity (Ohm m)")
    props.Reciprocal(sigma, rho)

    # Add layer thickness as invertible property
    thicknesses, thicknessesMap, thicknessesDeriv = props.Invertible(
        "thicknesses of the layers starting from the bottom of the mesh"
    )

    def __init__(
        self,
        survey=None,
        sigma=None,
        sigmaMap=None,
        rho=None,
        rhoMap=None,
        thicknesses=None,
        thicknessesMap=None,
        fix_Jmatrix=False,
        **kwargs,
    ):
        super().__init__(survey=survey, **kwargs)
        self.fix_Jmatrix = fix_Jmatrix
        self.sigma = sigma
        self.rho = rho
        self.thicknesses = thicknesses
        self.sigmaMap = sigmaMap
        self.rhoMap = rhoMap
        self.thicknessesMap = thicknessesMap

    @property
    def survey(self):
        """The simulations survey.

        Returns
        -------
        simpeg.electromagnetics.frequency_domain.survey.Survey
        """
        if self._survey is None:
            raise AttributeError("Simulation must have a survey set")
        return self._survey

    @survey.setter
    def survey(self, value):
        if value is not None:
            value = validate_type("survey", value, Survey, cast=False)
<<<<<<< HEAD
            # Check for acceptable receiver types
            is_valid = np.all(
                [
                    np.all(
                        [isinstance(rx_ii, Impedance) for rx_ii in src_ii.receiver_list]
                    )
                    for src_ii in value.source_list
                ]
            )
            if not is_valid:
                raise TypeError(
                    "1D recursive solution only implemented for 'Impedance' receivers."
                )
=======
            for src in value.source_list:
                for rx in src.receiver_list:
                    if not isinstance(rx, Impedance):
                        raise NotImplementedError(
                            f"{type(self).__name__} does not support {type(rx).__name__} receivers, only implemented for 'Impedance'."
                        )
>>>>>>> 54db0a8d
        self._survey = value

    @property
    def fix_Jmatrix(self):
        """Whether to fix the sensitivity matrix.

        Returns
        -------
        bool
        """
        return self._fix_Jmatrix

    @fix_Jmatrix.setter
    def fix_Jmatrix(self, value):
        self._fix_Jmatrix = validate_type("fix_Jmatrix", value, bool)

    # TODO: These should be moved to geoana
    def _get_recursive_impedances(self, frequencies, thicknesses, sigmas):
        """
        For a given layered Earth model, this returns the complex impedances
        at the surface for all frequencies.

        Parameters
        ----------
        frequencies : (n_freq, ) np.ndarray
            Frequencies in Hz
        thicknesses : (n_layer-1, ) np.ndarray
            Layer thicknesses in meters, starting from the bottom
        sigmas : (n_layer, ) np.ndarray
            Layer conductivities in S/m, starting from the bottom

        Returns
        -------
        Z : (n_freq, ) np.ndarray
            complex impedances at surface
        """
        frequencies = np.asarray(frequencies)
        thicknesses = np.asarray(thicknesses)[::-1]
        sigmas = np.asarray(sigmas)[::-1]
        omega = 2 * np.pi * frequencies
        n_layer = len(sigmas)

        # layer quantities
        alphas = np.sqrt(1j * omega * mu_0 * sigmas[:, None])
        ratios = alphas / sigmas[:, None]
        tanhs = np.tanh(alphas[:-1] * thicknesses[:, None])

        Z = -ratios[-1]
        # Work from lowest layer to top layer
        for ii in range(n_layer - 2, -1, -1):
            top = Z / ratios[ii] - tanhs[ii]
            bot = 1 - Z / ratios[ii] * tanhs[ii]
            Z = ratios[ii] * top / bot
        return Z

    def _get_recursive_impedances_deriv(self, frequencies, thicknesses, sigmas):
        """
        For a given layered Earth model, this returns the complex impedances
        at the surface for all frequencies.

        Parameters
        ----------
        frequencies : (n_freq, ) np.ndarray
            Frequencies in Hz
        thicknesses : (n_layer-1, ) np.ndarray
            Layer thicknesses in meters, starting from the bottom
        sigmas : (n_layer, ) np.ndarray
            Layer conductivities in S/m, starting from the bottom

        Returns
        -------
        Z : (n_freq, ) np.ndarray
            Complex impedance at surface
        Z_dsigma : (n_freq, n_layer) np.ndarray
            Derivative of complex impedances at surface with respect to sigma
        Z_dsigma : (n_freq, n_layer-1) np.ndarray
            Derivative of complex impedances at surface with respect to thicknesses
        """
        frequencies = np.asarray(frequencies)
        thicknesses = np.asarray(thicknesses)[::-1]
        sigmas = np.asarray(sigmas)[::-1]
        omega = 2 * np.pi * frequencies
        n_layer = len(sigmas)

        # Bottom layer quantities
        alphas = np.sqrt(1j * omega * mu_0 * sigmas[:, None])
        ratios = alphas / sigmas[:, None]
        tanhs = np.tanh(alphas[:-1] * thicknesses[:, None])

        tops = np.empty_like(tanhs)
        bots = np.empty_like(tanhs)
        Zs = np.empty_like(ratios)
        Zs[-1] = -ratios[-1]
        # Work from lowest layer to top layer
        for ii in range(n_layer - 2, -1, -1):
            tops[ii] = Zs[ii + 1] / ratios[ii] - tanhs[ii]
            bots[ii] = 1 - Zs[ii + 1] / ratios[ii] * tanhs[ii]
            Zs[ii] = ratios[ii] * (tops[ii] / bots[ii])

        gZ = 1.0
        gratios = np.empty_like(ratios)
        gtanhs = np.empty_like(tanhs)
        for ii in range(n_layer - 1):
            gratios[ii] = (tops[ii] / bots[ii]) * gZ
            gtop = ratios[ii] / bots[ii] * gZ
            gbot = -Zs[ii] / bots[ii] * gZ

            gZ = -tanhs[ii] / ratios[ii] * gbot
            gratios[ii] += Zs[ii + 1] * tanhs[ii] / ratios[ii] ** 2 * gbot
            gtanhs[ii] = -Zs[ii + 1] / ratios[ii] * gbot

            gZ += gtop / ratios[ii]
            gratios[ii] -= Zs[ii + 1] / ratios[ii] ** 2 * gtop
            gtanhs[ii] -= gtop
        gratios[-1] = -gZ
        d_thick = (1 - tanhs**2) * alphas[:-1] * gtanhs

        galphas = gratios / sigmas[:, None]
        galphas[:-1] += (1 - tanhs**2) * thicknesses[:, None] * gtanhs

        d_sigma = -ratios / sigmas[:, None] * gratios
        d_sigma += (0.5j * omega * mu_0) / alphas * galphas

        # d_mu would be this below when it gets activated:
        # d_mu = (0.5j * omega * sigmas[:, None]) / alphas * galphas
        return Zs[0], d_sigma[::-1].T, d_thick[::-1].T

    def fields(self, m):
        # The layered simulation does not have fields.
        return None

    def dpred(self, m, f=None):
        """
        Computes the data for a given 1D model.

        :param np.array m: inversion model (nP,)
        :return np.array f: data (nD,)
        """
        self.model = m

        # Compute complex impedances for each frequency=
        Z = self._get_recursive_impedances(
            self.survey.frequencies, self.thicknesses, self.sigma
        )

        # For each complex impedance, extract compute datum
        d = []
        for src in self.survey.source_list:
            i_freq = np.searchsorted(self.survey.frequencies, src.frequency)
            for rx in src.receiver_list:
                if rx.component == "real":
                    d.append(np.real(Z[i_freq]))
                elif rx.component == "imag":
                    d.append(np.imag(Z[i_freq]))
                elif rx.component == "apparent_resistivity":
                    d.append(
                        np.abs(Z[i_freq]) ** 2 / (2 * np.pi * src.frequency * mu_0)
                    )
                elif rx.component == "phase":
                    d.append(
                        (180.0 / np.pi)
                        * np.arctan(np.imag(Z[i_freq]) / np.real(Z[i_freq]))
                    )

        return np.array(d)

    def getJ(self, m, f=None):
        """
        Compute and store the sensitivity matrix.

        :param numpy.ndarray m: inversion model (nP,)
        :return numpy.ndarray J: Sensitivity matrix (nD, nP)
        """
        # Analytic computation
        self.model = m
        if getattr(self, "_Jmatrix", None) is not None:
            return self._Jmatrix

        # Derivatives for conductivity
        Z, Z_dsigma, Z_dthick = self._get_recursive_impedances_deriv(
            self.survey.frequencies, self.thicknesses, self.sigma
        )
        Js = []
        if self.sigmaMap is not None:
            Js.append(Z_dsigma)
        if self.thicknessesMap is not None:
            Js.append(Z_dthick)
        Js = np.hstack(Js)

        J = np.empty((self.survey.nD, Js.shape[1]))

        start = 0
        for src in self.survey.source_list:
            i_freq = np.searchsorted(self.survey.frequencies, src.frequency)
            Js_row = Js[i_freq]
            for rx in src.receiver_list:
                if rx.component == "real":
                    Jrows = np.real(Js_row)
                elif rx.component == "imag":
                    Jrows = np.imag(Js_row)
                elif rx.component == "apparent_resistivity":
                    Jrows = (np.pi * src.frequency * mu_0) ** -1 * (
                        np.real(Z[i_freq]) * np.real(Js_row)
                        + np.imag(Z[i_freq]) * np.imag(Js_row)
                    )
                elif rx.component == "phase":
                    C = 180 / np.pi
                    real = np.real(Z[i_freq])
                    imag = np.imag(Z[i_freq])
                    bot = real**2 + imag**2
                    d_real_dm = np.real(Js_row)
                    d_imag_dm = np.imag(Js_row)
                    Jrows = C * (-imag / bot * d_real_dm + real / bot * d_imag_dm)
                end = start + rx.nD
                J[start:end] = Jrows
                start = end
        self._Jmatrix = {}
        start = 0
        if self.sigmaMap is not None:
            end = start + Z_dsigma.shape[1]
            self._Jmatrix["sigma"] = J[:, start:end]
            start = end
        if self.thicknessesMap is not None:
            end = start + Z_dthick.shape[1]
            self._Jmatrix["thick"] = J[:, start:end]
        return self._Jmatrix

    def getJtJdiag(self, m, W=None, f=None):
        if getattr(self, "_gtgdiag", None) is None:
            Js = self.getJ(m, f=f)
            if W is None:
                W = np.ones(self.survey.nD)
            else:
                W = W.diagonal() ** 2

            gtgdiag = 0
            if self.sigmaMap is not None:
                J = Js["sigma"] @ self.sigmaDeriv
                gtgdiag += np.einsum("i,ij,ij->j", W, J, J)
            if self.thicknessesMap is not None:
                J = Js["thick"] @ self.thicknessesDeriv
                gtgdiag += np.einsum("i,ij,ij->j", W, J, J)
            self._gtgdiag = gtgdiag
        return self._gtgdiag

    def Jvec(self, m, v, f=None):
        J = self.getJ(m, f=None)
        Jvec = 0
        if self.sigmaMap is not None:
            Jvec += J["sigma"] @ (self.sigmaDeriv * v)
        if self.thicknessesMap is not None:
            Jvec += J["thick"] @ (self.thicknessesDeriv * v)
        return Jvec

    def Jtvec(self, m, v, f=None):
        J = self.getJ(m, f=None)
        JTvec = 0
        if self.sigmaMap is not None:
            JTvec += self.sigmaDeriv.T @ (J["sigma"].T @ v)
        if self.thicknessesMap is not None:
            JTvec += self.thicknessesDeriv.T @ (J["thick"].T @ v)
        return JTvec

    @property
    def deleteTheseOnModelUpdate(self):
        toDelete = super().deleteTheseOnModelUpdate
        if self.fix_Jmatrix:
            return toDelete
        else:
            toDelete = toDelete + ["_Jmatrix", "_gtgdiag"]
        return toDelete<|MERGE_RESOLUTION|>--- conflicted
+++ resolved
@@ -82,28 +82,12 @@
     def survey(self, value):
         if value is not None:
             value = validate_type("survey", value, Survey, cast=False)
-<<<<<<< HEAD
-            # Check for acceptable receiver types
-            is_valid = np.all(
-                [
-                    np.all(
-                        [isinstance(rx_ii, Impedance) for rx_ii in src_ii.receiver_list]
-                    )
-                    for src_ii in value.source_list
-                ]
-            )
-            if not is_valid:
-                raise TypeError(
-                    "1D recursive solution only implemented for 'Impedance' receivers."
-                )
-=======
             for src in value.source_list:
                 for rx in src.receiver_list:
                     if not isinstance(rx, Impedance):
                         raise NotImplementedError(
                             f"{type(self).__name__} does not support {type(rx).__name__} receivers, only implemented for 'Impedance'."
                         )
->>>>>>> 54db0a8d
         self._survey = value
 
     @property
