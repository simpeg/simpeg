--- conflicted
+++ resolved
@@ -4,15 +4,10 @@
 from ... import maps
 from ..frequency_domain.sources import BaseFDEMSrc
 from ..utils import omega
-<<<<<<< HEAD
-from .utils.source_utils import homo1DModelSource
-from .utils.solutions_1d import get1DEfields
-=======
 from .utils.source_utils import (
     primary_e_1d_solution,
     project_1d_fields_to_mesh_edges,
 )
->>>>>>> 74186b97
 import discretize
 from discretize.utils import volume_average, sdiag
 from pymatsolver import Solver
