--- conflicted
+++ resolved
@@ -1,10 +1,3 @@
-<<<<<<< HEAD
-from ...utils.code_utils import deprecate_class, validate_string
-
-import numpy as np
-from scipy.constants import mu_0
-import scipy.sparse as sp
-=======
 from ...utils.code_utils import (
     validate_string,
     validate_type,
@@ -14,7 +7,7 @@
 import warnings
 import numpy as np
 from scipy.constants import mu_0
->>>>>>> 2e368962
+from scipy.sparse import csr_matrix
 from ...survey import BaseRx
 
 
@@ -124,7 +117,7 @@
         scipy.sparse.csr_matrix
             P, the interpolation matrix.
         """
-        key = (mesh, projected_grid, location_id)
+        key = (mesh.n_cells, projected_grid, location_id)
         if key in self._Ps:
             return self._Ps[key]
         locs = self._locations[location_id]
@@ -227,11 +220,8 @@
         self,
         locations_e,
         locations_h=None,
-<<<<<<< HEAD
-=======
         orientation="xx",
         component="real",
->>>>>>> 2e368962
         storeProjections=False,
     ):
         if locations_h is None:
@@ -244,40 +234,6 @@
         self.orientation = orientation
         self.component = component
 
-<<<<<<< HEAD
-        # check if locations_e or h have been provided
-        if (locations_e is not None) and (locations_h is not None):
-            # check that locations are same size
-            if locations_e.size == locations_h.size:
-                self._locations_e = locations_e
-                self._locations_h = locations_h
-            else:
-                raise Exception("location h needs to be same size as location e")
-
-            locations = np.hstack([locations_e, locations_h])
-        elif locations is not None:
-            # check shape of locations
-            if isinstance(locations, list):
-                if len(locations) == 2:
-                    self._locations_e = locations[0]
-                    self._locations_h = locations[1]
-                elif len(locations) == 1:
-                    self._locations_e = locations[0]
-                    self._locations_h = locations[0]
-                else:
-                    raise Exception("incorrect size of list, must be length of 1 or 2")
-                locations = locations[0]
-            elif isinstance(locations, np.ndarray):
-                self._locations_e = locations
-                self._locations_h = locations
-            else:
-                raise Exception("locations need to be either a list or numpy array")
-        else:
-            locations = np.array([[0.0]])
-        super().__init__(locations, storeProjections=storeProjections)
-
-=======
->>>>>>> 2e368962
     @property
     def component(self):
         r"""Data type; i.e. "real", "imag", "apparent_resistivity", "phase"
@@ -343,75 +299,6 @@
             "orientation", var, string_list=("xx", "xy", "yx", "yy")
         )
 
-<<<<<<< HEAD
-    @property
-    def locations_e(self):
-        """Electric field measurement locations
-
-        Returns
-        -------
-        numpy.ndarray
-            Location where the electric field is measured for all receiver data
-        """
-        return self._locations_e
-
-    @property
-    def locations_h(self):
-        """Magnetic field measurement locations
-
-        Returns
-        -------
-        numpy.ndarray
-            Location where the magnetic field is measured for all receiver data
-        """
-        return self._locations_h
-
-    def getP(self, mesh, projected_grid, field="e"):
-        """Projection matrices for all components collected by the receivers
-
-        Note projection matrices are stored as a dictionary listed by meshes.
-
-        Parameters
-        ----------
-        mesh : discretize.base.BaseMesh
-            The mesh on which the discrete set of equations is solved
-        projected_grid : str
-            Define what part of the mesh (i.e. edges, faces, centers, nodes) to
-            project from. Must be one of::
-
-                'Ex', 'edges_x'           -> x-component of field defined on x edges
-                'Ey', 'edges_y'           -> y-component of field defined on y edges
-                'Ez', 'edges_z'           -> z-component of field defined on z edges
-                'Fx', 'faces_x'           -> x-component of field defined on x faces
-                'Fy', 'faces_y'           -> y-component of field defined on y faces
-                'Fz', 'faces_z'           -> z-component of field defined on z faces
-                'N', 'nodes'              -> scalar field defined on nodes
-                'CC', 'cell_centers'      -> scalar field defined on cell centers
-                'CCVx', 'cell_centers_x'  -> x-component of vector field defined on cell centers
-                'CCVy', 'cell_centers_y'  -> y-component of vector field defined on cell centers
-                'CCVz', 'cell_centers_z'  -> z-component of vector field defined on cell centers
-
-        field : str, default = "e"
-            Whether to project electric or magnetic fields from mesh.
-            Choose "e" or "h"
-        """
-        if mesh.dim < 3:
-            return super().getP(mesh, projected_grid)
-
-        if (mesh.n_cells, projected_grid, field) in self._Ps:
-            return self._Ps[(mesh.n_cells, projected_grid, field)]
-
-        if field == "e":
-            locs = self.locations_e
-        else:
-            locs = self.locations_h
-        P = mesh.get_interpolation_matrix(locs, projected_grid)
-        if self.storeProjections:
-            self._Ps[(mesh.n_cells, projected_grid, field)] = P
-        return P
-
-=======
->>>>>>> 2e368962
     def _eval_impedance(self, src, mesh, f):
         if mesh.dim < 3 and self.orientation in ["xx", "yy"]:
             return 0.0
@@ -540,8 +427,8 @@
                 else:
                     ghx_v -= gh_v
 
-                gh_v = Phx.T @ sp.csr_matrix(ghx_v) + Phy.T @ sp.csr_matrix(ghy_v)
-                ge_v = Pe.T @ sp.csr_matrix(ge_v)
+                gh_v = Phx.T @ csr_matrix(ghx_v) + Phy.T @ csr_matrix(ghy_v)
+                ge_v = Pe.T @ csr_matrix(ge_v)
             else:
                 if mesh.dim == 1 and self.orientation != f.field_directions:
                     gbot_v = -gbot_v
@@ -732,24 +619,11 @@
         locations_base=None,
         orientation="xx",
         component="real",
-<<<<<<< HEAD
-        locations_e=None,
-        locations_h=None,
-=======
->>>>>>> 2e368962
         storeProjections=False,
     ):
         if locations_base is None:
             locations_base = locations_h
         super().__init__(
-<<<<<<< HEAD
-            locations=locations,
-            orientation=orientation,
-            component=component,
-            locations_e=locations_e,
-            locations_h=locations_h,
-            storeProjections=storeProjections,
-=======
             locations1=locations_h,
             locations2=locations_base,
             storeProjections=storeProjections,
@@ -806,7 +680,6 @@
                 ("imag", "imaginary", "im", "out-of-phase", "out of phase"),
                 "complex",
             ],
->>>>>>> 2e368962
         )
 
     @property
@@ -829,6 +702,27 @@
 
     def _eval_tipper(self, src, mesh, f):
         # will grab both primary and secondary and sum them!
+        h = f[src, "h"]
+
+        Phx = self.getP(mesh, "Fx", 1)
+        Phy = self.getP(mesh, "Fy", 1)
+        Pho = self.getP(mesh, "F" + self.orientation[0], 0)
+
+        hx = Phx @ h
+        hy = Phy @ h
+        ho = Pho @ h
+
+        if self.orientation[1] == "x":
+            h = -hy
+        else:
+            h = hx
+
+        top = h[:, 0] * ho[:, 1] - h[:, 1] * ho[:, 0]
+        bot = hx[:, 0] * hy[:, 1] - hx[:, 1] * hy[:, 0]
+        return top / bot
+
+    def _eval_tipper_deriv(self, src, mesh, f, du_dm_v=None, v=None, adjoint=False):
+        # will grab both primary and secondary and sum them!
 
         if not isinstance(f, np.ndarray):
             h = f[src, "h"]
@@ -837,49 +731,22 @@
 
         Phx = self.getP(mesh, "Fx", 1)
         Phy = self.getP(mesh, "Fy", 1)
-        Pho = self.getP(mesh, "F" + self.orientation[0], 0)
-
+        Phz = self.getP(mesh, "Fz", 1)
         hx = Phx @ h
         hy = Phy @ h
-        ho = Pho @ h
+        hz = Phz @ h
 
         if self.orientation[1] == "x":
             h = -hy
         else:
             h = hx
 
-        top = h[:, 0] * ho[:, 1] - h[:, 1] * ho[:, 0]
+        top = h[:, 0] * hz[:, 1] - h[:, 1] * hz[:, 0]
         bot = hx[:, 0] * hy[:, 1] - hx[:, 1] * hy[:, 0]
-        return top / bot
-
-    def _eval_tipper_deriv(self, src, mesh, f, du_dm_v=None, v=None, adjoint=False):
-        # will grab both primary and secondary and sum them!
-
-        if not isinstance(f, np.ndarray):
-            h = f[src, "h"]
-        else:
-            h = f
-
-        Phx = self.getP(mesh, "Fx", 1)
-        Phy = self.getP(mesh, "Fy", 1)
-        Pho = self.getP(mesh, "F" + self.orientation[0], 0)
-
-        hx = Phx @ h
-        hy = Phy @ h
-        ho = Pho @ h
-
-        if self.orientation[1] == "x":
-            h = -hy
-        else:
-            h = hx
-
-        top = h[:, 0] * ho[:, 1] - h[:, 1] * ho[:, 0]
-        bot = hx[:, 0] * hy[:, 1] - hx[:, 1] * hy[:, 0]
-        tip = top / bot
+        imp = top / bot
 
         if adjoint:
             # Work backwards!
-<<<<<<< HEAD
             gtop_v = np.c_[v] / bot[:, None]
             gbot_v = -imp[:, None] * np.c_[v] / bot[:, None]
 
@@ -895,53 +762,33 @@
             gh_v = np.einsum("ij,ik->ijk", gtop_v, np.c_[hz[:, 1], -hz[:, 0]]).reshape(
                 (hz.shape[0], -1)
             )
-=======
-            gtop_v = (v / bot)[..., None]
-            gbot_v = (-tip * v / bot)[..., None]
-            n_d = self.nD
-
-            ghx_v = np.c_[hy[:, 1], -hy[:, 0]] * gbot_v
-            ghy_v = np.c_[-hx[:, 1], hx[:, 0]] * gbot_v
-            gho_v = np.c_[-h[:, 1], h[:, 0]] * gtop_v
-            gh_v = np.c_[ho[:, 1], -ho[:, 0]] * gtop_v
->>>>>>> 2e368962
 
             if self.orientation[1] == "x":
                 ghy_v -= gh_v
             else:
                 ghx_v += gh_v
 
-<<<<<<< HEAD
             gh_v = (
-                Phx.T @ sp.csr_matrix(ghx_v)
-                + Phy.T @ sp.csr_matrix(ghy_v)
-                + Phz.T @ sp.csr_matrix(ghz_v)
-            )
-=======
-            if v.ndim == 2:
-                # collapse into a long list of n_d vectors
-                ghx_v = ghx_v.reshape((n_d, -1))
-                ghy_v = ghy_v.reshape((n_d, -1))
-                gho_v = gho_v.reshape((n_d, -1))
-
-            gh_v = Phx.T @ ghx_v + Phy.T @ ghy_v + Pho.T @ gho_v
->>>>>>> 2e368962
+                Phx.T @ csr_matrix(ghx_v)
+                + Phy.T @ csr_matrix(ghy_v)
+                + Phz.T @ csr_matrix(ghz_v)
+            )
             return f._hDeriv(src, None, gh_v, adjoint=True)
 
         dh_v = f._hDeriv(src, du_dm_v, v, adjoint=False)
         dhx_v = Phx @ dh_v
         dhy_v = Phy @ dh_v
-        dho_v = Pho @ dh_v
+        dhz_v = Phz @ dh_v
         if self.orientation[1] == "x":
             dh_v = -dhy_v
         else:
             dh_v = dhx_v
 
         dtop_v = (
-            h[:, 0] * dho_v[:, 1]
-            + dh_v[:, 0] * ho[:, 1]
-            - h[:, 1] * dho_v[:, 0]
-            - dh_v[:, 1] * ho[:, 0]
+            h[:, 0] * dhz_v[:, 1]
+            + dh_v[:, 0] * hz[:, 1]
+            - h[:, 1] * dhz_v[:, 0]
+            - dh_v[:, 1] * hz[:, 0]
         )
         dbot_v = (
             hx[:, 0] * dhy_v[:, 1]
@@ -1390,31 +1237,6 @@
         return self._eval_apparent_conductivity_deriv(
             src, mesh, f, du_dm_v=du_dm_v, v=v, adjoint=adjoint
         )
-<<<<<<< HEAD
-        if adjoint:
-            return imp_deriv
-        return getattr(imp_deriv, self.component)
-
-
-############
-# Deprecated
-############
-
-
-@deprecate_class(removal_version="0.19.0", error=True)
-class Point_impedance1D(PointNaturalSource):
-    pass
-
-
-@deprecate_class(removal_version="0.19.0", error=True)
-class Point_impedance3D(PointNaturalSource):
-    pass
-
-
-@deprecate_class(removal_version="0.19.0", error=True)
-class Point_tipper3D(Point3DTipper):
-    pass
-=======
 
 
 @deprecate_class(removal_version="0.24.0", future_warn=True, replace_docstring=False)
@@ -1534,6 +1356,7 @@
         locations_e=None,
         locations_h=None,
         **kwargs,
+
     ):
         # note locations_e and locations_h never did anything for this class anyways
         # so can just issue a warning here...
@@ -1556,6 +1379,7 @@
             **kwargs,
         )
 
+
     def eval(self, src, mesh, f, return_complex=False):  # noqa: A003
         if return_complex:
             warnings.warn(
@@ -1571,5 +1395,5 @@
             out = super().eval(src, mesh, f)
         return out
 
+
     locations = property(lambda self: self._locations[0], Tipper.locations.fset)
->>>>>>> 2e368962
