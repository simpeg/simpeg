--- conflicted
+++ resolved
@@ -1088,16 +1088,10 @@
 
     @timeIt
     def findSearchDirection(self):
-<<<<<<< HEAD
-        Hinv = SolverCG(
-            self.H, M=self.approxHinv, tol=self.tolCG, maxiter=self.maxIterCG
-        )
-=======
         # Choose `rtol` or `tol` argument based on installed scipy version
         tol_key = "rtol" if SCIPY_1_12 else "tol"
         inp = {tol_key: self.tolCG, "maxiter": self.maxIterCG}
-        Hinv = SolverICG(self.H, M=self.approxHinv, **inp)
->>>>>>> 56ce895d
+        Hinv = SolverCG(self.H, M=self.approxHinv, **inp)
         p = Hinv * (-self.g)
         return p
 
