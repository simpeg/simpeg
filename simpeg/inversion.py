--- conflicted
+++ resolved
@@ -1,10 +1,4 @@
-<<<<<<< HEAD
-from .optimization import IterationPrinters, StoppingCriteria
-=======
-import numpy as np
-
 from .optimization import IterationPrinters, StoppingCriteria, InexactGaussNewton
->>>>>>> 0fe4df8c
 from .directives import DirectiveList, UpdatePreconditioner
 from .utils import timeIt, Counter, validate_type, validate_string
 
@@ -111,24 +105,13 @@
         Runs the inversion!
 
         """
-<<<<<<< HEAD
-        self.invProb.startup(
-            m0,
-            init_bfgsH0=not any(
-                isinstance(direct, UpdatePreconditioner)
-                for direct in self.directiveList
-            ),
-        )
-=======
         if isinstance(self.opt, InexactGaussNewton) and any(
             isinstance(drctv, UpdatePreconditioner) for drctv in self.directiveList
         ):
             self.invProb.init_bfgs = False
 
         self.invProb.startup(m0)
->>>>>>> 0fe4df8c
         self.directiveList.call("initialize")
-        # print("model has any nan: {:b}".format(np.any(np.isnan(self.invProb.model)))) minimize will do this check...
         self.m = self.opt.minimize(self.invProb.evalFunction, self.invProb.model)
         self.directiveList.call("finish")
 
