--- conflicted
+++ resolved
@@ -21,12 +21,7 @@
     """
     Takes a model on one mesh are translates it to another mesh.
     """
-
-<<<<<<< HEAD
-    def __init__(self, meshes, active_faceslls=None, indActive=None, **kwargs):
-=======
     def __init__(self, meshes, active_cells=None, **kwargs):
->>>>>>> 256406f9
         # Sanity checks for the meshes parameter
         try:
             mesh, mesh2 = meshes
@@ -49,27 +44,7 @@
                 + "Both meshes must have the same dimension."
             )
 
-<<<<<<< HEAD
-        # Deprecate indActive argument
-        if indActive is not None:
-            if active_faceslls is not None:
-                raise TypeError(
-                    "Cannot pass both 'active_faceslls' and 'indActive'."
-                    "'indActive' has been deprecated and will be removed in "
-                    " SimPEG v0.24.0, please use 'active_faceslls' instead.",
-                )
-            warnings.warn(
-                "'indActive' has been deprecated and will be removed in "
-                " SimPEG v0.24.0, please use 'active_faceslls' instead.",
-                FutureWarning,
-                stacklevel=2,
-            )
-            active_faceslls = indActive
-
-        self.active_faceslls = active_faceslls
-=======
         self.active_cells = active_cells
->>>>>>> 256406f9
 
     # reset to not accepted None for mesh
     @IdentityMap.mesh.setter
@@ -93,25 +68,25 @@
         )
 
     @property
-    def active_faceslls(self):
+    def active_cells(self):
         """Active indices on target mesh.
 
         Returns
         -------
         (mesh.n_cells) numpy.ndarray of bool or none
         """
-        return self._active_faceslls
-
-    @active_faceslls.setter
-    def active_faceslls(self, value):
+        return self._active_cells
+
+    @active_cells.setter
+    def active_cells(self, value):
         if value is not None:
-            value = validate_active_indices("active_faceslls", value, self.mesh.n_cells)
-        self._active_faceslls = value
+            value = validate_active_indices("active_cells", value, self.mesh.n_cells)
+        self._active_cells = value
 
     indActive = deprecate_property(
-        active_faceslls,
+        active_cells,
         "indActive",
-        "active_faceslls",
+        "active_cells",
         removal_version="0.24.0",
         error=True,
     )
@@ -121,8 +96,8 @@
         if getattr(self, "_P", None) is None:
             self._P = self.mesh2.get_interpolation_matrix(
                 (
-                    self.mesh.cell_centers[self.active_faceslls, :]
-                    if self.active_faceslls is not None
+                    self.mesh.cell_centers[self.active_cells, :]
+                    if self.active_cells is not None
                     else self.mesh.cell_centers
                 ),
                 "CC",
@@ -133,8 +108,8 @@
     @property
     def shape(self):
         """Number of parameters in the model."""
-        if self.active_faceslls is not None:
-            return (self.active_faceslls.sum(), self.mesh2.nC)
+        if self.active_cells is not None:
+            return (self.active_cells.sum(), self.mesh2.nC)
         return (self.mesh.nC, self.mesh2.nC)
 
     @property
@@ -172,34 +147,17 @@
     ----------
     mesh : discretize.BaseMesh
         A discretize mesh
-    active_faceslls : numpy.ndarray
+    active_cells : numpy.ndarray
         Active cells array. Can be a boolean ``numpy.ndarray`` of length *mesh.nC*
         or a ``numpy.ndarray`` of ``int`` containing the indices of the active cells.
     value_inactive : float or numpy.ndarray
         The physical property value assigned to all inactive cells in the mesh
-<<<<<<< HEAD
-    indActive : numpy.ndarray
-
-        .. deprecated:: 0.23.0
-
-           Argument ``indActive`` is deprecated in favor of ``active_faceslls`` and will
-           be removed in SimPEG v0.24.0.
-
-    valInactive : float or numpy.ndarray
-
-        .. deprecated:: 0.23.0
-
-           Argument ``valInactive`` is deprecated in favor of ``value_inactive`` and
-           will be removed in SimPEG v0.24.0.
-
-=======
->>>>>>> 256406f9
     """
 
     def __init__(
         self,
         mesh,
-        active_faceslls=None,
+        active_cells=None,
         value_inactive=0.0,
         nC=None,
         **kwargs,
@@ -208,28 +166,11 @@
         self.nC = nC or mesh.nC
 
         # Deprecate indActive argument
-<<<<<<< HEAD
-        if indActive is not None:
-            if active_faceslls is not None:
-                raise TypeError(
-                    "Cannot pass both 'active_faceslls' and 'indActive'."
-                    "'indActive' has been deprecated and will be removed in "
-                    " SimPEG v0.24.0, please use 'active_faceslls' instead.",
-                )
-            warnings.warn(
-                "'indActive' has been deprecated and will be removed in "
-                " SimPEG v0.24.0, please use 'active_faceslls' instead.",
-                FutureWarning,
-                stacklevel=2,
-            )
-            active_faceslls = indActive
-
-=======
         if kwargs.pop("indActive", None) is not None:
             raise TypeError(
                 "'indActive' was removed in SimPEG v0.24.0, please use 'active_cells' instead."
             )
->>>>>>> 256406f9
+
         # Deprecate valInactive argument
         if kwargs.pop("valInactive", None) is not None:
             raise TypeError(
@@ -238,10 +179,10 @@
         if kwargs:  # TODO Remove this when removing kwargs argument.
             raise TypeError("Unsupported keyword argument " + kwargs.popitem()[0])
 
-        self.active_faceslls = active_faceslls
-        self._nP = np.sum(self.active_faceslls)
-
-        self.P = sp.eye(self.nC, format="csr")[:, self.active_faceslls]
+        self.active_cells = active_cells
+        self._nP = np.sum(self.active_cells)
+
+        self.P = sp.eye(self.nC, format="csr")[:, self.active_cells]
 
         self.value_inactive = value_inactive
 
@@ -265,7 +206,7 @@
             "value_inactive", value, shape=(n_inactive,)
         )
         value_inactive = np.zeros(self.nC, dtype=float)
-        value_inactive[~self.active_faceslls] = value
+        value_inactive[~self.active_cells] = value
         self._value_inactive = value_inactive
 
     valInactive = deprecate_property(
@@ -277,31 +218,27 @@
     )
 
     @property
-<<<<<<< HEAD
-    def active_faceslls(self):
-        """
-=======
     def active_cells(self):
-        """A boolean array representing the active values in the map's output array.
->>>>>>> 256406f9
+        """
+        A boolean array representing the active values in the map's output array.
 
         Returns
         -------
         numpy.ndarray of bool
 
         """
-        return self._active_faceslls
-
-    @active_faceslls.setter
-    def active_faceslls(self, value):
+        return self._active_cells
+
+    @active_cells.setter
+    def active_cells(self, value):
         if value is not None:
-            value = validate_active_indices("active_faceslls", value, self.nC)
-        self._active_faceslls = value
+            value = validate_active_indices("active_cells", value, self.nC)
+        self._active_cells = value
 
     indActive = deprecate_property(
-        active_faceslls,
+        active_cells,
         "indActive",
-        "active_faceslls",
+        "active_cells",
         removal_version="0.24.0",
         error=True,
     )
@@ -328,7 +265,7 @@
         int
             Number of parameters the model acts on; i.e. the number of active cells
         """
-        return int(self.active_faceslls.sum())
+        return int(self.active_cells.sum())
 
     def _transform(self, m):
         if m.ndim > 1:
