PROJECT = simpeg
STYLE_CHECK_FILES = simpeg examples tutorials tests
PYTEST_OPTIONS = -v --cov-config=.coveragerc --cov=${PROJECT} --cov-report=xml --cov-report=html -W ignore::DeprecationWarning
PYTEST_TARGET = ${PROJECT}

<<<<<<< HEAD
.PHONY: help install test check black flake
=======
.PHONY: help docs check black flake
>>>>>>> 43325c4b

help:
	@echo "Commands:"
	@echo ""
	@echo "  install     install simpeg in edit (a.k.a developer) mode"
	@echo "  test        run full test suite"
	@echo "  check       run code style and quality checks (black and flake8)"
	@echo "  black       checks code style with black"
	@echo "  flake       checks code style with flake8"
	@echo "  flake-all   checks code style with flake8 (full set of rules)"
	@echo ""

<<<<<<< HEAD
install:
	python -m pip install --no-deps -e .

test:
	pytest ${PYTEST_OPTIONS} ${PYTEST_TARGET}
=======
docs:
	cd docs;make html

clean:
	cd docs;make clean
	find . -name "*.pyc" | xargs -I {} rm -v "{}"
>>>>>>> 43325c4b

check: black flake

black:
	black --version
	black --check ${STYLE_CHECK_FILES}

flake:
	flake8 --version
	flake8 ${FLAKE8_OPTS} ${STYLE_CHECK_FILES}

flake-all:
	flake8 --version
	flake8 ${FLAKE8_OPTS} --ignore "" ${STYLE_CHECK_FILES}<|MERGE_RESOLUTION|>--- conflicted
+++ resolved
@@ -3,11 +3,7 @@
 PYTEST_OPTIONS = -v --cov-config=.coveragerc --cov=${PROJECT} --cov-report=xml --cov-report=html -W ignore::DeprecationWarning
 PYTEST_TARGET = ${PROJECT}
 
-<<<<<<< HEAD
-.PHONY: help install test check black flake
-=======
-.PHONY: help docs check black flake
->>>>>>> 43325c4b
+.PHONY: help docs install test check black flake
 
 help:
 	@echo "Commands:"
@@ -20,20 +16,18 @@
 	@echo "  flake-all   checks code style with flake8 (full set of rules)"
 	@echo ""
 
-<<<<<<< HEAD
 install:
 	python -m pip install --no-deps -e .
 
 test:
 	pytest ${PYTEST_OPTIONS} ${PYTEST_TARGET}
-=======
+
 docs:
 	cd docs;make html
 
 clean:
 	cd docs;make clean
 	find . -name "*.pyc" | xargs -I {} rm -v "{}"
->>>>>>> 43325c4b
 
 check: black flake
 
