--- conflicted
+++ resolved
@@ -437,14 +437,11 @@
         )
         self.simulation = simulation
         self.mappings = mappings
-<<<<<<< HEAD
+        self.model = None
         self.survey = self._make_survey()
         self._data_offsets = np.cumsum(np.r_[0, self.survey.vnD])
 
     def _make_survey(self):
-=======
-        self.model = None
->>>>>>> 6ca4bf2d
         survey = BaseSurvey([])
         vnD = len(self.mappings) * [self.simulation.survey.nD]
         survey._vnD = vnD
