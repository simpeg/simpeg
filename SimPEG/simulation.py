"""
Define simulation classes.
"""
<<<<<<< HEAD
from __future__ import annotations  # needed to use type operands in Python 3.8
=======

>>>>>>> 00e2b0a1
import os
import inspect
import numpy as np
import warnings

from discretize.base import BaseMesh
from discretize import TensorMesh
from discretize.utils import unpack_widths, sdiag

from . import props
from .data import SyntheticData, Data
from .survey import BaseSurvey
from .utils import (
    Counter,
    timeIt,
    count,
    mkvc,
    validate_ndarray_with_shape,
    validate_float,
    validate_type,
    validate_string,
    validate_integer,
)

try:
    from pymatsolver import Pardiso as DefaultSolver
except ImportError:
    from .utils.solver_utils import SolverLU as DefaultSolver

__all__ = ["LinearSimulation", "ExponentialSinusoidSimulation"]


##############################################################################
#                                                                            #
#                       Simulation Base Classes                              #
#                                                                            #
##############################################################################


class BaseSimulation(props.HasModel):
    r"""Base class for all geophysical forward simulations in SimPEG.

    The ``BaseSimulation`` class defines properties and methods inherited by
    practical simulation classes in SimPEG.

    .. important::
        This class is not meant to be instantiated. You should inherit from it to
        create your own simulation class.

    Parameters
    ----------
    mesh : discretize.base.BaseMesh, optional
        Mesh on which the forward problem is discretized.
    survey : SimPEG.survey.BaseSurvey, optional
        The survey for the simulation.
    solver : None or pymatsolver.base.Base, optional
        Numerical solver used to solve the forward problem. If ``None``,
        an appropriate solver specific to the simulation class is set by default.
    solver_opts : dict, optional
        Solver-specific parameters. If ``None``, default parameters are used for
        the solver set by ``solver``. Otherwise, the ``dict`` must contain appropriate
        pairs of keyword arguments and parameter values for the solver. Please visit
        `pymatsolver <https://pymatsolver.readthedocs.io/en/latest/>`__ to learn more
        about solvers and their parameters.
    sensitivity_path : str, optional
        Path to directory where sensitivity file is stored.
    counter : None or SimPEG.utils.Counter
        SimPEG ``Counter`` object to store iterations and run-times.
    verbose : bool, optional
        Verbose progress printout.
    """

    _REGISTRY = {}

    def __init__(
        self,
        mesh=None,
        survey=None,
        solver=None,
        solver_opts=None,
        sensitivity_path=None,
        counter=None,
        verbose=False,
        **kwargs,
    ):
        self.mesh = mesh
        self.survey = survey
        if solver is None:
            solver = DefaultSolver
        self.solver = solver
        if solver_opts is None:
            solver_opts = {}
        self.solver_opts = solver_opts
        if sensitivity_path is None:
            sensitivity_path = os.path.join(".", "sensitivity")
        self.sensitivity_path = sensitivity_path
        self.counter = counter
        self.verbose = verbose

        super().__init__(**kwargs)

    @property
    def mesh(self):
        """Mesh for the simulation.

        For more on meshes, visit :py:class:`discretize.base.BaseMesh`.

        Returns
        -------
        discretize.base.BaseMesh
            Mesh on which the forward problem is discretized.
        """
        return self._mesh

    @mesh.setter
    def mesh(self, value):
        if value is not None:
            value = validate_type("mesh", value, BaseMesh, cast=False)
        self._mesh = value

    @property
    def survey(self):
        """The survey for the simulation.

        Returns
        -------
        SimPEG.survey.BaseSurvey
            The survey for the simulation.
        """
        return self._survey

    @survey.setter
    def survey(self, value):
        if value is not None:
            value = validate_type("survey", value, BaseSurvey, cast=False)
        self._survey = value

    @property
    def counter(self):
        """SimPEG ``Counter`` object to store iterations and run-times.

        Returns
        -------
        None or SimPEG.utils.Counter
            SimPEG ``Counter`` object to store iterations and run-times.
        """
        return self._counter

    @counter.setter
    def counter(self, value):
        if value is not None:
            value = validate_type("counter", value, Counter, cast=False)
        self._counter = value

    @property
    def sensitivity_path(self):
        """Path to directory where sensitivity file is stored.

        Returns
        -------
        str
            Path to directory where sensitivity file is stored.
        """
        return self._sensitivity_path

    @sensitivity_path.setter
    def sensitivity_path(self, value):
        self._sensitivity_path = validate_string("sensitivity_path", value)

    @property
    def solver(self):
        r"""Numerical solver used in the forward simulation.

        Many forward simulations in SimPEG require solutions to discrete linear
        systems of the form:

        .. math::
            \mathbf{A}(\mathbf{m}) \, \mathbf{u} = \mathbf{q}

        where :math:`\mathbf{A}` is an invertible matrix that depends on the
        model :math:`\mathbf{m}`. The numerical solver can be set using the
        ``solver`` property. In SimPEG, the
        `pymatsolver <https://pymatsolver.readthedocs.io/en/latest/>`__ package
        is used to create solver objects. Parameters specific to each solver
        can be set manually using the ``solver_opts`` property.

        Returns
        -------
        pymatsolver.base.Base
            Numerical solver used to solve the forward problem.
        """
        return self._solver

    @solver.setter
    def solver(self, cls):
        if cls is not None:
            if not inspect.isclass(cls):
                raise TypeError(f"solver must be a class, not a {type(cls)}")
            if not hasattr(cls, "__mul__"):
                raise TypeError("solver must support the multiplication operator, `*`.")
        self._solver = cls

    @property
    def solver_opts(self):
        """Solver-specific parameters.

        The parameters specific to the solver set with the ``solver`` property are set
        upon instantiation. The ``solver_opts`` property is used to set solver-specific properties.
        This is done by providing a ``dict`` that contains appropriate pairs of keyword arguments
        and parameter values. Please visit `pymatsolver <https://pymatsolver.readthedocs.io/en/latest/>`__
        to learn more about solvers and their parameters.

        Returns
        -------
        dict
            keyword arguments and parameters passed to the solver.
        """
        return self._solver_opts

    @solver_opts.setter
    def solver_opts(self, value):
        self._solver_opts = validate_type("solver_opts", value, dict, cast=False)

    @property
    def verbose(self):
        """Verbose progress printout.

        Returns
        -------
        bool
            Verbose progress printout status.
        """
        return self._verbose

    @verbose.setter
    def verbose(self, value):
        self._verbose = validate_type("verbose", value, bool)

    def fields(self, m=None):
        r"""Return the computed geophysical fields for the model provided.

        Parameters
        ----------
        m : (n_param,) numpy.ndarray
            The model parameters.

        Returns
        -------
        SimPEG.fields.Fields
            Computed geophysical fields for the model provided.

        """
        raise NotImplementedError("fields has not been implemented for this ")

    def dpred(self, m=None, f=None):
        r"""Predicted data for the model provided.

        Parameters
        ----------
        m : (n_param,) numpy.ndarray
            The model parameters.
        f : SimPEG.fields.Fields, optional
            If provided, will be used to compute the predicted data
            without recalculating the fields.

        Returns
        -------
        (n_data, ) numpy.ndarray
            The predicted data vector.
        """
        if self.survey is None:
            raise AttributeError(
                "The survey has not yet been set and is required to compute "
                "data. Please set the survey for the simulation: "
                "simulation.survey = survey"
            )

        if f is None:
            if m is None:
                m = self.model

            f = self.fields(m)

        data = Data(self.survey)
        for src in self.survey.source_list:
            for rx in src.receiver_list:
                data[src, rx] = rx.eval(src, self.mesh, f)
        return mkvc(data)

    @timeIt
    def Jvec(self, m, v, f=None):
        r"""Compute the Jacobian times a vector for the model provided.

        The Jacobian defines the derivative of the predicted data vector with respect to the
        model parameters. For a data vector :math:`\mathbf{d}` predicted for a set of model parameters
        :math:`\mathbf{m}`, the Jacobian is an (n_data, n_param) matrix whose elements
        are given by:

        .. math::
            J_{ij} = \frac{\partial d_i}{\partial m_j}

        For a model `m` and vector `v`, the ``Jvec`` method computes the matrix-vector product

        .. math::
            \mathbf{u} = \mathbf{J \, v}

        Parameters
        ----------
        m : (n_param, ) numpy.ndarray
            The model parameters.
        v : (n_param, ) numpy.ndarray
            Vector we are multiplying.
        f : SimPEG.field.Fields, optional
            If provided, fields will not need to be recomputed for the
            current model to compute `Jvec`.

        Returns
        -------
        (n_data, ) numpy.ndarray
            The Jacobian times a vector for the model and vector provided.
        """
        raise NotImplementedError("Jvec is not yet implemented.")

    @timeIt
    def Jtvec(self, m, v, f=None):
        r"""Compute the Jacobian transpose times a vector for the model provided.

        The Jacobian defines the derivative of the predicted data vector with respect to the
        model parameters. For a data vector :math:`\mathbf{d}` predicted for a set of model parameters
        :math:`\mathbf{m}`, the Jacobian is an ``(n_data, n_param)`` matrix whose elements
        are given by:

        .. math::
            J_{ij} = \frac{\partial d_i}{\partial m_j}

        For a model `m` and vector `v`, the ``Jtvec`` method computes the matrix-vector product with the adjoint-sensitivity

        .. math::
            \mathbf{u} = \mathbf{J^T \, v}

        Parameters
        ----------
        m : (n_param, ) numpy.ndarray
            The model parameters.
        v : (n_data, ) numpy.ndarray
            Vector we are multiplying.
        f : SimPEG.field.Fields, optional
            If provided, fields will not need to be recomputed for the
            current model to compute `Jtvec`.

        Returns
        -------
        (n_param, ) numpy.ndarray
            The Jacobian transpose times a vector for the model and vector provided.
        """
        raise NotImplementedError("Jtvec is not yet implemented.")

    @timeIt
    def Jvec_approx(self, m, v, f=None):
        r"""Approximation of the Jacobian times a vector for the model provided.

        The Jacobian defines the derivative of the predicted data vector with respect to the
        model parameters. For a data vector :math:`\mathbf{d}` predicted for a set of model parameters
        :math:`\mathbf{m}`, the Jacobian is an ``(n_data, n_param)`` matrix whose elements
        are given by:

        .. math::
            J_{ij} = \frac{\partial d_i}{\partial m_j}

        For a model `m` and vector `v`, the ``Jvec_approx`` method **approximates**
        the matrix-vector product:

        .. math::
            \mathbf{u} = \mathbf{J \, v}

        Parameters
        ----------
        m : (n_param, ) numpy.ndarray
            The model parameters.
        v : (n_data, ) numpy.ndarray
            Vector we are multiplying.
        f : SimPEG.field.Fields, optional
            If provided, fields will not need to be recomputed for the
            current model to compute `Jtvec`.

        Returns
        -------
        (n_param, ) numpy.ndarray
            Approximation of the Jacobian times a vector for the model provided.
        """
        return self.Jvec(m, v, f)

    @timeIt
    def Jtvec_approx(self, m, v, f=None):
        r"""Approximation of the Jacobian transpose times a vector for the model provided.

        The Jacobian defines the derivative of the predicted data vector with respect to the
        model parameters. For a data vector :math:`\mathbf{d}` predicted for a set of model parameters
        :math:`\mathbf{m}`, the Jacobian is an ``(n_data, n_param)`` matrix whose elements
        are given by:

        .. math::
            J_{ij} = \frac{\partial d_i}{\partial m_j}

        For a model `m` and vector `v`, the ``Jtvec_approx`` method **approximates**
        the matrix-vector product:

        .. math::
            \mathbf{u} = \mathbf{J^T \, v}

        Parameters
        ----------
        m : (n_param, ) numpy.ndarray
            The model parameters.
        v : (n_data, ) numpy.ndarray
            Vector we are multiplying.
        f : SimPEG.field.Fields, optional
            If provided, fields will not need to be recomputed for the
            current model to compute `Jtvec`.

        Returns
        -------
        (n_param, ) numpy.ndarray
            Approximation of the Jacobian transpose times a vector for the model provided.
        """
        return self.Jtvec(m, v, f)

    @count
    def residual(self, m, dobs, f=None):
        r"""The data residual.

        This method computes and returns the data residual for the model provided.
        Where :math:`\mathbf{d}_\text{obs}` are the observed data values, and :math:`\mathbf{d}_\text{pred}`
        are the predicted data values for model parameters :math:`\mathbf{m}`, the data
        residual is given by:

        .. math::
            \mathbf{r}(\mathbf{m}) = \mathbf{d}_\text{pred} - \mathbf{d}_\text{obs}

        Parameters
        ----------
        m : (n_param, ) numpy.ndarray
            The model parameters.
        dobs : (n_data, ) numpy.ndarray
            The observed data values.
        f : SimPEG.fields.Fields, optional
            If provided, fields will not need to be recomputed when solving the forward problem.

        Returns
        -------
        (n_data, ) numpy.ndarray
            The data residual.

        """
        return mkvc(self.dpred(m, f=f) - dobs)

    def make_synthetic_data(
        self,
        m,
        relative_error=0.05,
        noise_floor=0.0,
        f=None,
        add_noise=False,
        random_seed: int | np.random.Generator | None = None,
        **kwargs,
    ):
        r"""Make synthetic data for the model and Gaussian noise provided.

        This method generates and returns a :py:class:`SimPEG.data.SyntheticData` object
        for the model and standard deviation of Gaussian noise provided.

        Parameters
        ----------
        m : (n_param, ) numpy.ndarray
            The model parameters.
        relative_error : float, numpy.ndarray
            Assign relative uncertainties to the data using relative error; sometimes
            referred to as percent uncertainties. For each datum, we assume the
            standard deviation of Gaussian noise is the relative error times the
            absolute value of the datum; i.e. :math:`C_\text{err} \times |d|`.
        noise_floor : float, numpy.ndarray
            Assign floor/absolute uncertainties to the data. For each datum, we assume
            standard deviation of Gaussian noise is equal to `noise_floor`.
        f : SimPEG.fields.Fields, optional
            If provided, fields will not need to be recomputed when solving the
            forward problem to obtain noiseless data.
        add_noise : bool
            Whether to add gaussian noise to the synthetic data or not.
        random_seed : int, numpy.random.Generator or None, optional
            Random seed to pass to ``numpy.random.default_rng``. It can either be
            an int or a predefined Numpy random number generator (see
            ``numpy.random.default_rng``).
        random_seed : {None, int, array_like[ints], SeedSequence, BitGenerator, Generator}, optional
            Random seed to pass to ``numpy.random.default_rng``.
            Random seed used for random sampling. It can either be an int,
            a predefined Numpy random number generator, or any valid input to
            ``numpy.random.default_rng``.

        Returns
        -------
        SimPEG.data.SyntheticData
            A SimPEG synthetic data object, which organizes both clean and noisy data.
        """

        std = kwargs.pop("std", None)
        if std is not None:
            raise TypeError(
                "The std parameter has been removed. " "Please use relative_error."
            )

        if f is None:
            f = self.fields(m)

        dclean = self.dpred(m, f=f)

        if add_noise is True:
            random_num_generator = np.random.default_rng(seed=random_seed)
            std = np.sqrt((relative_error * np.abs(dclean)) ** 2 + noise_floor**2)
            noise = random_num_generator.normal(loc=0, scale=std, size=dclean.shape)
            dobs = dclean + noise
        else:
            dobs = dclean

        return SyntheticData(
            survey=self.survey,
            dobs=dobs,
            dclean=dclean,
            relative_error=relative_error,
            noise_floor=noise_floor,
        )


class BaseTimeSimulation(BaseSimulation):
    r"""Base class for time domain simulations.

    The ``BaseTimeSimulation`` defines properties and methods that are required
    when the finite volume approach is used to solve time-dependent forward simulations.
    Presently, SimPEG discretizes in time using the backward Euler approach.
    And as such, the user must now define the step lengths for the forward simulation.

    Parameters
    ----------
    mesh : discretize.base.BaseMesh, optional
        Mesh on which the forward problem is discretized. This is not necessarily
        the same as the mesh on which the simulation is defined.
    t0 : float, optional
        Initial time, in seconds, for the time-dependent forward simulation.
    time_steps : (n_steps, ) numpy.ndarray, optional
        The time step lengths, in seconds, for the time domain simulation.
        This property can be also be set using a compact form; see *Notes*.

    Notes
    -----
    There are two ways in which the user can set the ``time_steps`` property
    for the forward simulation. The most basic approach is to use a ``(n_steps, )``
    :py:class:`numpy.ndarray` that explicitly defines the step lengths in order.
    I.e.:

    >>> sim.time_steps = np.r_[1e-6, 1e-6, 1e-6, 1e-5, 1e-5, 1e-4, 1e-4]

    We can define also define the step lengths in compact for when the same
    step length is reused multiple times in succession. In this case, the
    ``time_steps`` property is set using a ``list`` of ``tuple``. Each
    ``tuple`` contains the step length and number of times that step is repeated.
    The time stepping defined above can be set equivalently with:

    >>> sim.time_steps = [(1e-6, 3), (1e-5, 2), (1e-4, 2)]

    When set, the :py:func:`discretize.utils.unpack_widths` utility is
    used to convert the ``list`` of ``tuple`` to its (n_steps, ) :py:class:`numpy.ndarray`
    representation.
    """

    def __init__(self, mesh=None, t0=0.0, time_steps=None, **kwargs):
        self.t0 = t0
        self.time_steps = time_steps
        super().__init__(mesh=mesh, **kwargs)

    @property
    def time_steps(self):
        """Time step lengths, in seconds, for the time domain simulation.

        There are two ways in which the user can set the ``time_steps`` property
        for the forward simulation. The most basic approach is to use a ``(n_steps, )``
        :py:class:`numpy.ndarray` that explicitly defines the step lengths in order.
        I.e.:

        >>> sim.time_steps = np.r_[1e-6, 1e-6, 1e-6, 1e-5, 1e-5, 1e-4, 1e-4]

        We can define also define the step lengths in compact for when the same
        step length is reused multiple times in succession. In this case, the
        ``time_steps`` property is set using a ``list`` of ``tuple``. Each
        ``tuple`` contains the step length and number of times that step is repeated.
        The time stepping defined above can be set equivalently with:

        >>> sim.time_steps = [(1e-6, 3), (1e-5, 2), (1e-4, 2)]

        When set, the :py:func:`discretize.utils.unpack_widths` utility is
        used to convert the ``list`` of ``tuple`` to its ``(n_steps, )`` :py:class:`numpy.ndarray`
        representation.

        Returns
        -------
        (n_steps, ) numpy.ndarray
            The time step lengths for the time domain simulation.
        """
        return self._time_steps

    @time_steps.setter
    def time_steps(self, value):
        if value is not None:
            if isinstance(value, list):
                value = unpack_widths(value)
            value = validate_ndarray_with_shape("time_steps", value, shape=("*",))
        self._time_steps = value
        del self.time_mesh

    @property
    def t0(self):
        """Initial time, in seconds, for the time-dependent forward simulation.

        Returns
        -------
        float
            Initial time, in seconds, for the time-dependent forward simulation.
        """
        return self._t0

    @t0.setter
    def t0(self, value):
        self._t0 = validate_float("t0", value)
        del self.time_mesh

    @property
    def time_mesh(self):
        r"""Time mesh for easy interpolation to observation times.

        The time mesh is constructed internally from the :py:attr:`t0` and
        :py:attr:`time_steps` properties using the :py:class:`discretize.TensorMesh` class.
        The ``time_mesh`` property allows for easy interpolation from fields computed at
        discrete time-steps, to an arbitrary set of observation
        times within the continuous interval (:math:`t_0 , t_\text{end}`).

        Returns
        -------
        discretize.TensorMesh
            The time mesh.
        """
        if getattr(self, "_time_mesh", None) is None:
            self._time_mesh = TensorMesh(
                [
                    self.time_steps,
                ],
                x0=[self.t0],
            )
        return self._time_mesh

    @time_mesh.deleter
    def time_mesh(self):
        if hasattr(self, "_time_mesh"):
            del self._time_mesh

    @property
    def nT(self):
        """Total number of time steps.

        Returns
        -------
        int
            Total number of time steps.
        """
        return self.time_mesh.n_cells

    @property
    def times(self):
        """Evaluation times.

        Returns the discrete set of times at which the fields are computed for
        the forward simulation.

        Returns
        -------
        (nT, ) numpy.ndarray
            The discrete set of times at which the fields are computed for
            the forward simulation.
        """
        return self.time_mesh.nodes_x

    def dpred(self, m=None, f=None):
        # Docstring inherited from BaseSimulation.
        if self.survey is None:
            raise AttributeError(
                "The survey has not yet been set and is required to compute "
                "data. Please set the survey for the simulation: "
                "simulation.survey = survey"
            )

        if f is None:
            f = self.fields(m)

        data = Data(self.survey)
        for src in self.survey.source_list:
            for rx in src.receiver_list:
                data[src, rx] = rx.eval(src, self.mesh, self.time_mesh, f)
        return data.dobs


##############################################################################
#                                                                            #
#                           Linear Simulation                                #
#                                                                            #
##############################################################################


class LinearSimulation(BaseSimulation):
    r"""Linear forward simulation class.

    The ``LinearSimulation`` class is used to define forward simulations of the form:

    .. math::
        \mathbf{d} = \mathbf{G \, f}(\mathbf{m})

    where :math:`\mathbf{m}` are the model parameters, :math:`\mathbf{f}` is a
    mapping operator (optional) from the model space to a user-defined parameter space,
    :math:`\mathbf{d}` is the predicted data vector, and :math:`\mathbf{G}` is an
    ``(n_data, n_param)`` linear operator.

    The ``LinearSimulation`` class is generally used as a base class that is inherited by
    other simulation classes within SimPEG. However, it can be used directly as a
    simulation class if the :py:attr:`G` property is used to set the linear forward
    operator directly.

    By default, we assume the mapping operator :math:`\mathbf{f}` is the identity map,
    and that the forward simulation reduces to:

    .. math::
        \mathbf{d} = \mathbf{G \, m}

    Parameters
    ----------
    mesh : discretize.BaseMesh, optional
        Mesh on which the forward problem is discretized. This is not necessarily
        the same as the mesh on which the simulation is defined.
    model_map : SimPEG.maps.BaseMap
        Mapping from the model parameters to vector that the linear operator acts on.
    G : (n_data, n_param) numpy.ndarray or scipy.sparse.csr_matrx
        The linear operator. For a ``model_map`` that maps within the same vector space
        (e.g. the identity map), the dimension ``n_param`` equals the number of model parameters.
        If not, the dimension ``n_param`` of the linear operator will depend on the mapping.
    """

    linear_model, model_map, model_deriv = props.Invertible(
        "The model for a linear problem"
    )

    def __init__(self, mesh=None, linear_model=None, model_map=None, G=None, **kwargs):
        super().__init__(mesh=mesh, **kwargs)
        self.linear_model = linear_model
        self.model_map = model_map
        self.solver = None
        if G is not None:
            self.G = G

        if self.survey is None:
            # Give it an empty survey
            self.survey = BaseSurvey([])
        if self.survey.nD == 0:
            # try seting the number of data to G
            if getattr(self, "G", None) is not None:
                self.survey._vnD = np.r_[self.G.shape[0]]

    @property
    def G(self):
        """The linear operator.

        Returns
        -------
        (n_data, n_param) numpy.ndarray or scipy.sparse.csr_matrix
            The linear operator. For a :py:attr:`model_map` that maps within the same vector space
            (e.g. the identity map), the dimension ``n_param`` equals the number of model parameters.
            If not, the dimension ``n_param`` of the linear operator will depend on the mapping.
        """
        if getattr(self, "_G", None) is not None:
            return self._G
        else:
            warnings.warn("G has not been implemented for the simulation", stacklevel=2)
        return None

    @G.setter
    def G(self, G):
        # Allows setting G in a LinearSimulation.
        # TODO should be validated
        self._G = G

    def fields(self, m):
        # Docstring inherited from BaseSimulation.
        self.model = m
        return self.G.dot(self.linear_model)

    def dpred(self, m=None, f=None):
        # Docstring inherited from BaseSimulation
        if m is not None:
            self.model = m
        if f is not None:
            return f
        return self.fields(self.model)

    def getJ(self, m, f=None):
        r"""Returns the full Jacobian.

        The general definition of the linear forward simulation is:

        .. math::
            \mathbf{d} = \mathbf{G \, f}(\mathbf{m})

        where :math:`\mathbf{f}` is a mapping operator (optional) from the model space
        to a user-defined parameter space, and :math:`\mathbf{G}` is an (n_data, n_param)
        linear operator. The ``getJ`` method forms and returns the full Jacobian:

        .. math::
            \mathbf{J}(\mathbf{m}) = \mathbf{G} \frac{\partial \mathbf{f}}{\partial \mathbf{m}}

        for the model :math:`\mathbf{m}` provided. When :math:`\mathbf{f}` is the identity map
        (default), the Jacobian is no longer model-dependent and reduces to:

        .. math::
            \mathbf{J} = \mathbf{G}

        Parameters
        ----------
        m : numpy.ndarray
            The model vector.
        f : None
            Precomputed fields are not used to speed up the computation of the
            Jacobian for linear problems.

        Returns
        -------
        J : (n_data, n_param) numpy.ndarray
            :math:`J = G\frac{\partial f}{\partial\mathbf{m}}`.
            Where :math:`f` is :attr:`model_map`.
        """
        self.model = m
        # self.model_deriv is likely a sparse matrix
        # and G is possibly dense, thus we need to do..
        return (self.model_deriv.T.dot(self.G.T)).T

    def Jvec(self, m, v, f=None):
        # Docstring inherited from BaseSimulation
        self.model = m
        return self.G.dot(self.model_deriv * v)

    def Jtvec(self, m, v, f=None):
        # Docstring inherited from BaseSimulation
        self.model = m
        return self.model_deriv.T * self.G.T.dot(v)


class ExponentialSinusoidSimulation(LinearSimulation):
    r"""Simulation class for exponentially decaying sinusoidal kernel functions.

    This is the simulation class for the linear problem consisting of
    exponentially decaying sinusoids. The entries of the linear operator
    :math:`\mathbf{G}` are:

    .. math::

        G_{ik} = \int_\Omega e^{p \, j_i \, x_k} \cos(\pi \, q \, j_i \, x_k) \, dx

    The model is defined on a 1D :py:class:`discretize.TensorMesh`, and :math:`x_k`
    are the cell center locations. :math:`p \leq 0` defines the rate of exponential
    decay of the kernel functions. :math:`q` defines the rate of oscillation of
    the kernel functions. And :math:`j_i \in [j_0, ... , j_n]` controls the spread
    of the kernel functions; the number of which is set using the ``n_kernels``
    property.

    .. tip::

        For proper scaling, we advise defining the 1D tensor mesh to
        discretize the interval [0, 1].

    The kernel functions take the form:

    .. math::

        \int_x e^{p j_k x} \cos(\pi q j_k x) \quad, j_k \in [j_0, ..., j_n]

    The model is defined at cell centers while the kernel functions are defined on nodes.
    The trapezoid rule is used to evaluate the integral

    .. math::

        d_j = \int g_j(x) m(x) dx

    to define our data.

    Parameters
    ----------
    n_kernels : int
        The number of kernel factors for the linear problem; i.e. the number of
        :math:`j_i \in [j_0, ... , j_n]`. This sets the number of rows
        in the linear forward operator.
    p : float
        Exponent specifying the decay (`p \leq 0`) or growth (`p \geq 0`) of the kernel. For decay, set :math:`p \leq 0`.
    q : float
        Rate of oscillation of the kernel.
    j0 : float
        Minimum value for the spread of the kernel factors.
    jn : float
        Maximum value for the spread of the kernel factors.
    """

    def __init__(self, n_kernels=20, p=-0.25, q=0.25, j0=0.0, jn=60.0, **kwargs):
        self.n_kernels = n_kernels
        self.p = p
        self.q = q
        self.j0 = j0
        self.jn = jn
        super(ExponentialSinusoidSimulation, self).__init__(**kwargs)

    @property
    def n_kernels(self):
        r"""The number of kernel factors for the linear problem.

        Where :math:`j_0` represents the minimum value for the spread of
        kernel factors and :math:`j_n` represents the maximum, ``n_kernels``
        defines the number of kernel factors :math:`j_i \in [j_0, ... , j_n]`.
        This ultimately sets the number of rows in the linear forward operator.

        Returns
        -------
        int
            The number of kernel factors for the linear problem.
        """
        return self._n_kernels

    @n_kernels.setter
    def n_kernels(self, value):
        self._n_kernels = validate_integer("n_kernels", value, min_val=1)

    @property
    def p(self):
        """Rate of exponential decay of the kernel.

        Returns
        -------
        float
            Rate of exponential decay of the kernel.
        """
        return self._p

    @p.setter
    def p(self, value):
        self._p = validate_float("p", value)

    @property
    def q(self):
        """Rate of oscillation of the kernel.

        Returns
        -------
        float
            Rate of oscillation of the kernel.
        """
        return self._q

    @q.setter
    def q(self, value):
        self._q = validate_float("q", value)

    @property
    def j0(self):
        """Minimum value for the spread of the kernel factors.

        Returns
        -------
        float
            Minimum value for the spread of the kernel factors.
        """
        return self._j0

    @j0.setter
    def j0(self, value):
        self._j0 = validate_float("j0", value)

    @property
    def jn(self):
        """Maximum value for the spread of the kernel factors.

        Returns
        -------
        float
            Maximum value for the spread of the kernel factors.
        """
        return self._jn

    @jn.setter
    def jn(self, value):
        self._jn = validate_float("jn", value)

    @property
    def jk(self):
        """The set of kernel factors controlling the spread of the kernel functions.

        Returns
        -------
        (n_kernels, ) numpy.ndarray
            The set of kernel factors controlling the spread of the kernel functions.
        """
        if getattr(self, "_jk", None) is None:
            self._jk = np.linspace(self.j0, self.jn, self.n_kernels)
        return self._jk

    def g(self, k):
        """Kernel functions evaluated for kernel factor :math:`j_k`.

        This method computes the row of the linear forward operator for
        the kernel functions for kernel factor :math:`j_k`, given :math:`k`

        Parameters
        ----------
        k : int
            Kernel functions for kernel factor *k*

        Returns
        -------
        (n_param, ) numpy.ndarray
            Kernel functions evaluated for kernel factor *k*.
        """
        return np.exp(self.p * self.jk[k] * self.mesh.nodes_x) * np.cos(
            np.pi * self.q * self.jk[k] * self.mesh.nodes_x
        )

    @property
    def G(self):
        """The linear forward operator.

        Returns
        -------
        (n_kernels, n_param) numpy.ndarray
            The linear forward operator.
        """
        if getattr(self, "_G", None) is None:
            G_nodes = np.empty((self.mesh.n_nodes, self.n_kernels))

            for i in range(self.n_kernels):
                G_nodes[:, i] = self.g(i)

            self._G = (self.mesh.average_node_to_cell @ G_nodes).T @ sdiag(
                self.mesh.cell_volumes
            )
        return self._G<|MERGE_RESOLUTION|>--- conflicted
+++ resolved
@@ -1,11 +1,8 @@
 """
 Define simulation classes.
 """
-<<<<<<< HEAD
+
 from __future__ import annotations  # needed to use type operands in Python 3.8
-=======
-
->>>>>>> 00e2b0a1
 import os
 import inspect
 import numpy as np
