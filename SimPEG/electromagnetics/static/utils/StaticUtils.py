--- conflicted
+++ resolved
@@ -1,1904 +1,4 @@
 from ....utils.code_utils import deprecate_module
 deprecate_module('StaticUtils', 'static_utils', '0.15.0')
 
-<<<<<<< HEAD
-import numpy as np
-from scipy.interpolate import LinearNDInterpolator, interp1d
-from numpy import matlib
-import discretize
-import matplotlib.pyplot as plt
-
-from .... data import Data
-from .. import resistivity as dc
-from .... utils import (
-    asArray_N_x_Dim, closestPoints, mkvc, surface2ind_topo, uniqueRows,
-    ModelBuilder
-)
-
-
-def electrode_separations(
-    dc_survey, survey_type='dipole-dipole', electrode_pair='all'
-):
-    """
-    Calculate electrode separation distances.
-
-    Input:
-    :param SimPEG.electromagnetics.static.resistivity.survey.Survey dc_survey: DC survey object
-    :param str survey_type: Either 'pole-dipole' | 'dipole-dipole'
-                                  | 'dipole-pole' | 'pole-pole'
-
-    Output:
-    :return list ***: electrodes [A,B] separation distances
-
-    """
-
-    if not isinstance(electrode_pair, list):
-        if electrode_pair.lower() == 'all':
-            electrode_pair = ['AB', 'MN', 'AM', 'AN', 'BM', 'BN']
-        elif isinstance(electrode_pair, str):
-            electrode_pair = [electrode_pair]
-        else:
-            raise Exception(
-                "electrode_pair must be either a string, list of strings, or an "
-                "ndarray containing the electrode separation distances you would "
-                "like to calculate not {}".format(type(electrode_pair))
-            )
-
-    elecSepDict = {}
-    AB = []
-    MN = []
-    AM = []
-    AN = []
-    BM = []
-    BN = []
-
-    for ii, src in enumerate(dc_survey.source_list):
-        Tx = src.location
-        Rx = src.receiver_list[0].locations
-        nDTx = src.receiver_list[0].nD
-
-        if survey_type.lower() == 'dipole-dipole':
-            A = matlib.repmat(Tx[0], nDTx, 1)
-            B = matlib.repmat(Tx[1], nDTx, 1)
-            M = Rx[0]
-            N = Rx[1]
-
-            AB.append(np.sqrt(np.sum((A[:, :] - B[:, :])**2., axis=1)))
-            MN.append(np.sqrt(np.sum((M[:, :] - N[:, :])**2., axis=1)))
-            AM.append(np.sqrt(np.sum((A[:, :] - M[:, :])**2., axis=1)))
-            AN.append(np.sqrt(np.sum((A[:, :] - N[:, :])**2., axis=1)))
-            BM.append(np.sqrt(np.sum((B[:, :] - M[:, :])**2., axis=1)))
-            BN.append(np.sqrt(np.sum((B[:, :] - N[:, :])**2., axis=1)))
-
-        elif survey_type.lower() == 'pole-dipole':
-            A = matlib.repmat(Tx, nDTx, 1)
-            M = Rx[0]
-            N = Rx[1]
-
-            MN.append(np.sqrt(np.sum((M[:, :] - N[:, :])**2., axis=1)))
-            AM.append(np.sqrt(np.sum((A[:, :] - M[:, :])**2., axis=1)))
-            AN.append(np.sqrt(np.sum((A[:, :] - N[:, :])**2., axis=1)))
-
-        elif survey_type.lower() == 'dipole-pole':
-            A = matlib.repmat(Tx[0], nDTx, 1)
-            B = matlib.repmat(Tx[1], nDTx, 1)
-            M = Rx
-
-            AB.append(np.sqrt(np.sum((A[:, :] - B[:, :])**2., axis=1)))
-            AM.append(np.sqrt(np.sum((A[:, :] - M[:, :])**2., axis=1)))
-            BM.append(np.sqrt(np.sum((B[:, :] - M[:, :])**2., axis=1)))
-
-        elif survey_type.lower() == 'pole-pole':
-            A = matlib.repmat(Tx, nDTx, 1)
-            M = Rx
-
-            AM.append(np.sqrt(np.sum((A[:, :] - M[:, :])**2., axis=1)))
-
-        else:
-            raise Exception(
-                "survey_type must be 'dipole-dipole' | 'pole-dipole' | "
-                "'dipole-pole' | 'pole-pole' not {}".format(survey_type)
-            )
-
-    if 'AB' in electrode_pair:
-        if AB:
-            AB = np.hstack(AB)
-        elecSepDict['AB'] = AB
-    if 'MN' in electrode_pair:
-        if MN:
-            MN = np.hstack(MN)
-        elecSepDict['MN'] = MN
-    if 'AM' in electrode_pair:
-        if AM:
-            AM = np.hstack(AM)
-        elecSepDict['AM'] = AM
-    if 'AN' in electrode_pair:
-        if AN:
-            AN = np.hstack(AN)
-        elecSepDict['AN'] = AN
-    if 'BM' in electrode_pair:
-        if BM:
-            BM = np.hstack(BM)
-        elecSepDict['BM'] = BM
-    if 'BN' in electrode_pair:
-        if BN:
-            BN = np.hstack(BN)
-        elecSepDict['BN'] = BN
-
-    return elecSepDict
-
-
-def source_receiver_midpoints(survey):
-    """
-        Calculate source receiver midpoints.
-
-        Input:
-        :param SimPEG.electromagnetics.static.resistivity.Survey survey: DC survey object
-
-        Output:
-        :return numpy.ndarray midx: midpoints x location
-        :return numpy.ndarray midz: midpoints z location
-    """
-
-    assert isinstance(survey, dc.Survey), (
-        "Input must be of type {}".format(dc.Survey)
-    )
-
-    # Pre-allocate
-    midxy = []
-    midz = []
-
-    for ii in range(survey.nSrc):
-        Tx = survey.source_list[ii].location
-        Rx = survey.source_list[ii].receiver_list[0].locations
-
-        if isinstance(Tx, list):
-            Cmid = (Tx[0][:-1] + Tx[1][:-1])/2
-            zsrc = (Tx[0][-1] + Tx[1][-1])/2
-        else:
-            Cmid = Tx[:-1]
-            zsrc = Tx[-1]
-
-        if isinstance(Rx, list):
-            Pmid = (Rx[0][:, :-1] + Rx[1][:, :-1])/2
-        else:
-            Pmid = Rx[:, :-1]
-
-        midxy.append((Cmid + Pmid)/2)
-        midz.append(
-            -np.abs(
-                np.linalg.norm(
-                    np.kron(
-                        np.ones((Pmid.shape[0], 1)), Cmid
-                    ) - Pmid, axis=1
-                )
-            )/2 + zsrc
-        )
-
-    return np.vstack(midxy), np.hstack(midz)
-
-
-def geometric_factor(
-    dc_survey, survey_type='dipole-dipole', space_type='half-space'
-):
-    """
-        Calculate Geometric Factor. Assuming that data are normalized voltages
-
-        Input:
-        :param SimPEG.electromagnetics.static.resistivity.Survey dc_survey: DC survey object
-        :param str survey_type: Either 'dipole-dipole' | 'pole-dipole'
-                               | 'dipole-pole' | 'pole-pole'
-        :param str space_type: Assuming whole-space or half-space
-                              ('whole-space' | 'half-space')
-
-        Output:
-        :return numpy.ndarray G: Geometric Factor
-
-    """
-    # Set factor for whole-space or half-space assumption
-    if space_type.lower() in ['whole-space', 'wholespace']:
-        spaceFact = 4.
-    elif space_type.lower() in ['half-space', 'halfspace']:
-        spaceFact = 2.
-    else:
-        raise Exception("'space_type must be 'whole-space' | 'half-space'")
-
-    elecSepDict = electrode_separations(
-        dc_survey, survey_type=survey_type,
-        electrode_pair=['AM', 'BM', 'AN', 'BN']
-    )
-    AM = elecSepDict['AM']
-    BM = elecSepDict['BM']
-    AN = elecSepDict['AN']
-    BN = elecSepDict['BN']
-
-    # Determine geometric factor G based on electrode separation distances
-    if survey_type.lower() == 'dipole-dipole':
-        G = 1/AM - 1/BM - 1/AN + 1/BN
-
-    elif survey_type.lower() == 'pole-dipole':
-        G = 1/AM - 1/AN
-
-    elif survey_type.lower() == 'dipole-pole':
-        G = 1/AM - 1/BM
-
-    elif survey_type.lower() == 'pole-pole':
-        G = 1/AM
-
-    else:
-        raise Exception(
-            "survey_type must be 'dipole-dipole' | 'pole-dipole' | "
-            "'dipole-pole' | 'pole-pole' not {}".format(survey_type)
-        )
-
-    return (G/(spaceFact*np.pi))
-
-
-def apparent_resistivity(
-    data, space_type='half-space', dobs=None,
-    eps=1e-10
-):
-    """
-    Calculate apparent resistivity. Assuming that data are normalized
-    voltages - Vmn/I (Potential difference [V] divided by injection
-    current [A]). For fwd modelled data an injection current of 1A is
-    assumed in SimPEG.
-
-    Input:
-    :param SimPEG.Data: DC data object
-    :param numpy.ndarray dobs: normalized voltage measurements [V/A]
-    :param str survey_type: Either 'dipole-dipole' | 'pole-dipole' |
-        'dipole-pole' | 'pole-pole'
-    :param float eps: Regularizer in case of a null geometric factor
-
-    Output:
-    :return rhoApp: apparent resistivity
-    """
-    if not isinstance(data, Data):
-        raise Exception(
-            "A Data instance ({datacls}: <{datapref}.{datacls}>) must be "
-            "provided as the second input. The provided input is a "
-            "{providedcls} <{providedpref}.{providedcls}>".format(
-                datacls=Data.__name__, datapref=Data.__module__,
-                providedcls=data.__class__.__name__, providedpref=data.__module__
-            )
-        )
-
-    if dobs is None:
-        dobs = data.dobs
-
-    # Calculate Geometric Factor
-    G = geometric_factor(
-        data.survey, survey_type=data.survey.survey_type, space_type=space_type
-    )
-
-    # Calculate apparent resistivity
-    # absolute value is required because of the regularizer
-    rhoApp = np.abs(data.dobs*(1./(G+eps)))
-
-    return rhoApp
-
-
-def plot_pseudoSection(
-    data, ax=None, survey_type='dipole-dipole',
-    data_type="appConductivity", space_type='half-space',
-    clim=None, scale="linear", sameratio=True,
-    pcolorOpts={}, data_location=False, dobs=None, dim=2,
-):
-    """
-        Read list of 2D tx-rx location and plot a speudo-section of apparent
-        resistivity.
-
-        Assumes flat topo for now...
-
-        Input:
-        :param SimPEG.Data: DC data
-        :param matplotlib.pyplot.axes ax: figure axes on which to plot
-        :param str survey_type: Either 'dipole-dipole' | 'pole-dipole' |
-            'dipole-pole' | 'pole-pole'
-        :param str data_type: Either 'appResistivity' | 'appConductivity' |
-            'volt' (potential)
-        :param str space_type: Either 'half-space' (default) or 'whole-space'
-        :param str scale: Either 'linear' (default) or 'log'
-
-        Output:
-        :return  matplotlib.pyplot.figure plot overlayed on image
-    """
-    import pylab as plt
-    from scipy.interpolate import griddata
-    # Set depth to 0 for now
-    z0 = 0.
-    rho = []
-
-    if not isinstance(data, Data):
-        raise Exception(
-            "A Data instance ({datacls}: <{datapref}.{datacls}>) must be "
-            "provided as the second input. The provided input is a "
-            "{providedcls} <{providedpref}.{providedcls}>".format(
-                datacls=Data.__name__, datapref=Data.__module__,
-                providedcls=data.__name__, providedpref=data.__module__
-            )
-        )
-    # Use dobs in survey if dobs is None
-    if dobs is None:
-        dobs = data.dobs
-
-    midx, midz = source_receiver_midpoints(data.survey)
-    midx = midx[:, 0]  # Only keep the along line
-
-    if data_type in ['volt', 'appChargeability', 'misfitMap']:
-        if scale == "linear":
-            rho = dobs
-        elif scale == "log":
-            rho = np.log10(abs(dobs))
-
-    elif data_type == 'appConductivity':
-        rhoApp = apparent_resistivity(
-            data, dobs=dobs, survey_type=survey_type, space_type=space_type
-            )
-        if scale == "linear":
-            rho = 1./rhoApp
-        elif scale == "log":
-            rho = np.log10(1./rhoApp)
-
-    elif data_type == 'appResistivity':
-        rhoApp = apparent_resistivity(
-            data, dobs=dobs, survey_type=survey_type, space_type=space_type
-            )
-        if scale == "linear":
-            rho = rhoApp
-        elif scale == "log":
-            rho = np.log10(rhoApp)
-
-    else:
-        print()
-        raise Exception(
-                """data_type must be 'volt' | 'appResistivity' |
-                'appConductivity' | 'appChargeability' | misfitMap"""
-                " not {}".format(data_type)
-        )
-
-    # Grid points
-    grid_x, grid_z = np.mgrid[
-        np.min(midx):np.max(midx), np.min(midz):np.max(midz)
-    ]
-
-    grid_rho = griddata(
-        np.c_[midx, midz], rho.T, (grid_x, grid_z), method='linear'
-    )
-
-    if clim is None:
-        vmin, vmax = rho.min(), rho.max()
-    else:
-        vmin, vmax = clim[0], clim[1]
-
-    if ax is None:
-        fig, ax = plt.subplots(1, 1, figsize=(15, 3))
-
-    grid_rho = np.ma.masked_where(np.isnan(grid_rho), grid_rho)
-    ph = ax.pcolormesh(
-        grid_x[:, 0], grid_z[0, :], grid_rho.T,
-        clim=(vmin, vmax), vmin=vmin, vmax=vmax, **pcolorOpts
-    )
-
-    if scale == "log":
-        cbar = plt.colorbar(
-            ph, format="$10^{%.2f}$",
-            fraction=0.04, orientation="horizontal"
-        )
-    elif scale == "linear":
-        cbar = plt.colorbar(
-            ph, format="%.2f",
-            fraction=0.04, orientation="horizontal"
-        )
-
-    if data_type == 'appConductivity':
-        cbar.set_label("Apparent Conductivity (S/m)", size=12)
-
-    elif data_type == 'appResistivity':
-        cbar.set_label("Apparent Resistivity ($\\Omega$m)", size=12)
-
-    elif data_type == 'volt':
-        cbar.set_label("Voltage (V)", size=12)
-
-    elif data_type == 'appChargeability':
-        cbar.set_label("Apparent Chargeability (V/V)", size=12)
-
-    elif data_type == 'misfitMap':
-        cbar.set_label(None, size=12)
-
-    cmin, cmax = cbar.get_clim()
-    ticks = np.linspace(cmin, cmax, 3)
-    cbar.set_ticks(ticks)
-    cbar.ax.tick_params(labelsize=10)
-
-    # Plot apparent resistivity
-    if data_location:
-        ax.plot(midx, midz, 'k.', ms=1, alpha=0.4)
-
-    if sameratio:
-        ax.set_aspect('equal', adjustable='box')
-
-    return ax
-
-
-def gen_DCIPsurvey(endl, survey_type, a, b, n, dim=3, d2flag='2.5D'):
-    """
-        Load in endpoints and survey specifications to generate Tx, Rx location
-        stations.
-
-        Assumes flat topo for now...
-
-        Input:
-        :param numpy.ndarray endl: input endpoints [x1, y1, z1, x2, y2, z2]
-        :param discretize.base.BaseMesh mesh: discretize mesh object
-        :param str survey_type: 'dipole-dipole' | 'pole-dipole' |
-            'dipole-pole' | 'pole-pole' | 'gradient'
-        :param int a: pole seperation
-        :param int b: dipole separation
-        :param int n: number of rx dipoles per tx
-        :param str d2flag: choose for 2D mesh between a '2D' or a '2.5D' survey
-
-        Output:
-        :return SimPEG.electromagnetics.static.resistivity.Survey dc_survey: DC survey object
-    """
-
-    def xy_2_r(x1, x2, y1, y2):
-        r = np.sqrt(np.sum((x2 - x1)**2. + (y2 - y1)**2.))
-        return r
-
-    # Evenly distribute electrodes and put on surface
-    # Mesure survey length and direction
-    dl_len = xy_2_r(endl[0, 0], endl[1, 0], endl[0, 1], endl[1, 1])
-
-    dl_x = (endl[1, 0] - endl[0, 0]) / dl_len
-    dl_y = (endl[1, 1] - endl[0, 1]) / dl_len
-
-    nstn = int(np.floor(dl_len / a))
-
-    # Compute discrete pole location along line
-    stn_x = endl[0, 0] + np.array(range(int(nstn)))*dl_x*a
-    stn_y = endl[0, 1] + np.array(range(int(nstn)))*dl_y*a
-
-    if dim == 2:
-        ztop = np.linspace(endl[0, 1], endl[0, 1], nstn)
-        # Create line of P1 locations
-        M = np.c_[stn_x, ztop]
-        # Create line of P2 locations
-        N = np.c_[stn_x+a*dl_x, ztop]
-
-    elif dim == 3:
-        stn_z = np.linspace(endl[0, 2], endl[0, 2], nstn)
-        # Create line of P1 locations
-        M = np.c_[stn_x, stn_y, stn_z]
-        # Create line of P2 locations
-        N = np.c_[stn_x+a*dl_x, stn_y+a*dl_y, stn_z]
-
-    # Build list of Tx-Rx locations depending on survey type
-    # Dipole-dipole: Moving tx with [a] spacing -> [AB a MN1 a MN2 ... a MNn]
-    # Pole-dipole: Moving pole on one end -> [A a MN1 a MN2 ... MNn a B]
-    SrcList = []
-
-    if survey_type != 'gradient':
-
-        for ii in range(0, int(nstn)-1):
-
-            if survey_type.lower() in ['dipole-dipole', 'dipole-pole']:
-                tx = np.c_[M[ii, :], N[ii, :]]
-                # Current elctrode separation
-                AB = xy_2_r(tx[0, 1], endl[1, 0], tx[1, 1], endl[1, 1])
-            elif survey_type.lower() in ['pole-dipole', 'pole-pole']:
-                tx = np.r_[M[ii, :]]
-                # Current elctrode separation
-                AB = xy_2_r(tx[0], endl[1, 0], tx[1], endl[1, 1])
-            else:
-                raise Exception(
-                    "survey_type must be 'dipole-dipole' | 'pole-dipole' | "
-                    "'dipole-pole' | 'pole-pole' not {}".format(survey_type)
-                )
-
-            # Rx.append(np.c_[M[ii+1:indx, :], N[ii+1:indx, :]])
-
-            # Number of receivers to fit
-            nstn = int(np.min([np.floor((AB - b) / a), n]))
-
-            # Check if there is enough space, else break the loop
-            if nstn <= 0:
-                continue
-
-            # Compute discrete pole location along line
-            stn_x = N[ii, 0] + dl_x*b + np.array(range(int(nstn)))*dl_x*a
-            stn_y = N[ii, 1] + dl_y*b + np.array(range(int(nstn)))*dl_y*a
-
-            # Create receiver poles
-
-            if dim == 3:
-                stn_z = np.linspace(endl[0, 2], endl[0, 2], nstn)
-
-                # Create line of P1 locations
-                P1 = np.c_[stn_x, stn_y, stn_z]
-                # Create line of P2 locations
-                P2 = np.c_[stn_x+a*dl_x, stn_y+a*dl_y, stn_z]
-                if survey_type.lower() in ['dipole-dipole', 'pole-dipole']:
-                    rxClass = dc.Rx.Dipole(P1, P2)
-                elif survey_type.lower() in ['dipole-pole', 'pole-pole']:
-                    rxClass = dc.Rx.Pole(P1)
-
-            elif dim == 2:
-                ztop = np.linspace(endl[0, 1], endl[0, 1], nstn)
-                # Create line of P1 locations
-                P1 = np.c_[stn_x, np.ones(nstn).T*ztop]
-                # Create line of P2 locations
-                P2 = np.c_[stn_x+a*dl_x, np.ones(nstn).T*ztop]
-                if survey_type.lower() in['dipole-dipole', 'pole-dipole']:
-                    if d2flag == '2.5D':
-                        rxClass = dc.Rx.Dipole_ky(P1, P2)
-                    elif d2flag == '2D':
-                        rxClass = dc.Rx.Dipole(P1, P2)
-                elif survey_type.lower() in ['dipole-pole', 'pole-pole']:
-                    if d2flag == '2.5D':
-                        rxClass = dc.Rx.Pole_ky(P1)
-                    elif d2flag == '2D':
-                        rxClass = dc.Rx.Pole(P1)
-
-            if survey_type.lower() in['dipole-dipole', 'dipole-pole']:
-                srcClass = dc.Src.Dipole([rxClass], M[ii, :], N[ii, :])
-            elif survey_type.lower() in ['pole-dipole', 'pole-pole']:
-                srcClass = dc.Src.Pole([rxClass], M[ii, :])
-            SrcList.append(srcClass)
-
-    elif survey_type.lower() == 'gradient':
-
-        # Gradient survey takes the "b" parameter to define the limits of a
-        # square survey grid. The pole seperation within the receiver grid is
-        # define the "a" parameter.
-
-        # Get the edge limit of survey area
-        min_x = endl[0, 0] + dl_x * b
-        min_y = endl[0, 1] + dl_y * b
-
-        max_x = endl[1, 0] - dl_x * b
-        max_y = endl[1, 1] - dl_y * b
-
-        # Define the size of the survey grid (square for now)
-        box_l = np.sqrt((min_x - max_x)**2. + (min_y - max_y)**2.)
-        box_w = box_l/2.
-
-        nstn = int(np.floor(box_l / a))
-
-        # Compute discrete pole location along line
-        stn_x = min_x + np.array(range(int(nstn)))*dl_x*a
-        stn_y = min_y + np.array(range(int(nstn)))*dl_y*a
-
-        # Define number of cross lines
-        nlin = int(np.floor(box_w / a))
-        lind = range(-nlin, nlin+1)
-
-        npoles = int(nstn * len(lind))
-
-        rx = np.zeros([npoles, 6])
-        for ii in range(len(lind)):
-
-            # Move station location to current survey line This is a
-            # perpendicular move then line survey orientation, hence the y, x
-            # switch
-            lxx = stn_x - lind[ii]*a*dl_y
-            lyy = stn_y + lind[ii]*a*dl_x
-
-            M = np.c_[lxx, lyy, np.ones(nstn).T*ztop]
-            N = np.c_[lxx+a*dl_x, lyy+a*dl_y, np.ones(nstn).T*ztop]
-            rx[(ii*nstn):((ii+1)*nstn), :] = np.c_[M, N]
-
-            if mesh.dim == 3:
-                rxClass = DC.Rx.Dipole(rx[:, :3], rx[:, 3:])
-            elif mesh.dim == 2:
-                M = M[:, [0, 2]]
-                N = N[:, [0, 2]]
-                if d2flag == '2.5D':
-                    rxClass = DC.Rx.Dipole_ky(rx[:, [0, 2]], rx[:, [3, 5]])
-                elif d2flag == '2D':
-                    rxClass = DC.Rx.Dipole(rx[:, [0, 2]], rx[:, [3, 5]])
-            srcClass = DC.Src.Dipole([rxClass], (endl[0, :]), (endl[1, :]))
-        SrcList.append(srcClass)
-
-    if (d2flag == '2.5D') and (dim == 2):
-        survey = dc.Survey_ky(SrcList)
-    else:
-        survey = dc.Survey(SrcList)
-
-    return survey
-
-
-def generate_dcip_survey_line(survey_type, data_type, endl, topo, ds, dh, n, dim_flag='2.5D', sources_only=False):
-    """
-        Generate DCIP survey line for modeling in 2D, 2.5D or 3D. Takes into accounted true surface
-        topography.
-
-        Input:
-        :param str survey_type: 'dipole-dipole' | 'pole-dipole' |
-            'dipole-pole' | 'pole-pole'
-        :param str data_type: 'volt' | 'apparent_conductivity' |
-        	'apparent_resistivity' | 'apparent_chargeability'
-        :param np.array endl: horizontal end points [x1, x2] or [x1, x2, y1, y2]
-        :param float , (N, 2) np.array or (N, 3) np.array: topography
-        :param int ds: station seperation
-        :param int dh: dipole separation (unused if pole-pole)
-        :param int n: number of rx per tx
-        :param str dim: '2D', '2.5D' or '3D'
-        :param bool sources_only: Outputs a survey object if False. Outputs sources list if True.
-
-        Output:
-        :return SimPEG.electromagnetics.static.resistivity.Survey dc_survey: DC survey object
-    """
-
-    accepted_surveys = ['pole-pole','pole-dipole','dipole-pole','dipole-dipole']
-
-    if survey_type.lower() not in accepted_surveys:
-            raise Exception(
-            "survey_type must be 'dipole-dipole' | 'pole-dipole' | "
-            "'dipole-pole' | 'pole-pole' not {}".format(survey_type)
-            )
-
-    def xy_2_r(x1, x2, y1, y2):
-        r = np.sqrt(np.sum((x2 - x1)**2. + (y2 - y1)**2.))
-        return r
-
-    # Compute horizontal locations of sources and receivers
-    x1 = endl[0]
-    x2 = endl[1]
-
-    if dim_flag == '3D':
-
-        # Station locations
-        y1 = endl[2]
-        y2 = endl[3]
-        L = xy_2_r(x1, x2, y1, y2)
-        nstn = int(np.floor(L / ds) + 1)
-        dl_x = (x2 - x1) / L
-        dl_y = (y2 - y1) / L
-        stn_x = x1 + np.array(range(int(nstn)))*dl_x*ds
-        stn_y = y1 + np.array(range(int(nstn)))*dl_y*ds
-
-        # Locations of poles and dipoles
-        if survey_type.lower() in ['pole-pole','pole-dipole','dipole-pole']:
-            P = np.c_[stn_x, stn_y]
-            if np.size(topo) == 1:
-                P = np.c_[P, topo*np.ones((nstn))]
-            else:
-                fun_interp = LinearNDInterpolator(topo[:, 0:2], topo[:, -1])
-                P = np.c_[P, fun_interp(P)]
-
-        if survey_type.lower() in ['pole-dipole','dipole-pole','dipole-dipole']:
-            DP1 = np.c_[stn_x-0.5*dl_x*dh, stn_y-0.5*dl_y*dh]
-            DP2 = np.c_[stn_x+0.5*dl_x*dh, stn_y+0.5*dl_y*dh]
-            if np.size(topo) == 1:
-                DP1 = np.c_[DP1, topo*np.ones((nstn))]
-                DP2 = np.c_[DP2, topo*np.ones((nstn))]
-            else:
-                fun_interp = LinearNDInterpolator(topo[:, 0:2], topo[:, -1])
-                DP1 = np.c_[DP1, fun_interp(DP1)]
-                DP2 = np.c_[DP2, fun_interp(DP2)]
-
-    else:
-
-        # Station locations
-        y1 = 0.
-        y2 = 0.
-        L = xy_2_r(x1, x2, y1, y2)
-        nstn = int(np.floor(L / ds) + 1)
-        stn_x = x1 + np.array(range(int(nstn)))*ds
-
-        # Locations of poles and dipoles
-        if survey_type.lower() in ['pole-pole','pole-dipole','dipole-pole']:
-            P = np.c_[stn_x, stn_y]
-            if np.size(topo) == 1:
-                P = np.c_[stn_x, topo*np.ones((nstn))]
-            else:
-                fun_interp = LinearNDInterpolator(topo[:, 0:2], topo[:, -1])
-                P = np.c_[stn_x, fun_interp(stn_x)]
-
-        if survey_type.lower() in ['pole-dipole','dipole-pole','dipole-dipole']:
-            DP1 = stn_x-0.5*dh
-            DP2 = stn_x+0.5*dh
-            if np.size(topo) == 1:
-                DP1 = np.c_[DP1, topo*np.ones((nstn))]
-                DP2 = np.c_[DP2, topo*np.ones((nstn))]
-            else:
-                fun_interp = interp1d(topo[:, 0], topo[:, -1])
-                DP1 = np.c_[DP1, fun_interp(DP1)]
-                DP2 = np.c_[DP2, fun_interp(DP2)]
-
-
-    # Build list of Tx-Rx locations depending on survey type
-    # Dipole-dipole: Moving tx with [a] spacing -> [AB a MN1 a MN2 ... a MNn]
-    # Pole-dipole: Moving pole on one end -> [A a MN1 a MN2 ... MNn a B]
-    SrcList = []
-
-    for ii in range(0, int(nstn)):
-
-        if dim_flag == '3D':
-            D = xy_2_r(stn_x[ii], x2, stn_y[ii], y2)
-        else:
-            D = xy_2_r(stn_x[ii], x2, y1, y2)
-
-        # Number of receivers to fit
-        nrec = int(np.min([np.floor(D / ds), n]))
-
-        # Check if there is enough space, else break the loop
-        if nrec <= 0:
-            continue
-
-        # Create receivers
-        if dim_flag == '2.5D':
-            if survey_type.lower() in ['dipole-pole', 'pole-pole']:
-                rxClass = dc.receivers.Pole_ky(
-                	P[ii+1:ii+nrec+1, :], data_type=data_type
-                	)
-            elif survey_type.lower() in ['dipole-dipole', 'pole-dipole']:
-                rxClass = dc.receivers.Dipole_ky(
-                	DP1[ii+1:ii+nrec+1, :], DP2[ii+1:ii+nrec+1, :], data_type=data_type
-                	)
-
-        else:
-            if survey_type.lower() in ['dipole-pole', 'pole-pole']:
-                rxClass = dc.receivers.Pole(
-                	P[ii+1:ii+nrec+1, :], data_type=data_type
-                	)
-            elif survey_type.lower() in ['dipole-dipole', 'pole-dipole']:
-                rxClass = dc.receivers.Dipole(
-                	DP1[ii+1:ii+nrec+1, :], DP2[ii+1:ii+nrec+1, :], data_type=data_type
-                	)
-
-        # Create sources
-        if survey_type.lower() in ['pole-dipole', 'pole-pole']:
-            srcClass = dc.sources.Pole([rxClass], P[ii, :])
-        elif survey_type.lower() in['dipole-dipole', 'dipole-pole']:
-            srcClass = dc.sources.Dipole([rxClass], DP1[ii, :], DP2[ii, :])
-
-        SrcList.append(srcClass)
-
-    if sources_only:
-
-        return SrcList
-
-    else:
-
-        if dim_flag == '2.5D':
-            survey = dc.Survey_ky(SrcList)
-        else:
-            survey = dc.Survey(SrcList)
-
-        return survey
-
-
-def writeUBC_DCobs(
-    fileName, data, dim, format_type,
-    survey_type='dipole-dipole', ip_type=0,
-    comment_lines=''
-):
-    """
-    Write UBC GIF DCIP 2D or 3D observation file
-
-    Input:
-    :param str fileName: including path where the file is written out
-    :param SimPEG.Data data: DC data object
-    :param int dim:  either 2 | 3
-    :param str format_type:  either 'surface' | 'general' | 'simple'
-    :param str survey_type: 'dipole-dipole' | 'pole-dipole' |
-        'dipole-pole' | 'pole-pole' | 'gradient'
-
-    Output:
-    :return: UBC2D-Data file
-    :rtype: file
-    """
-
-    if not isinstance(data, Data):
-        raise Exception(
-            "A Data instance ({datacls}: <{datapref}.{datacls}>) must be "
-            "provided as the second input. The provided input is a "
-            "{providedcls} <{providedpref}.{providedcls}>".format(
-                datacls=Data.__name__, datapref=Data.__module__,
-                providedcls=data.__class__.__name__, providedpref=data.__module__
-            )
-        )
-
-    if not((dim == 2) | (dim == 3)):
-        raise Exception(
-            """dim must be either 2 or 3"""
-            " not {}".format(dim)
-        )
-
-    format_type = format_type.lower()
-    if format_type not in ['surface', 'general', 'simple']:
-        raise Exception(
-            "format_type must be 'surface' | 'general' | 'simple' "
-            " not {}".format(format_type)
-        )
-
-    # if(isinstance(dc_survey.std, float)):
-    #     print(
-    #         """survey.std was a float computing uncertainty vector
-    #         (survey.std*survey.dobs + survey.eps)"""
-    #     )
-
-    # if(isinstance(dc_survey.eps, float)):
-    #     epsValue = dc_survey.eps
-    #     dc_survey.eps = epsValue*np.ones_like(dc_survey.dobs)
-
-    fid = open(fileName, 'w')
-
-    if format_type.lower() in ['surface', 'general'] and dim == 2:
-        fid.write('COMMON_CURRENT\n')
-
-    fid.write('! ' + format_type + ' FORMAT\n')
-
-    if comment_lines:
-        fid.write(comment_lines)
-
-    if dim == 2:
-        fid.write('{:d}\n'.format(data.survey.nSrc))
-
-    if ip_type != 0:
-        fid.write('IPTYPE=%i\n' % ip_type)
-
-    fid.close()
-
-    count = 0
-
-    for src in data.survey.source_list:
-
-        rx = src.receiver_list[0].locations
-        nD = src.nD
-
-        if survey_type.lower() in ['pole-dipole', 'pole-pole']:
-            tx = np.r_[src.location]
-            tx = np.repeat(np.r_[[tx]], 2, axis=0)
-        elif survey_type.lower() in ['dipole-dipole', 'dipole-pole']:
-            tx = np.c_[src.location]
-
-        if survey_type.lower() in ['pole-dipole', 'dipole-dipole']:
-            M = rx[0]
-            N = rx[1]
-        elif survey_type.lower() in ['pole-pole', 'dipole-pole']:
-            M = rx
-            N = rx
-
-        # Adapt source-receiver location for dim and survey_type
-        if dim == 2:
-            if format_type == 'simple':
-                # fid.writelines("%e " % ii for ii in mkvc(tx[0, :]))
-                A = np.repeat(tx[0, 0], M.shape[0], axis=0)
-
-                if survey_type == 'pole-dipole':
-                    B = np.repeat(tx[0, 0], M.shape[0], axis=0)
-
-                else:
-                    B = np.repeat(tx[1, 0], M.shape[0], axis=0)
-
-                M = M[:, 0]
-                N = N[:, 0]
-
-                fid = open(fileName, 'ab')
-                np.savetxt(
-                    fid,
-                    np.c_[
-                        A, B, M, N,
-                        data.dobs[count:count+nD],
-                        data.standard_deviation[count:count+nD]
-                    ],
-                    delimiter=str(' '), newline=str('\n'))
-                fid.close()
-
-            else:
-                fid = open(fileName, 'a')
-                if format_type == 'surface':
-                    fid.writelines("%f " % ii for ii in mkvc(tx[:, 0]))
-                    M = M[:, 0]
-                    N = N[:, 0]
-
-                if format_type == 'general':
-                    # Flip sign for z-elevation to depth
-                    tx[2::2, :] = -tx[2::2, :]
-
-                    fid.writelines(('{:e} {:e} ').format(ii, jj) for ii, jj in tx[:, :2])
-                    M = M[:, :2]
-                    N = N[:, :2]
-
-                    # Flip sign for z-elevation to depth
-                    M[:, 1::2] = -M[:, 1::2]
-                    N[:, 1::2] = -N[:, 1::2]
-
-                fid.write('%i\n' % nD)
-                fid.close()
-
-                fid = open(fileName, 'ab')
-                np.savetxt(
-                    fid,
-                    np.c_[
-                        M, N,
-                        data.dobs[count:count+nD],
-                        data.standard_deviation[count:count+nD]
-                    ],
-                    delimiter=str(' '), newline=str('\n'))
-
-        if dim == 3:
-            fid = open(fileName, 'a')
-            # Flip sign of z value for UBC DCoctree code
-            # tx[:, 2] = -tx[:, 2]
-            # print(tx)
-
-            # Flip sign of z value for UBC DCoctree code
-            # M[:, 2] = -M[:, 2]
-            # N[:, 2] = -N[:, 2]
-
-            if format_type.lower() == 'surface':
-
-                fid.writelines("%e " % ii for ii in mkvc(tx[:, 0:2].T))
-                M = M[:, 0:2]
-                N = N[:, 0:2]
-
-            if format_type.lower() == 'general':
-
-                fid.writelines("%e " % ii for ii in mkvc(tx.T))
-
-            fid.write('%i\n' % nD)
-
-            fid.close()
-
-            fid = open(fileName, 'ab')
-            if isinstance(data.standard_deviation, np.ndarray):
-                np.savetxt(
-                    fid,
-                    np.c_[
-                        M, N, data.dobs[count:count+nD],
-                        (
-                            data.standard_deviation[count:count+nD] +
-                            data.noise_floor[count:count+nD]
-                        )
-                    ],
-                    fmt=str('%e'), delimiter=str(' '), newline=str('\n')
-                )
-            else:
-                raise Exception(
-                    """Uncertainities SurveyObject.std should be set.
-                    Either float or nunmpy.ndarray is expected, """
-                    "not {}".format(type(data.standard_deviation)))
-
-            fid.close()
-            fid = open(fileName, 'a')
-            fid.write('\n')
-            fid.close()
-
-        count += nD
-
-    fid.close()
-
-
-def writeUBC_DClocs(
-    fileName, dc_survey, dim, format_type,
-    survey_type='dipole-dipole', ip_type=0,
-    comment_lines=''):
-    """
-        Write UBC GIF DCIP 2D or 3D locations file
-
-        Input:
-        :param str fileName: including path where the file is written out
-        :param SimPEG.electromagnetics.static.resistivity.Survey dc_survey: DC survey object
-        :param int dim:  either 2 | 3
-        :param str survey_type:  either 'SURFACE' | 'GENERAL'
-
-        Output:
-        :rtype: file
-        :return: UBC 2/3D-locations file
-    """
-
-    if not((dim == 2) | (dim == 3)):
-        raise Exception(
-            """dim must be either 2 or 3"""
-            " not {}".format(dim)
-        )
-
-    if format_type.lower() not in ['surface', 'general', 'simple']:
-        raise Exception(
-            "format_type must be 'SURFACE' | 'GENERAL' | 'SIMPLE' "
-            " not {}".format(format_type)
-        )
-
-    fid = open(fileName, 'w')
-
-    if format_type.lower() in ['surface', 'general'] and dim == 2:
-        fid.write('COMMON_CURRENT\n')
-
-    fid.write('! ' + format_type + ' FORMAT\n')
-
-    if comment_lines:
-        fid.write(comment_lines)
-
-    if dim == 2:
-        fid.write('{:d}\n'.format(dc_survey.nSrc))
-
-    if ip_type != 0:
-        fid.write('IPTYPE=%i\n' % ip_type)
-
-    fid.close()
-
-    count = 0
-
-    for ii in range(dc_survey.nSrc):
-
-        rx = dc_survey.source_list[ii].receiver_list[0].locations
-        nD = dc_survey.source_list[ii].nD
-
-        if survey_type.lower() in ['pole-dipole', 'pole-pole']:
-            tx = np.r_[dc_survey.source_list[ii].locations]
-            tx = np.repeat(np.r_[[tx]], 2, axis=0)
-        elif survey_type.lower() in ['dipole-dipole', 'dipole-pole']:
-            tx = np.c_[dc_survey.source_list[ii].locations]
-
-        if survey_type.lower() in ['pole-dipole', 'dipole-dipole']:
-            M = rx[0]
-            N = rx[1]
-        elif survey_type.lower() in ['pole-pole', 'dipole-pole']:
-            M = rx
-            N = rx
-
-        # Adapt source-receiver location for dim and survey_type
-        if dim == 2:
-
-            if format_type.lower() == 'simple':
-                # fid.writelines("%e " % ii for ii in mkvc(tx[0, :]))
-                A = np.repeat(tx[0, 0], M.shape[0], axis=0)
-
-                if survey_type.lower() == 'pole-dipole':
-                    B = np.repeat(tx[0, 0], M.shape[0], axis=0)
-
-                else:
-                    B = np.repeat(tx[1, 0], M.shape[0], axis=0)
-
-                M = M[:, 0]
-                N = N[:, 0]
-
-                fid = open(fileName, 'ab')
-                np.savetxt(
-                    fid,
-                    np.c_[A, B, M, N],
-                    delimiter=str(' '), newline=str('\n')
-                )
-                fid.close()
-
-            else:
-                fid = open(fileName, 'a')
-                if format_type.lower() == 'surface':
-
-                    fid.writelines("%f " % ii for ii in mkvc(tx[:, 0]))
-                    M = M[:, 0]
-                    N = N[:, 0]
-
-                if format_type.lower() == 'general':
-
-                    # Flip sign for z-elevation to depth
-                    tx[2::2, :] = -tx[2::2, :]
-
-                    fid.writelines(('{:e} {:e} ').format(ii, jj) for ii, jj in tx[:, :2])
-                    M = M[:, :2]
-                    N = N[:, :2]
-
-                    # Flip sign for z-elevation to depth
-                    M[:, 1::2] = -M[:, 1::2]
-                    N[:, 1::2] = -N[:, 1::2]
-
-                fid.write('%i\n' % nD)
-                fid.close()
-
-                fid = open(fileName, 'ab')
-                np.savetxt(
-                    fid,
-                    np.c_[
-                        M, N,
-                    ],
-                    delimiter=str(' '), newline=str('\n'))
-
-        if dim == 3:
-            fid = open(fileName, 'a')
-            # Flip sign of z value for UBC DCoctree code
-            tx[:, 2] = -tx[:, 2]
-            # print(tx)
-
-            # Flip sign of z value for UBC DCoctree code
-            M[:, 2] = -M[:, 2]
-            N[:, 2] = -N[:, 2]
-
-            if format_type.lower() == 'surface':
-
-                fid.writelines("%e " % ii for ii in mkvc(tx[:, 0:2].T))
-                M = M[:, 0:2]
-                N = N[:, 0:2]
-
-            if format_type.lower() == 'general':
-
-                fid.writelines("%e " % ii for ii in mkvc(tx.T))
-
-            fid.write('%i\n' % nD)
-
-            fid.close()
-
-            fid = open(fileName, 'ab')
-            np.savetxt(
-                fid, np.c_[M, N], fmt=str('%e'), delimiter=str(' '),
-                newline=str('\n')
-            )
-            fid.close()
-
-            fid = open(fileName, 'a')
-            fid.write('\n')
-            fid.close()
-
-        count += nD
-
-    fid.close()
-
-
-def convertObs_DC3D_to_2D(survey, lineID, flag='local'):
-    """
-        Read DC survey and projects the coordinate system
-        according to the flag = 'Xloc' | 'Yloc' | 'local' (default)
-        In the 'local' system, station coordinates are referenced
-        to distance from the first srcLoc[0].location[0]
-
-        The Z value is preserved, but Y coordinates zeroed.
-
-        Input:
-        :param survey: 3D DC survey class object
-        :rtype: SimPEG.electromagnetics.static.resistivity.Survey
-
-        Output:
-        :param survey: 2D DC survey class object
-        :rtype: SimPEG.electromagnetics.static.resistivity.Survey
-    """
-
-    def stn_id(v0, v1, r):
-        """
-        Compute station ID along line
-        """
-
-        dl = int(v0.dot(v1)) * r
-
-        return dl
-
-    def r_unit(p1, p2):
-        """
-        r_unit(x, y) : Function computes the unit vector
-        between two points with coordinates p1(x1, y1) and p2(x2, y2)
-
-        """
-
-        assert len(p1) == len(p2), 'locs must be the same shape.'
-
-        dx = []
-        for ii in range(len(p1)):
-            dx.append((p2[ii] - p1[ii]))
-
-        # Compute length of vector
-        r = np.linalg.norm(np.asarray(dx))
-
-        if r != 0:
-            vec = dx/r
-
-        else:
-            vec = np.zeros(len(p1))
-
-        return vec, r
-
-    srcList2D = []
-
-    srcMat = getSrc_locs(survey)
-
-    # Find all unique line id
-    uniqueID = np.unique(lineID)
-
-    for jj in range(len(uniqueID)):
-
-        indx = np.where(lineID == uniqueID[jj])[0]
-
-        # Find origin of survey
-        r = 1e+8  # Initialize to some large number
-
-        Tx = srcMat[indx]
-
-        if np.all(Tx[0:3] == Tx[3:]):
-            survey_type = 'pole-dipole'
-
-        else:
-            survey_type = 'dipole-dipole'
-
-        x0 = Tx[0][0:2]  # Define station zero along line
-
-        vecTx, r1 = r_unit(x0, Tx[-1][0:2])
-
-        for ii in range(len(indx)):
-
-            # Get all receivers
-            Rx = survey.source_list[indx[ii]].receiver_list[0].locations
-            nrx = Rx[0].shape[0]
-
-            if flag == 'local':
-                # Find A electrode along line
-                vec, r = r_unit(x0, Tx[ii][0:2])
-                A = stn_id(vecTx, vec, r)
-
-                if survey_type != 'pole-dipole':
-                    # Find B electrode along line
-                    vec, r = r_unit(x0, Tx[ii][3:5])
-                    B = stn_id(vecTx, vec, r)
-
-                M = np.zeros(nrx)
-                N = np.zeros(nrx)
-                for kk in range(nrx):
-
-                    # Find all M electrodes along line
-                    vec, r = r_unit(x0, Rx[0][kk, 0:2])
-                    M[kk] = stn_id(vecTx, vec, r)
-
-                    # Find all N electrodes along line
-                    vec, r = r_unit(x0, Rx[1][kk, 0:2])
-                    N[kk] = stn_id(vecTx, vec, r)
-            elif flag == 'Yloc':
-                """ Flip the XY axis locs"""
-                A = Tx[ii][1]
-
-                if survey_type != 'pole-dipole':
-                    B = Tx[ii][4]
-
-                M = Rx[0][:, 1]
-                N = Rx[1][:, 1]
-
-            elif flag == 'Xloc':
-                """ Copy the rx-tx locs"""
-                A = Tx[ii][0]
-
-                if survey_type != 'pole-dipole':
-                    B = Tx[ii][3]
-
-                M = Rx[0][:, 0]
-                N = Rx[1][:, 0]
-
-            rxClass = dc.Rx.Dipole(np.c_[M, np.zeros(nrx), Rx[0][:, 2]],
-                                   np.c_[N, np.zeros(nrx), Rx[1][:, 2]])
-
-            if survey_type == 'pole-dipole':
-                srcList2D.append(
-                    dc.Src.Pole(
-                        [rxClass],
-                        np.asarray([A, 0, Tx[ii][2]])
-                    )
-                )
-
-            elif survey_type == 'dipole-dipole':
-                srcList2D.append(
-                    dc.Src.Dipole(
-                        [rxClass],
-                        np.r_[A, 0, Tx[ii][2]],
-                        np.r_[B, 0, Tx[ii][5]]
-                    )
-                )
-
-    survey2D = dc.Survey(srcList2D)
-
-    return survey2D
-
-
-def readUBC_DC2Dpre(fileName):
-    """
-        Read UBC GIF DCIP 2D observation file and generate arrays
-        for tx-rx location
-
-        Input:
-        :param string fileName: path to the UBC GIF 3D obs file
-
-        Output:
-        :return survey: 2D DC survey class object
-        :rtype: SimPEG.electromagnetics.static.resistivity.Survey
-
-        Created on Mon March 9th, 2016 << Doug's 70th Birthday !! >>
-
-        @author: dominiquef
-
-    """
-
-    # Load file
-    obsfile = np.genfromtxt(
-        fileName, delimiter=' \n', dtype=np.str, comments='!'
-    )
-
-    # Pre-allocate
-    srcLists = []
-    Rx = []
-    d = []
-    zflag = True  # Flag for z value provided
-
-    for ii in range(obsfile.shape[0]):
-
-        if not obsfile[ii]:
-            continue
-
-        # First line is transmitter with number of receivers
-
-        temp = (np.fromstring(obsfile[ii], dtype=float, sep=' ').T)
-
-        # Check if z value is provided, if False -> nan
-        if len(temp) == 5:
-            tx = np.r_[temp[0], np.nan, np.nan, temp[1], np.nan, np.nan]
-            zflag = False
-
-        else:
-            tx = np.r_[temp[0], np.nan, temp[1], temp[2], np.nan, temp[3]]
-
-        if zflag:
-            rx = np.c_[temp[4], np.nan, temp[5], temp[6], np.nan, temp[7]]
-
-        else:
-            rx = np.c_[temp[2], np.nan, np.nan, temp[3], np.nan, np.nan]
-            # Check if there is data with the location
-
-        d.append(temp[-1])
-
-        Rx = dc.Rx.Dipole_ky(rx[:, :3], rx[:, 3:])
-        srcLists.append(dc.Src.Dipole([Rx], tx[:3], tx[3:]))
-
-    # Create survey class
-    survey = dc.Survey(srcLists)
-    data = Data(survey=survey, dobs=np.asarray(d))
-
-    return data
-
-
-def readUBC_DC3Dobs(fileName):
-    """
-        Read UBC GIF DCIP 3D observation file and generate arrays
-        for tx-rx location
-        Input:
-        :param string fileName: path to the UBC GIF 3D obs file
-        Output:
-        :param rx, tx, d, wd
-        :return
-    """
-
-    # Load file
-    obsfile = np.genfromtxt(
-        fileName, delimiter=' \n', dtype=np.str, comments='!'
-    )
-
-    # Pre-allocate
-    srcLists = []
-    Rx = []
-    d = []
-    wd = []
-    # Flag for z value provided
-    zflag = True
-    poletx = False
-    polerx = False
-
-    # Countdown for number of obs/tx
-    count = 0
-    for ii in range(obsfile.shape[0]):
-
-        if not obsfile[ii]:
-            continue
-
-        # First line is transmitter with number of receivers
-        if count == 0:
-            rx = []
-            temp = (np.fromstring(obsfile[ii], dtype=float, sep=' ').T)
-            count = int(temp[-1])
-            # Check if z value is provided, if False -> nan
-            if len(temp) == 5:
-                # check if pole-dipole
-                if np.allclose(temp[0:2], temp[2:4]):
-                    tx = np.r_[temp[0:2], np.nan]
-                    poletx = True
-
-                else:
-                    tx = np.r_[temp[0:2], np.nan, temp[2:4], np.nan]
-                zflag = False
-
-            else:
-                # check if pole-dipole
-                if np.allclose(temp[0:3], temp[3:6]):
-                    tx = np.r_[temp[0:3]]
-                    poletx = True
-                    temp[2] = -temp[2]
-                else:
-                    # Flip z values
-                    temp[2] = -temp[2]
-                    temp[5] = -temp[5]
-                    tx = temp[:-1]
-
-            continue
-
-        temp = np.fromstring(obsfile[ii], dtype=float, sep=' ')
-
-        if zflag:
-
-            # Check if Pole Receiver
-            if np.allclose(temp[0:3], temp[3:6]):
-                polerx = True
-                # Flip z values
-                temp[2] = -temp[2]
-                rx.append(temp[:3])
-            else:
-                temp[2] = -temp[2]
-                temp[5] = -temp[5]
-                rx.append(temp[:-2])
-
-            # Check if there is data with the location
-            if len(temp) == 8:
-                d.append(temp[-2])
-                wd.append(temp[-1])
-
-        else:
-            # Check if Pole Receiver
-            if np.allclose(temp[0:2], temp[2:4]):
-                polerx = True
-                # Flip z values
-                rx.append(temp[:2])
-            else:
-                rx.append(np.r_[temp[0:2], np.nan, temp[2:4], np.nan])
-
-            # Check if there is data with the location
-            if len(temp) == 6:
-                d.append(temp[-2])
-                wd.append(temp[-1])
-
-        count = count - 1
-
-        # Reach the end of transmitter block
-        if count == 0:
-            rx = np.asarray(rx)
-            if polerx:
-                Rx = dc.Rx.Pole(rx[:, :3])
-            else:
-                Rx = dc.Rx.Dipole(rx[:, :3], rx[:, 3:])
-            if poletx:
-                srcLists.append(dc.Src.Pole([Rx], tx[:3]))
-            else:
-                srcLists.append(dc.Src.Dipole([Rx], tx[:3], tx[3:]))
-
-    survey = dc.Survey(srcLists)
-    data = Data(
-        survey=survey, dobs=np.asarray(d), standard_deviation=np.asarray(wd)
-    )
-    return data
-
-
-def xy_2_lineID(dc_survey):
-    """
-        Read DC survey class and append line ID.
-        Assumes that the locations are listed in the order
-        they were collected. May need to generalize for random
-        point locations, but will be more expensive
-
-        Input:
-        :param DCdict Vectors of station location
-
-        Output:
-        :return LineID Vector of integers
-    """
-
-    # Compute unit vector between two points
-    nstn = dc_survey.nSrc
-
-    # Pre-allocate space
-    lineID = np.zeros(nstn)
-
-    linenum = 0
-    indx = 0
-
-    for ii in range(nstn):
-
-        if ii == 0:
-
-            A = dc_survey.source_list[ii].location[0]
-            B = dc_survey.source_list[ii].location[1]
-
-            xout = np.mean([A[0:2], B[0:2]], axis=0)
-
-            xy0 = A[:2]
-            xym = xout
-
-            # Deal with replicate pole location
-            if np.all(xy0 == xym):
-
-                xym[0] = xym[0] + 1e-3
-
-            continue
-
-        A = dc_survey.source_list[ii].location[0]
-        B = dc_survey.source_list[ii].location[1]
-
-        xin = np.mean([A[0:2], B[0:2]], axis=0)
-
-
-        vec1, r1 = r_unit(xout, xin)  # Compute vector between neighbours
-        vec2, r2 = r_unit(xym, xin)  # Compute vector between current stn and mid-point
-        vec3, r3 = r_unit(xy0, xin)  # Compute vector between current stn and start line
-        vec4, r4 = r_unit(xym, xy0)   # Compute vector between mid-point and start line
-
-        # Compute dot product
-        ang1 = np.abs(vec1.dot(vec2))
-        ang2 = np.abs(vec3.dot(vec4))
-
-        # If the angles are smaller then 45d, than next point is on a new line
-        if ((ang1 < np.cos(np.pi/4.)) | (ang2 < np.cos(np.pi/4.))) & (np.all(np.r_[r1, r2, r3, r4] > 0)):
-
-            # Re-initiate start and mid-point location
-            xy0 = A[:2]
-            xym = xin
-
-            # Deal with replicate pole location
-            if np.all(xy0 == xym):
-
-                xym[0] = xym[0] + 1e-3
-
-            linenum += 1
-            indx = ii
-
-        else:
-            xym = np.mean([xy0, xin], axis=0)
-
-        lineID[ii] = linenum
-        xout = xin
-
-    return lineID
-
-
-def r_unit(p1, p2):
-    """
-    r_unit(x, y) : Function computes the unit vector
-    between two points with coordinates p1(x1, y1) and p2(x2, y2)
-
-    """
-
-    assert len(p1) == len(p2), 'locs must be the same shape.'
-
-    dx = []
-    for ii in range(len(p1)):
-        dx.append((p2[ii] - p1[ii]))
-
-    # Compute length of vector
-    r = np.linalg.norm(np.asarray(dx))
-
-    if r != 0:
-        vec = dx/r
-
-    else:
-        vec = np.zeros(len(p1))
-
-    return vec, r
-
-
-def getSrc_locs(survey):
-    """
-        Read in a DC survey class and extract the xyz location of all
-        sources.
-
-        Input:
-        :param survey: DC survey class object
-        :rtype: SimPEG.electromagnetics.static.resistivity.Survey
-
-        Output:
-        :return numpy.ndarray srcMat: Array containing the locations of sources
-
-    """
-
-    srcMat = []
-
-    for src in survey.source_list:
-
-        srcMat.append(np.hstack(src.location))
-
-    srcMat = np.vstack(srcMat)
-
-    return srcMat
-
-
-def gettopoCC(mesh, actind, option="top"):
-    """
-        Get topography from active indices of mesh.
-    """
-
-    if mesh._meshType == "TENSOR":
-
-        if mesh.dim == 3:
-
-            mesh2D = discretize.TensorMesh([mesh.hx, mesh.hy], mesh.x0[:2])
-            zc = mesh.gridCC[:, 2]
-            ACTIND = actind.reshape(
-                (mesh.vnC[0]*mesh.vnC[1], mesh.vnC[2]),
-                order='F'
-                )
-            ZC = zc.reshape((mesh.vnC[0]*mesh.vnC[1], mesh.vnC[2]), order='F')
-            topoCC = np.zeros(ZC.shape[0])
-
-            for i in range(ZC.shape[0]):
-                ind = np.argmax(ZC[i, :][ACTIND[i, :]])
-                if option == "top":
-                    dz = mesh.hz[ACTIND[i, :]][ind] * 0.5
-                elif option == "center":
-                    dz = 0.
-                else:
-                    raise Exception()
-                topoCC[i] = (
-                    ZC[i, :][ACTIND[i, :]].max() + dz
-                    )
-            return mesh2D, topoCC
-
-        elif mesh.dim == 2:
-
-            mesh1D = discretize.TensorMesh([mesh.hx], [mesh.x0[0]])
-            yc = mesh.gridCC[:, 1]
-            ACTIND = actind.reshape((mesh.vnC[0], mesh.vnC[1]), order='F')
-            YC = yc.reshape((mesh.vnC[0], mesh.vnC[1]), order='F')
-            topoCC = np.zeros(YC.shape[0])
-            for i in range(YC.shape[0]):
-                ind = np.argmax(YC[i, :][ACTIND[i, :]])
-                if option == "top":
-                    dy = mesh.hy[ACTIND[i, :]][ind] * 0.5
-                elif option == "center":
-                    dy = 0.
-                else:
-                    raise Exception()
-                topoCC[i] = (
-                    YC[i, :][ACTIND[i, :]].max() + dy
-                    )
-            return mesh1D, topoCC
-
-    elif mesh._meshType == "TREE":
-        if mesh.dim == 3:
-            core_inds = np.isin(
-                mesh.h_gridded,
-                np.r_[mesh.hx.min(), mesh.hy.min(), mesh.hz.min()]
-            ).all(axis=1)
-
-            act_core_inds = actind[core_inds]
-
-            uniqXY = uniqueRows(mesh.gridCC[core_inds, :2])
-            npts = uniqXY[0].shape[0]
-            ZC = mesh.gridCC[core_inds, 2]
-            topoCC = np.zeros(npts)
-            if option == "top":
-                # TODO: this assume same hz, need to be modified
-                dz = mesh.hz.min() * 0.5
-            elif option == "center":
-                dz = 0.
-            for i in range(npts):
-                inds = uniqXY[2] == i
-                actind_z = act_core_inds[inds]
-                if actind_z.sum() > 0.:
-                    topoCC[i] = (ZC[inds][actind_z]).max() + dz
-                else:
-                    topoCC[i] = (ZC[inds]).max() + dz
-            return uniqXY[0], topoCC
-        else:
-            core_inds = np.isin(
-                mesh.h_gridded,
-                np.r_[mesh.hx.min(), mesh.hy.min()]
-            ).all(axis=1)
-
-            act_core_inds = actind[core_inds]
-
-            uniqX = np.unique(mesh.gridCC[core_inds, 0], return_index=True, return_inverse=True)
-            npts = uniqX[0].shape[0]
-            ZC = mesh.gridCC[core_inds, 1]
-            topoCC = np.zeros(npts)
-            if option == "top":
-                # TODO: this assume same hz, need to be modified
-                dy = mesh.hy.min() * 0.5
-            elif option == "center":
-                dy = 0.
-            for i in range(npts):
-                inds = uniqX[2] == i
-                actind_z = act_core_inds[inds]
-                if actind_z.sum() > 0.:
-                    topoCC[i] = (ZC[inds][actind_z]).max() + dy
-                else:
-                    topoCC[i] = (ZC[inds]).max() + dy
-            return uniqX[0], topoCC
-
-
-def drapeTopotoLoc(mesh, pts, actind=None, option="top", topo=None):
-    """
-        Drape location right below (cell center) the topography
-    """
-    if mesh.dim == 2:
-        if pts.ndim > 1:
-            raise Exception("pts should be 1d array")
-    elif mesh.dim == 3:
-        if pts.shape[1] == 3:
-            raise Exception("shape of pts should be (x,3)")
-        pass
-    else:
-        raise NotImplementedError()
-    if actind is None:
-        actind = surface2ind_topo(mesh, topo)
-    if mesh._meshType == "TENSOR":
-        meshtemp, topoCC = gettopoCC(mesh, actind, option=option)
-        inds = closestPoints(meshtemp, pts)
-        topo = topoCC[inds]
-        if mesh.dim == 3:
-            out = np.c_[pts[:, :2], topo]
-        else:
-            out = np.c_[pts, topo]
-
-    elif mesh._meshType == "TREE":
-        if mesh.dim == 3:
-            uniqXYlocs, topoCC = gettopoCC(mesh, actind, option=option)
-            inds = closestPointsGrid(uniqXYlocs, pts)
-            out = np.c_[uniqXYlocs[inds, :], topoCC[inds]]
-        else:
-            uniqXlocs, topoCC = gettopoCC(mesh, actind, option=option)
-            inds = closestPointsGrid(uniqXlocs, pts, dim=1)
-            out = np.c_[uniqXlocs[inds], topoCC[inds]]
-    else:
-        raise NotImplementedError()
-
-    return out
-
-
-def genTopography(mesh, zmin, zmax, seed=None, its=100, anisotropy=None):
-    if mesh.dim == 3:
-        mesh2D = discretize.TensorMesh(
-            [mesh.hx, mesh.hy], x0=[mesh.x0[0], mesh.x0[1]]
-            )
-        out = ModelBuilder.randomModel(
-            mesh.vnC[:2], bounds=[zmin, zmax], its=its,
-            seed=seed, anisotropy=anisotropy
-            )
-        return out, mesh2D
-    elif mesh.dim == 2:
-        mesh1D = discretize.TensorMesh([mesh.hx], x0=[mesh.x0[0]])
-        out = ModelBuilder.randomModel(
-            mesh.vnC[:1], bounds=[zmin, zmax], its=its,
-            seed=seed, anisotropy=anisotropy
-            )
-        return out, mesh1D
-    else:
-        raise Exception("Only works for 2D and 3D models")
-
-
-def closestPointsGrid(grid, pts, dim=2):
-    """Move a list of points to the closest points on a grid.
-
-    :param numpy.ndarray pts: Points to move
-    :rtype: numpy.ndarray
-    :return: nodeInds
-    """
-
-    pts = asArray_N_x_Dim(pts, dim)
-    nodeInds = np.empty(pts.shape[0], dtype=int)
-
-    for i, pt in enumerate(pts):
-        if dim == 1:
-            nodeInds[i] = ((pt - grid)**2.).argmin()
-        else:
-            nodeInds[i] = (
-                (np.tile(
-                    pt, (grid.shape[0], 1)) - grid)**2.).sum(axis=1).argmin()
-
-    return nodeInds
-
-def gen_3d_survey_from_2d_lines(
-        survey_type,
-        a, b, n_spacing,
-        n_lines=5, line_length=200., line_spacing=20.,
-        x0=0, y0=0, z0=0,
-        src_offset_y=0.,
-        dim=3,
-        is_IO=True
-):
-    """
-        Generate 3D DC survey using gen_DCIPsurvey function.
-
-        Input:
-        :param str survey_type: 'dipole-dipole' | 'pole-dipole' |
-            'dipole-pole' | 'pole-pole' | 'gradient'
-        :param int a: pole seperation
-        :param int b: dipole separation
-        :param int n_spacing: number of rx dipoles per tx
-
-        Output:
-        :return SimPEG.DC.SurveyDC.Survey survey_3d: 3D DC survey object
-    """
-    ylocs = np.arange(n_lines)*line_spacing + y0
-
-    survey_lists_2d = []
-    srcList = []
-    line_inds = []
-    for i, y in enumerate(ylocs):
-        # Generate DC survey object
-        xmin, xmax = x0, x0+line_length
-        ymin, ymax = y, y
-        zmin, zmax = 0, 0
-        IO_2d = DC.IO()
-        endl = np.array([[xmin, ymin, zmin], [xmax, ymax, zmax]])
-        survey_2d = gen_DCIPsurvey(
-            endl, survey_type, a, b, n_spacing, dim=3,
-        )
-
-        srcList.append(survey_2d.source_list)
-        survey_2d.getABMN_locations()
-        survey_2d = IO_2d.from_ambn_locations_to_survey(
-            survey_2d.a_locations[:, [0, 2]], survey_2d.b_locations[:, [0, 2]],
-            survey_2d.m_locations[:, [0, 2]], survey_2d.n_locations[:, [0, 2]],
-            survey_type, dimension=2
-        )
-        survey_lists_2d.append(survey_2d)
-        line_inds.append(np.ones(survey_2d.nD, dtype=int)*i)
-    line_inds = np.hstack(line_inds)
-    srcList = sum(srcList, [])
-    survey_3d = DC.Survey(srcList)
-    survey_3d.getABMN_locations()
-    IO_3d = DC.IO()
-
-    survey_3d.a_locations[:, 1] += src_offset_y
-    survey_3d.b_locations[:, 1] += src_offset_y
-
-    survey_3d = IO_3d.from_ambn_locations_to_survey(
-        survey_3d.a_locations, survey_3d.b_locations,
-        survey_3d.m_locations, survey_3d.n_locations,
-        survey_type, dimension=3,
-        line_inds=line_inds
-    )
-    return IO_3d, survey_3d
-
-def plot_layer(rho, mesh, xscale='log', ax=None, showlayers=False, xlim=None, depth_axis=True, **kwargs):
-    """
-        Plot Conductivity model for the layered earth model
-    """
-
-
-    n_rho = rho.size
-
-    z_grid = -mesh.vectorNx
-    resistivity = np.repeat(rho, 2)
-
-    z = []
-    for i in range(n_rho):
-        z.append(np.r_[z_grid[i], z_grid[i+1]])
-    z = np.hstack(z)
-    z = z + mesh.x0[0]
-    if xlim == None:
-        rho_min = rho[~np.isnan(rho)].min()*0.5
-        rho_max = rho[~np.isnan(rho)].max()*2
-    else:
-        rho_min, rho_max = xlim
-
-    if xscale == 'linear' and rho.min() == 0.:
-        if xlim == None:
-            rho_min = -rho[~np.isnan(rho)].max()*0.5
-            rho_max = rho[~np.isnan(rho)].max()*2
-
-    if ax==None:
-        plt.xscale(xscale)
-        plt.xlim(rho_min, rho_max)
-        plt.ylim(z.min(), z.max())
-        plt.xlabel('Resistivity ($\Omega$m)', fontsize = 14)
-        plt.ylabel('Depth (m)', fontsize = 14)
-        plt.ylabel('Depth (m)', fontsize = 14)
-        if showlayers == True:
-            for locz in z_grid:
-                plt.plot(np.linspace(rho_min, rho_max, 100), np.ones(100)*locz, 'b--', lw = 0.5)
-        return plt.plot(resistivity, z, 'k-', **kwargs)
-
-    else:
-        ax.set_xscale(xscale)
-        ax.set_xlim(rho_min, rho_max)
-        ax.set_ylim(z.min(), z.max())
-        ax.set_xlabel('Resistivity ($\Omega$m)', fontsize = 14)
-        ax.set_ylabel('Depth (m)', fontsize = 14)
-        if showlayers == True:
-            for locz in z_grid:
-                ax.plot(np.linspace(rho_min, rho_max, 100), np.ones(100)*locz, 'b--', lw = 0.5)
-        return ax.plot(resistivity, z, 'k-', **kwargs)
-=======
-from .static_utils import *
->>>>>>> 52af49b4
+from .static_utils import *