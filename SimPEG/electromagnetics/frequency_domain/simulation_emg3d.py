import numpy as np

from discretize.utils import requires

from ...utils import mkvc
from .simulation import BaseFDEMSimulation
from .sources import ElectricWire

# emg3d is a soft dependency
try:
    import emg3d
except ImportError:
    emg3d = False


@requires({"emg3d": emg3d})
class Simulation3DEMG3D(BaseFDEMSimulation):
    """3D simulation of electromagnetic fields using emg3d as a solver.

    .. note::

        - Only isotropic model implemented so far. Needs extension to tri-axial
          anisotropy, mu_r, and epsilon_r.

        - Currently, only electric "point"-dipole sources and electric/magnetic
          point receivers are implemented. emg3d could do more, e.g., finite
          length electric dipoles or arbitrary electric wires (and therefore
          loops). These are *not yet* implemented here.


    Parameters
    ----------
    simulation_opts : dict
        Input parameters forward to ``emg3d.Simulation``. See the emg3d
        documentation for all the possibilities.

    """

    _solutionType = "eSolution"
    _formulation = "EB"
    storeJ = False
    _Jmatrix = None

    def __init__(self, mesh, **kwargs):
        """Initialize Simulation using emg3d as solver."""

        # Store simulation options.
        self.simulation_opts = kwargs.pop('simulation_opts', {})

        super().__init__(mesh, **kwargs)

        # TODO : Count to store data per iteration.
        # - Should be replaced by a proper count form SimPEG.inversion.
        # - Should probably be made optional to store data at each step.
        self._it_count = 0

    @property
    def emg3d_sim(self):
        """emg3d simulation; obtained from SimPEG simulation."""

        if getattr(self, "_emg3d_sim", None) is None:

            # Create twin Simulation in emg3d.
            self._emg3d_sim = emg3d.Simulation(
                survey=self.emg3d_survey,
                model=emg3d.Model(self.mesh),  # Dummy values of 1 for init.
                **{'name': 'Simulation created by SimPEG',
                   'gridding': 'same',               # Change this eventually!
                   'tqdm_opts': {'disable': True},   # Switch-off tqdm
                   'receiver_interpolation': 'linear',  # Should be linear
                   **self.simulation_opts}              # User input
            )

        return self._emg3d_sim

    @property
    def emg3d_survey(self):
        """emg3d survey; obtained from SimPEG survey."""

        if getattr(self, "_emg3d_survey", None) is None:

            # Allocate lists to create data to/from dicts.
            src_list = []
            freq_list = []
            rec_list = []
            data_dict = {}
            rec_uid = {}
            indices = np.zeros((self.survey.nD, 3), dtype=int)

            # Counter for SimPEG data object (lists the data continuously).
            ind = 0

            # Loop over sources.
            for src in self.survey.source_list:

                # Create emg3d source.
                if isinstance(src, ElectricWire):
                    source = emg3d.TxElectricWire(
                        src.locations,
                        strength=src.strength
                    )
                else:
                    source = emg3d.TxElectricDipole(
                        (*src.location, src.azimuth, src.elevation),
                        strength=src.strength, length=src.length
                    )

                # New frequency: add.
                if src.frequency not in freq_list:
                    f_ind = len(freq_list)
                    freq_list.append(src.frequency)

                # Existing source: get index.
                else:
                    f_ind = freq_list.index(src.frequency)

                # New source: add.
                if source not in src_list:
                    s_ind = len(src_list)
                    data_dict[s_ind] = {f_ind: {}}
                    src_list.append(source)

                # Existing source: get index.
                else:
                    s_ind = src_list.index(source)

                    # If new frequency for existing source, add:
                    if f_ind not in data_dict[s_ind].keys():
                        data_dict[s_ind][f_ind] = {}

                # Loop over receiver lists.
                rec_types = [emg3d.RxElectricPoint, emg3d.RxMagneticPoint]
                for rec in src.receiver_list:

<<<<<<< HEAD
                    # # Only get unique receivers.
                    # if rec._uid in rec_uid:
                    #     continue
                    # else:
                    #     rec_uid.append(rec._uid)
=======
                    # If this SimPEG receiver was already processed, store it.
                    if rec._uid in rec_uid.keys():
                        li = len(rec_uid[rec._uid])
                        indices[ind:ind+li, 0] = s_ind
                        indices[ind:ind+li, 1] = rec_uid[rec._uid]
                        indices[ind:ind+li, 2] = f_ind
                        ind += li
                        continue
                    else:
                        rec_uid[rec._uid] = []
>>>>>>> d3891937

                    if rec.projField not in ['e', 'h']:
                        raise NotImplementedError(
                            "Only projField = {'e'; 'h'} implemented."
                        )

                    if rec.orientation not in ['x', 'y', 'z']:
                        raise NotImplementedError(
                            "Only orientation = {'x'; 'y'; 'z'} implemented."
                        )

                    # Get type, azimuth, elevation.
                    rec_type = rec_types[rec.projField == 'h']
                    azimuth = [0, 90][rec.orientation == 'y']
                    elevation = [0, 90][rec.orientation == 'z']

                    # Loop over receivers.
                    for i in range(rec.locations[:, 0].size):

                        # Create emg3d receiver.
                        receiver = rec_type(
                                (*rec.locations[i, :], azimuth, elevation))

                        # New receiver: add.
                        if receiver not in rec_list:
                            r_ind = len(rec_list)
                            data_dict[s_ind][f_ind][r_ind] = ind
                            rec_list.append(receiver)

                        # Existing receiver: get index.
                        else:
                            r_ind = rec_list.index(receiver)

                            # If new receiver for existing src-freq, add:
                            existing = data_dict[s_ind][f_ind].keys()
                            if r_ind not in existing:
                                data_dict[s_ind][f_ind][r_ind] = ind

                            # Else, throw an error.
                            else:
                                raise ValueError(
                                    "Duplicate source-receiver-frequency."
                                )

                        # Store receiver index, in case the entire receiver
                        # is used several times.
                        rec_uid[rec._uid].append(r_ind)

                        # Store the SimPEG<->emg3d mapping for this receiver
                        indices[ind, :] = [s_ind, r_ind, f_ind]
                        ind += 1

            # Create and store survey.
            survey = emg3d.Survey(
                name='Survey created by SimPEG',
                sources=emg3d.surveys.txrx_lists_to_dict(src_list),
                receivers=emg3d.surveys.txrx_lists_to_dict(rec_list),
                frequencies=freq_list,
                noise_floor=1.,       # We deal with std in SimPEG.
                relative_error=None,  #  "   "   "
            )
            self._emg3d_survey = survey

            # Store data-mapping SimPEG <-> emg3d
            self._dmap_simpeg_emg3d = tuple(indices.T)

            # Create emg3d data dummy; can be re-used.
            self._emg3d_array = np.full(survey.shape, np.nan+1j*np.nan)

        return self._emg3d_survey

    @property
    def emg3d_model(self):
        """emg3d conductivity model; obtained from SimPEG conductivities."""
        self._emg3d_model = emg3d.Model(
            self.mesh,
            property_x=self.sigma.reshape(self.mesh.shape_cells, order='F'),
            # property_y=None,  Not yet implemented
            # property_z=None,   "
            # mu_r=None,         "
            # epsilon_r=None,    "
            mapping='Conductivity',
        )
        return self._emg3d_model

    @property
    def _emg3d_simulation_update(self):
        """Updates emg3d simulation with new model, resetting the fields."""

        # We have to replace the model
        # Warning:
        # This will not work for automatic model extension possible in emg3d.
        self.emg3d_sim.model = self.emg3d_model

        # Re-initiate all dicts _except_ grids (automatic gridding)
        self.emg3d_sim._dict_model = self.emg3d_sim._dict_initiate
        self.emg3d_sim._dict_efield = self.emg3d_sim._dict_initiate
        self.emg3d_sim._dict_hfield = self.emg3d_sim._dict_initiate
        self.emg3d_sim._dict_efield_info = self.emg3d_sim._dict_initiate
        self.emg3d_sim._gradient = None
        self.emg3d_sim._misfit = None
        self.emg3d_sim._vec = None  # TODO check back when emg3d-side finished!

    def Jvec(self, m, v, f=None):
        """
        Sensitivity times a vector.

        :param numpy.ndarray m: inversion model (nP,)
        :param numpy.ndarray v: vector which we take sensitivity product with
            (nP,)
        :param SimPEG.electromagnetics.frequency_domain.fields.FieldsFDEM f: fields object
        :rtype: numpy.ndarray
        :return: Jvec (ndata,)
        """
        if self.verbose:
            print("Compute Jvec")

        if self.storeJ:
            J = self.getJ(m, f=f)
            Jv = mkvc(np.dot(J, v))
            return Jv

        self.model = m

        if f is None:
            f = self.fields(m=m)

        dsig_dm_v = self.sigmaDeriv @ v
        j_vec = emg3d.optimize.jvec(f, vec=dsig_dm_v)

        # Map emg3d-data-array to SimPEG-data-vector
        return j_vec[self._dmap_simpeg_emg3d]

    def Jtvec(self, m, v, f=None):
        """
        Sensitivity transpose times a vector

        :param numpy.ndarray m: inversion model (nP,)
        :param numpy.ndarray v: vector which we take adjoint product with (ndata,)
        :param SimPEG.electromagnetics.frequency_domain.fields.FieldsFDEM f: fields object
        :rtype: numpy.ndarray
        :return: Jtvec (nP,)
        """
        if self.verbose:
            print("Compute Jtvec")

        if self.storeJ:

            # Put v onto emg3d data-array.
            self._emg3d_array[self._dmap_simpeg_emg3d] = v

            J = self.getJ(m, f=f)
            Jtv = mkvc(np.dot(J.T, self._emg3d_array))

            return Jtv

        self.model = m

        if f is None:
            f = self.fields(m=m)

        return self._Jtvec(m, v=v, f=f)

    def _Jtvec(self, m, v=None, f=None):
        """Compute adjoint sensitivity matrix (J^T) and vector (v) product.

        Full J matrix can be computed by setting v=None (not implemented yet).
        """

        if v is not None:
            # Put v onto emg3d data-array.
            self._emg3d_array[self._dmap_simpeg_emg3d] = v

            # Replace residual by vector if provided
            f.survey.data['residual'][...] = self._emg3d_array

            # Get gradient with `v` as residual.
            jt_sigma_vec = emg3d.optimize.gradient(f)

            jt_vec = self.sigmaDeriv.T @ jt_sigma_vec.ravel('F')
            return jt_vec

        else:
            # This is for forming full sensitivity matrix
            # Currently, it is not correct.
            # Requires a fix in optimize.gradient
            # Jt is supposed to be a complex value ...
            # Jt = np.zeros((self.model.size, self.survey.nD), order="F")
            # for i_datum in range(self.survey.nD):
            #     vec = np.zeros(self.survey.nD)
            #     vec[i_datum] = 1.
            #     vec = vec.reshape(self.emg3d_survey.shape)
            #     jt_sigma_vec = emg3d.optimize.gradient(f, vector=vec)
            #     Jt[:, i_datum] = self.sigmaDeriv.T @ jt_sigma_vec
            # return Jt

            raise NotImplementedError

    def getJ(self, m, f=None):
        """Generate full sensitivity matrix."""

        if self._Jmatrix is not None:
            return self._Jmatrix

        else:
            if self.verbose:
                print("Calculating J and storing")
            self.model = m
            if f is None:
                f = self.fields(m)
            self._Jmatrix = (self._Jtvec(m, v=None, f=f)).T

        return self._Jmatrix

    def dpred(self, m=None, f=None):
        r"""Return the predicted (modelled) data for a given model.

        The fields, f, (if provided) will be used for the predicted data
        instead of recalculating the fields (which may be expensive!).

        .. math::

            d_\text{pred} = P(f(m))

        Where P is a projection of the fields onto the data space.

        :param numpy.ndarray m: model
        :param SimPEG.electromagnetics.frequency_domain.fields.FieldsFDEM f: fields object
        :rtype: numpy.ndarray
        :return: data, the data
        """

        if self.verbose:
            print("Compute predicted")

        if f is None:
            f = self.fields(m=m)

        # Map emg3d-data-array to SimPEG-data-vector
        return f.data.synthetic.data[self._dmap_simpeg_emg3d]

    def fields(self, m=None):
        """Return the electric fields for a given model.

        :param numpy.ndarray m: model
        :rtype: numpy.ndarray
        :return: f, the fields
        """

        if self.verbose:
            print("Compute fields")

        if m is not None:
            # Store model.
            self.model = m

            # Update simulation.
            self._emg3d_simulation_update

        # Compute forward model and sets initial residuals.
        _ = self.emg3d_sim.misfit

        # Store the data at each step in the survey-xarray
        if m is not None:
            current_data = self.emg3d_survey.data.synthetic.copy()
            self.emg3d_survey.data[f"it_{self._it_count}"] = current_data
            self._it_count += 1  # Update counter

        return self.emg3d_sim<|MERGE_RESOLUTION|>--- conflicted
+++ resolved
@@ -132,13 +132,6 @@
                 rec_types = [emg3d.RxElectricPoint, emg3d.RxMagneticPoint]
                 for rec in src.receiver_list:
 
-<<<<<<< HEAD
-                    # # Only get unique receivers.
-                    # if rec._uid in rec_uid:
-                    #     continue
-                    # else:
-                    #     rec_uid.append(rec._uid)
-=======
                     # If this SimPEG receiver was already processed, store it.
                     if rec._uid in rec_uid.keys():
                         li = len(rec_uid[rec._uid])
@@ -149,7 +142,6 @@
                         continue
                     else:
                         rec_uid[rec._uid] = []
->>>>>>> d3891937
 
                     if rec.projField not in ['e', 'h']:
                         raise NotImplementedError(
