--- conflicted
+++ resolved
@@ -20,30 +20,9 @@
         {
             "real": ["re", "in-phase", "in phase"],
             "imag": ["imaginary", "im", "out-of-phase", "out of phase"],
-            "both": ["re and im", "in-phase and out-of-phase"],
-            "complex": ["re + im"],
         },
     )
 
-<<<<<<< HEAD
-    data_type = properties.StringChoice(
-        "Data type", default="field", choices=["field", "ppm"]
-    )
-
-    use_source_receiver_offset = properties.Bool(
-        "Use source-receiver offset", default=False
-    )
-
-    projComp = deprecate_property(
-        orientation,
-        "projComp",
-        new_name="orientation",
-        removal_version="0.16.0",
-        error=True,
-    )
-
-=======
->>>>>>> ce5bde15
     def __init__(self, locations, orientation=None, component=None, **kwargs):
         proj = kwargs.pop("projComp", None)
         if proj is not None:
@@ -121,13 +100,6 @@
 
             return df_duT, df_dmT
 
-    @property
-    def nD(self):
-        if self.component == "both":
-            return int(self.locations.shape[0] * 2)
-        else:
-            return self.locations.shape[0]
-
 
 class PointElectricField(BaseRx):
     """
@@ -189,22 +161,6 @@
         super(PointMagneticField, self).__init__(locations, orientation, component)
 
 
-class PointMagneticFieldSecondary(BaseRx):
-    """
-    Magnetic flux FDEM receiver
-
-    :param numpy.ndarray locations: receiver locations (ie. :code:`np.r_[x,y,z]`)
-    :param string orientation: receiver orientation 'x', 'y' or 'z'
-    :param string component: real or imaginary component 'real' or 'imag'
-    """
-
-    def __init__(self, locations, orientation="x", component="real", **kwargs):
-        self.projField = "hSecondary"
-        super(PointMagneticFieldSecondary, self).__init__(
-            locations, orientation=orientation, component=component, **kwargs
-        )
-
-
 class PointCurrentDensity(BaseRx):
     """
     Current density FDEM receiver
