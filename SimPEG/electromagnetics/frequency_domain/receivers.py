--- conflicted
+++ resolved
@@ -1,10 +1,4 @@
-<<<<<<< HEAD
 # import properties
-from ...utils.code_utils import deprecate_class, deprecate_property
-
-=======
-import properties
->>>>>>> 811209d8
 from ... import survey
 
 
@@ -95,34 +89,10 @@
         else:
             raise TypeError(f"orientation must be a str. Got {type(var)}")
 
-<<<<<<< HEAD
-    projComp = deprecate_property(
-        orientation,
-        "projComp",
-        new_name="orientation",
-        removal_version="0.16.0",
-        error=True,
-    )
-
     # def projGLoc(self, f):
     #     """Grid Location projection (e.g. Ex Fy ...)"""
     #     return f._GLoc(self.projField) + self.orientation
-=======
-    def __init__(self, locations, orientation=None, component=None, **kwargs):
-        proj = kwargs.pop("projComp", None)
-        if proj is not None:
-            self.projComp = proj
-        else:
-            self.orientation = orientation
-
-        self.component = component
-
-        super(BaseRx, self).__init__(locations, **kwargs)
-
-    def projGLoc(self, f):
-        """Grid Location projection (e.g. Ex Fy ...)"""
-        return f._GLoc(self.projField) + self.orientation
->>>>>>> 811209d8
+
 
     def eval(self, src, mesh, f):
         """Project fields from the mesh to the receiver(s).
