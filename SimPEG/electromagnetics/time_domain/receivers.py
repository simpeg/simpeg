--- conflicted
+++ resolved
@@ -1,6 +1,6 @@
 import scipy.sparse as sp
 
-from ...utils import mkvc, validate_type, validate_direction, validate_float
+from ...utils import mkvc, validate_type, validate_direction
 from discretize.utils import Zero
 from ...survey import BaseTimeRx
 
@@ -24,15 +24,7 @@
         times,
         orientation="z",
         use_source_receiver_offset=False,
-<<<<<<< HEAD
-        bw_cutoff_frequency=3e5,
-        bw_power=0.0,
-        lp_cutoff_frequency=2.1e5,
-        lp_power=0.0,
-        **kwargs
-=======
         **kwargs,
->>>>>>> 07aeb65d
     ):
         if (key := "projComp") in kwargs.keys():
             raise TypeError(f"'{key}' property has been removed.")
@@ -45,11 +37,6 @@
 
         self.orientation = orientation
         self.use_source_receiver_offset = use_source_receiver_offset
-        self.bw_cutoff_frequency = bw_cutoff_frequency
-        self.bw_power = bw_power
-        self.lp_cutoff_frequency = lp_cutoff_frequency
-        self.lp_power = lp_power
-
         super().__init__(locations=locations, times=times, **kwargs)
 
     @property
@@ -88,70 +75,6 @@
         self._use_source_receiver_offset = validate_type(
             "use_source_receiver_offset", val, bool
         )
-
-    @property
-    def bw_cutoff_frequency(self):
-        """Butter worth low pass filter
-
-        Returns
-        -------
-        numpy.ndarray
-            Butter worth low pass filter
-        """
-        return self._bw_cutoff_frequency
-
-    @bw_cutoff_frequency.setter
-    def bw_cutoff_frequency(self, var):
-        self._bw_cutoff_frequency = validate_float(
-            "bw_cutoff_frequency", var, min_val=0.0
-        )
-
-    @property
-    def lp_cutoff_frequency(self):
-        """Low pass filter
-
-        Returns
-        -------
-        numpy.ndarray
-            Low pass filter
-        """
-        return self._lp_cutoff_frequency
-
-    @lp_cutoff_frequency.setter
-    def lp_cutoff_frequency(self, var):
-        self._lp_cutoff_frequency = validate_float(
-            "lp_cutoff_frequency", var, min_val=0.0
-        )
-
-    @property
-    def bw_power(self):
-        """Butter worth low pass filter
-
-        Returns
-        -------
-        numpy.ndarray
-            Butter worth low pass filter
-        """
-        return self._bw_power
-
-    @bw_power.setter
-    def bw_power(self, var):
-        self._bw_power = validate_float("bw_power", var, min_val=0.0, max_val=2)
-
-    @property
-    def lp_power(self):
-        """Low pass filter
-
-        Returns
-        -------
-        numpy.ndarray
-            Low pass filter
-        """
-        return self._lp_power
-
-    @lp_power.setter
-    def lp_power(self, var):
-        self._lp_power = validate_float("lp_power", var, min_val=0.0, max_val=0.99999)
 
     def getSpatialP(self, mesh, f):
         """Get spatial projection matrix from mesh to receivers.
