import scipy.sparse as sp
# import properties
from ...utils import mkvc, validate_string_property
from ...survey import BaseTimeRx
import warnings


class BaseRx(BaseTimeRx):
    """Base TDEM receiver class

    Parameters
    ----------
    locations : (n_loc, n_dim) np.ndarray
        Receiver locations. 
    orientation : str, default = 'z'
        Receiver orientation. Must be one of: 'x', 'y' or 'z'
    times : (n_times) np.ndarray
        Time channels
    """
<<<<<<< HEAD
    def __init__(self, locations, times, orientation='z', **kwargs):
=======
    Time domain receiver base class

    :param numpy.ndarray locations: receiver locations (ie. :code:`np.r_[x,y,z]`)
    :param numpy.ndarray times: times
    :param string orientation: receiver orientation 'x', 'y' or 'z'
    """

    orientation = properties.StringChoice(
        "orientation of the receiver. Must currently be 'x', 'y', 'z'", ["x", "y", "z"]
    )

    use_source_receiver_offset = properties.Bool(
        "Use source-receiver offset", default=False
    )

    def __init__(self, locations, times, orientation=None, **kwargs):
>>>>>>> c956268f
        proj = kwargs.pop("projComp", None)
        if proj is not None:
            warnings.warn(
                "'projComp' overrides the 'orientation' property which automatically"
                " handles the projection from the mesh the receivers!!! "
                "'projComp' is deprecated and will be removed in SimPEG 0.16.0."
            )
            self.projComp = proj

        if locations is None:
            raise AttributeError("'locations' are required. Cannot be 'None'")

        if times is None:
            raise AttributeError("'times' are required. Cannot be 'None'")

        self.orientation = orientation
        super().__init__(locations=locations, times=times, **kwargs)

    # orientation = properties.StringChoice(
    #     "orientation of the receiver. Must currently be 'x', 'y', 'z'", ["x", "y", "z"]
    # )

    @property
    def orientation(self):
        """Orientation of the receiver.

        Returns
        -------
        str
            Orientation of the receiver. One of {'x', 'y', 'z'}
        """
        return self._orientation

    @orientation.setter
    def orientation(self, var):
        var = validate_string_property('orientation', var, string_list=('x', 'y', 'z'))
        self._orientation = var.lower()

    # def projected_grid(self, f):
    #     """Grid Location projection (e.g. Ex Fy ...)"""
    #     return f._GLoc(self.projField) + self.orientation

    # def projected_time_grid(self, f):
    #     """Time Location projection (e.g. CC N)"""
    #     return f._TLoc(self.projField)

    def getSpatialP(self, mesh, f):
        """Get spatial projection matrix from mesh to receivers.

        Only constructed when called.

        Parameters
        ----------
        mesh : discretize.BaseMesh
            A discretize mesh
        f : SimPEG.electromagnetics.time_domain.fields.FieldsTDEM

        Returns
        -------
        scipy.sparse.csr_matrix
            P, the interpolation matrix
        """
        projected_grid = f._GLoc(self.projField) + self.orientation
        return mesh.getInterpolationMat(self.locations, projected_grid)

    def getTimeP(self, time_mesh, f):
        """Get time projection matrix from mesh to receivers.

        Only constructed when called.

        Parameters
        ----------
        time_mesh : discretize.TensorMesh
            A 1D ``TensorMesh`` defining the time discretization
        f : SimPEG.electromagnetics.time_domain.fields.FieldsTDEM

        Returns
        -------
        scipy.sparse.csr_matrix
            P, the interpolation matrix
        """
        projected_time_grid = f._TLoc(self.projField)
        return time_mesh.getInterpolationMat(self.times, projected_time_grid)

    def getP(self, mesh, time_mesh, f):
        """Returns projection matrices as a list for all components collected by the receivers.

        Parameters
        ----------
        mesh : discretize.BaseMesh
            A discretize mesh defining spatial discretization
        time_mesh : discretize.TensorMesh
            A 1D ``TensorMesh`` defining the time discretization
        f : SimPEG.electromagnetics.time_domain.fields.FieldsTDEM

        Returns
        -------
        scipy.sparse.csr_matrix
            Returns full projection matrix from fields to receivers.

        Notes
        -----
        Projection matrices are stored as a dictionary (mesh, time_mesh) if storeProjections is True
        """
        if (mesh, time_mesh) in self._Ps:
            return self._Ps[(mesh, time_mesh)]

        Ps = self.getSpatialP(mesh, f)
        Pt = self.getTimeP(time_mesh, f)
        P = sp.kron(Pt, Ps)

        if self.storeProjections:
            self._Ps[(mesh, time_mesh)] = P

        return P

    def eval(self, src, mesh, time_mesh, f):
        """Project fields to receivers to get data.

        Parameters
        ----------
        src : SimPEG.electromagnetics.frequency_domain.sources.BaseTDEMSrc
            A time-domain EM source
        mesh : discretize.base.BaseMesh
            The mesh on which the discrete set of equations is solved
        time_mesh : discretize.TensorMesh
            A 1D ``TensorMesh`` defining the time discretization
        f : SimPEG.electromagnetic.time_domain.fields.FieldsTDEM
            The solution for the fields defined on the mesh
        
        Returns
        -------
        np.ndarray
            Fields projected to the receiver(s)
        """
        P = self.getP(mesh, time_mesh, f)
        f_part = mkvc(f[src, self.projField, :])
        return P * f_part

    def evalDeriv(self, src, mesh, time_mesh, f, v, adjoint=False):
        """Derivative of projected fields with respect to the inversion model times a vector.

        Parameters
        ----------
        src : SimPEG.electromagnetics.frequency_domain.sources.BaseTDEMSrc
            A time-domain EM source
        mesh : discretize.base.BaseMesh
            The mesh on which the discrete set of equations is solved
        time_mesh : discretize.TensorMesh
            A 1D ``TensorMesh`` defining the time discretization
        f : SimPEG.electromagnetic.time_domain.fields.FieldsTDEM
            The solution for the fields defined on the mesh
        v : np.ndarray
            A vector
        adjoint : bool, default = ``False``
            If ``True``, return the adjoint
        
        Returns
        -------
        np.ndarray
            derivative of fields times a vector projected to the receiver(s)
        """
        P = self.getP(mesh, time_mesh, f)
        
        if not adjoint:
            return P * v
        elif adjoint:
            # dP_dF_T = P.T * v #[src, self]
            # newshape = (len(dP_dF_T)/time_mesh.nN, time_mesh.nN )
            return P.T * v  # np.reshape(dP_dF_T, newshape, order='F')


class PointElectricField(BaseRx):
    """Measure TDEM electric field at a point.

    Parameters
    ----------
    locations : (n_loc, n_dim) np.ndarray
        Receiver locations.
    times : (n_times) np.ndarray
        Time channels
    orientation : str, default = 'z'
        Receiver orientation. Must be one of: 'x', 'y' or 'z'
    """

    def __init__(self, locations=None, times=None, orientation="z", **kwargs):
        self.projField = "e"
        super(PointElectricField, self).__init__(
            locations, times, orientation, **kwargs
        )


class PointMagneticFluxDensity(BaseRx):
    """Measure TDEM magnetic flux density at a point.

    Parameters
    ----------
    locations : (n_loc, n_dim) np.ndarray
        Receiver locations.
    times : (n_times) np.ndarray
        Time channels
    orientation : str, default = 'z'
        Receiver orientation. Must be one of: 'x', 'y' or 'z'
    """

    def __init__(self, locations=None, times=None, orientation="z", **kwargs):
        self.projField = "b"
        super(PointMagneticFluxDensity, self).__init__(
            locations, times, orientation, **kwargs
        )


class PointMagneticFluxTimeDerivative(BaseRx):
    """Measure time-derivative of magnetic flux density at a point.

    Parameters
    ----------
    locations : (n_loc, n_dim) np.ndarray
        Receiver locations.
    times : (n_times) np.ndarray
        Time channels
    orientation : str, default = 'z'
        Receiver orientation. Must be one of: 'x', 'y' or 'z'
    """

    def __init__(self, locations=None, times=None, orientation="z", **kwargs):
        self.projField = "dbdt"
        super(PointMagneticFluxTimeDerivative, self).__init__(
            locations, times, orientation, **kwargs
        )

    def eval(self, src, mesh, time_mesh, f):
        """Project solution of fields to receivers to get data.

        Parameters
        ----------
        src : SimPEG.electromagnetics.frequency_domain.sources.BaseTDEMSrc
            A time-domain EM source
        mesh : discretize.base.BaseMesh
            The mesh on which the discrete set of equations is solved
        time_mesh : discretize.TensorMesh
            A 1D ``TensorMesh`` defining the time discretization
        f : SimPEG.electromagnetic.time_domain.fields.FieldsTDEM
            The solution for the fields defined on the mesh
        
        Returns
        -------
        np.ndarray
            Fields projected to the receiver(s)
        """

        if self.projField in f.aliasFields:
            return super(PointMagneticFluxTimeDerivative, self).eval(
                src, mesh, time_mesh, f
            )

        P = self.getP(mesh, time_mesh, f)
        f_part = mkvc(f[src, "b", :])
        return P * f_part

    # def projected_grid(self, f):
    #     """Grid Location projection (e.g. Ex Fy ...)"""
    #     if self.projField in f.aliasFields:
    #         return super(PointMagneticFluxTimeDerivative, self).projected_grid(f)
    #     return f._GLoc(self.projField) + self.orientation

    def getTimeP(self, time_mesh, f):
        """Get time projection matrix from mesh to receivers.

        Only constructed when called.

        Parameters
        ----------
        time_mesh : discretize.TensorMesh
            A 1D ``TensorMesh`` defining the time discretization
        f : SimPEG.electromagnetics.time_domain.fields.FieldsTDEM

        Returns
        -------
        scipy.sparse.csr_matrix
            P, the interpolation matrix
        """
        if self.projField in f.aliasFields:
            return super(PointMagneticFluxTimeDerivative, self).getTimeP(time_mesh, f)

        return time_mesh.getInterpolationMat(self.times, "CC") * time_mesh.faceDiv


class PointMagneticField(BaseRx):
    """Measure TDEM magnetic field at a point.

    Parameters
    ----------
    locations : (n_loc, n_dim) np.ndarray
        Receiver locations.
    times : (n_times) np.ndarray
        Time channels
    orientation : str, default = 'z'
        Receiver orientation. Must be one of: 'x', 'y' or 'z'
    """

    def __init__(self, locations=None, times=None, orientation="x", **kwargs):
        self.projField = "h"
        super(PointMagneticField, self).__init__(
            locations, times, orientation, **kwargs
        )


class PointCurrentDensity(BaseRx):
    """Measure TDEM current density at a point.

    Parameters
    ----------
    locations : (n_loc, n_dim) np.ndarray
        Receiver locations.
    times : (n_times) np.ndarray
        Time channels
    orientation : str, default = 'z'
        Receiver orientation. Must be one of: 'x', 'y' or 'z'
    """

    def __init__(self, locations=None, times=None, orientation="x", **kwargs):
        self.projField = "j"
        super(PointCurrentDensity, self).__init__(
            locations, times, orientation, **kwargs
        )


class PointMagneticFieldTimeDerivative(BaseRx):
    """Measure time-derivative of magnet field at a point.

    Parameters
    ----------
    locations : (n_loc, n_dim) np.ndarray
        Receiver locations.
    times : (n_times) np.ndarray
        Time channels
    orientation : str, default = 'z'
        Receiver orientation. Must be one of: 'x', 'y' or 'z'
    """
    def __init__(self, locations=None, times=None, orientation="x", **kwargs):
        self.projField = "dhdt"
        super(PointMagneticFieldTimeDerivative, self).__init__(
            locations, times, orientation, **kwargs
        )<|MERGE_RESOLUTION|>--- conflicted
+++ resolved
@@ -1,4 +1,5 @@
 import scipy.sparse as sp
+
 # import properties
 from ...utils import mkvc, validate_string_property
 from ...survey import BaseTimeRx
@@ -11,32 +12,21 @@
     Parameters
     ----------
     locations : (n_loc, n_dim) np.ndarray
-        Receiver locations. 
-    orientation : str, default = 'z'
-        Receiver orientation. Must be one of: 'x', 'y' or 'z'
-    times : (n_times) np.ndarray
-        Time channels
-    """
-<<<<<<< HEAD
-    def __init__(self, locations, times, orientation='z', **kwargs):
-=======
-    Time domain receiver base class
-
-    :param numpy.ndarray locations: receiver locations (ie. :code:`np.r_[x,y,z]`)
-    :param numpy.ndarray times: times
-    :param string orientation: receiver orientation 'x', 'y' or 'z'
-    """
-
-    orientation = properties.StringChoice(
-        "orientation of the receiver. Must currently be 'x', 'y', 'z'", ["x", "y", "z"]
-    )
-
-    use_source_receiver_offset = properties.Bool(
-        "Use source-receiver offset", default=False
-    )
-
-    def __init__(self, locations, times, orientation=None, **kwargs):
->>>>>>> c956268f
+        Receiver locations.
+    orientation : str, default = 'z'
+        Receiver orientation. Must be one of: 'x', 'y' or 'z'
+    times : (n_times) np.ndarray
+        Time channels
+    """
+
+    def __init__(
+        self,
+        locations,
+        times,
+        orientation="z",
+        use_source_receiver_offset=True,
+        **kwargs
+    ):
         proj = kwargs.pop("projComp", None)
         if proj is not None:
             warnings.warn(
@@ -53,6 +43,7 @@
             raise AttributeError("'times' are required. Cannot be 'None'")
 
         self.orientation = orientation
+        self.use_source_receiver_offset = use_source_receiver_offset
         super().__init__(locations=locations, times=times, **kwargs)
 
     # orientation = properties.StringChoice(
@@ -72,12 +63,34 @@
 
     @orientation.setter
     def orientation(self, var):
-        var = validate_string_property('orientation', var, string_list=('x', 'y', 'z'))
+        var = validate_string_property("orientation", var, string_list=("x", "y", "z"))
         self._orientation = var.lower()
 
     # def projected_grid(self, f):
     #     """Grid Location projection (e.g. Ex Fy ...)"""
     #     return f._GLoc(self.projField) + self.orientation
+
+    @property
+    def use_source_receiver_offset(self):
+        """Use source-receiver offset.
+
+        Whether to interpret the location as a source-receiver offset.
+
+        Returns
+        -------
+        bool
+
+        Notes
+        -----
+        This is currently only implemented for the 1D layered code.
+        """
+        return self._use_source_receiver_offset
+
+    @use_source_receiver_offset.setter
+    def use_source_receiver_offset(self, val):
+        if not isinstance(val, bool):
+            raise TypeError("use_source_receiver_offset must be a bool")
+        self._use_source_receiver_offset = val
 
     # def projected_time_grid(self, f):
     #     """Time Location projection (e.g. CC N)"""
@@ -166,7 +179,7 @@
             A 1D ``TensorMesh`` defining the time discretization
         f : SimPEG.electromagnetic.time_domain.fields.FieldsTDEM
             The solution for the fields defined on the mesh
-        
+
         Returns
         -------
         np.ndarray
@@ -193,14 +206,14 @@
             A vector
         adjoint : bool, default = ``False``
             If ``True``, return the adjoint
-        
+
         Returns
         -------
         np.ndarray
             derivative of fields times a vector projected to the receiver(s)
         """
         P = self.getP(mesh, time_mesh, f)
-        
+
         if not adjoint:
             return P * v
         elif adjoint:
@@ -281,7 +294,7 @@
             A 1D ``TensorMesh`` defining the time discretization
         f : SimPEG.electromagnetic.time_domain.fields.FieldsTDEM
             The solution for the fields defined on the mesh
-        
+
         Returns
         -------
         np.ndarray
@@ -377,6 +390,7 @@
     orientation : str, default = 'z'
         Receiver orientation. Must be one of: 'x', 'y' or 'z'
     """
+
     def __init__(self, locations=None, times=None, orientation="x", **kwargs):
         self.projField = "dhdt"
         super(PointMagneticFieldTimeDerivative, self).__init__(
