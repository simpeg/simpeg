import sys
import numpy as np
from numpy.lib import recfunctions as recFunc

from ..frequency_domain.survey import Survey
from ...data import Data as BaseData
from ...utils import mkvc
from ...utils.code_utils import deprecate_class
from .sources import Planewave_xy_1Dprimary, Planewave1D
from .receivers import Point3DImpedance, Point3DTipper
from .utils.plot_utils import DataNSEMPlotMethods
<<<<<<< HEAD
import properties
=======
>>>>>>> cd2c07b3

#########
# Survey
#########


# class Survey(BaseSurvey):
#     """
#     Survey class for NSEM.

#     **Requried**
#     :param list srcList: List of sources associated with the survey


#     **Optional**
#     """
#     srcPair = BaseNSEMSrc

#     def __init__(self, srcList, **kwargs):
#         # Sort these by frequency
#         self.source_list = srcList
#         BaseSurvey.__init__(self, **kwargs)

#         _freqDict = {}
#         for src in srcList:
#             if src.frequency not in _freqDict:
#                 _freqDict[src.freq] = []
#             _freqDict[src.freq] += [src]

#         self._freqDict = _freqDict
#         self._freqs = sorted([f for f in self._freqDict])

#     @property
#     def freqs(self):
#         """Frequencies"""
#         return self._freqs

#     @property
#     def nFreq(self):
#         """Number of frequencies"""
#         return len(self._freqDict)

#     def getSrcByFreq(self, freq):
#         """Returns the sources associated with a specific frequency."""
#         assert freq in self._freqDict, "The requested frequency is not in this survey."
#         return self._freqDict[freq]

#     def eval(self, f):
#         """
#         Evalute and return Data given calculated fields

#         :param SimPEG.electromagnetics.frequency_domain.fields.FieldsFDEM f: A NSEM fileds object to evaluate data from
#         :retype: SimPEG.EM.NSEM.Data
#         :return: NSEM Data object
#         """
#         data = Data(self)
#         for src in self.source_list:
#             sys.stdout.flush()
#             for rx in src.receiver_list:
#                 data[src, rx] = rx.eval(src, self.mesh, f)
#         return data

#     def evalDeriv(self, f):
#         raise Exception('Use Sources to project fields deriv.')

#########
# Data
#########


class Data(BaseData, DataNSEMPlotMethods):
    """
    Data class for NSEMdata. Stores the data vector indexed by the survey.
    """

    def __init__(self, survey, dobs=None, relative_error=None, noise_floor=None):
        BaseData.__init__(self, survey, dobs, relative_error, noise_floor)

    def toRecArray(self, returnType="RealImag"):
        """
        Returns a numpy.recarray for a SimpegNSEM impedance data object.

        :param returnType: Switches between returning a rec array where the impedance is split to real and imaginary ('RealImag') or is a complex ('Complex')
        :type returnType: str, optional
        :rtype: numpy.recarray
        :return: Record array with data, with indexed columns
        """

        # Define the record fields
        dtRI = [
            ("freq", float),
            ("x", float),
            ("y", float),
            ("z", float),
            ("zxxr", float),
            ("zxxi", float),
            ("zxyr", float),
            ("zxyi", float),
            ("zyxr", float),
            ("zyxi", float),
            ("zyyr", float),
            ("zyyi", float),
            ("tzxr", float),
            ("tzxi", float),
            ("tzyr", float),
            ("tzyi", float),
        ]
        dtCP = [
            ("freq", float),
            ("x", float),
            ("y", float),
            ("z", float),
            ("zxx", complex),
            ("zxy", complex),
            ("zyx", complex),
            ("zyy", complex),
            ("tzx", complex),
            ("tzy", complex),
        ]

        for src in self.survey.source_list:
            # Temp array for all the receivers of the source.
            # Note: needs to be written more generally,
            # using diffterent rxTypes and not all the data at the locations
            # Assume the same locs for all RX
            locs = src.receiver_list[0].locations
            if locs.shape[1] == 1:
                locs = np.hstack((np.array([[0.0, 0.0]]), locs))
            elif locs.shape[1] == 2:
                locs = np.hstack((np.array([[0.0]]), locs))
            tArrRec = np.concatenate(
                (
                    src.frequency * np.ones((locs.shape[0], 1)),
                    locs,
                    np.nan * np.ones((locs.shape[0], 12)),
                ),
                axis=1,
            ).view(dtRI)
            # Get the type and the value for the DataNSEM object as a list
            typeList = [
                [rx.orientation, rx.component, self[src, rx]]
                for rx in src.receiver_list
            ]
            # Insert the values to the temp array
            for nr, (k, c, val) in enumerate(typeList):
                zt_type = "t" if "z" in k else "z"
                key = zt_type + k + c[0]
                tArrRec[key] = mkvc(val, 2)
            # Masked array

            try:
                outTemp = recFunc.stack_arrays((outTemp, tArrRec))
            except NameError:
                outTemp = tArrRec.copy()

            if "RealImag" in returnType:
                outArr = outTemp.copy()
            elif "Complex" in returnType:
                # Add the real and imaginary to a complex number
                outArr = np.empty(outTemp.shape, dtype=dtCP)
                for comp in ["freq", "x", "y", "z"]:
                    outArr[comp] = outTemp[comp].copy()
                for comp in ["zxx", "zxy", "zyx", "zyy", "tzx", "tzy"]:
                    outArr[comp] = (
                        outTemp[comp + "r"].copy() + 1j * outTemp[comp + "i"].copy()
                    )
            else:
                raise NotImplementedError(
                    "{:s} is not implemented, as to be RealImag or Complex."
                )

        # Return
        return outArr

    @classmethod
    def fromRecArray(cls, recArray, srcType="primary"):
        """
        Class method that reads in a numpy record array to NSEMdata object.

        :param recArray: Record array with the data. Has to have ('freq','x','y','z') columns and some ('zxx','zxy','zyx','zyy','tzx','tzy')
        :type recArray: numpy.recarray

        :param srcType: The type of SimPEG.EM.NSEM.SrcNSEM to be used
        :type srcType: str, optional

        """
        if srcType == "primary":
            src = Planewave_xy_1Dprimary
        elif srcType == "total":
            src = Planewave_xy_1DhomotD
        else:
            raise NotImplementedError("{:s} is not a valid source type for NSEMdata")

        # Find all the frequencies in recArray
        uniFreq = np.unique(recArray["freq"].copy())
        srcList = []
        dataList = []
        for freq in uniFreq:
            # Initiate rxList
            rxList = []
            # Find that data for freq
            dFreq = recArray[recArray["freq"] == freq].copy()
            # Find the impedance rxTypes in the recArray.
            rxTypes = [
                comp
                for comp in recArray.dtype.names
                if (len(comp) == 4 or len(comp) == 3) and "z" in comp
            ]
            for rxType in rxTypes:
                # Find index of not nan values in rxType
                notNaNind = ~np.isnan(dFreq[rxType].copy())
                if np.any(notNaNind):  # Make sure that there is any data to add.
                    locs = _rec_to_ndarr(dFreq[["x", "y", "z"]][notNaNind].copy())
                    if dFreq[rxType].dtype.name in "complex128":
                        if "t" in rxType:
                            rxList.append(Point3DTipper(locs, rxType[1:3], "real"))
                            dataList.append(dFreq[rxType][notNaNind].real.copy())
                            rxList.append(Point3DTipper(locs, rxType[1:3], "imag"))
                            dataList.append(dFreq[rxType][notNaNind].imag.copy())
                        elif "z" in rxType:
                            rxList.append(Point3DImpedance(locs, rxType[1:3], "real"))
                            dataList.append(dFreq[rxType][notNaNind].real.copy())
                            rxList.append(Point3DImpedance(locs, rxType[1:3], "imag"))
                            dataList.append(dFreq[rxType][notNaNind].imag.copy())
                    else:
                        component = "real" if "r" in rxType else "imag"
                        if "z" in rxType:
                            rxList.append(
                                Point3DImpedance(locs, rxType[1:3], component)
                            )
                            dataList.append(dFreq[rxType][notNaNind].copy())
                        if "t" in rxType:
                            rxList.append(Point3DTipper(locs, rxType[1:3], component))
                            dataList.append(dFreq[rxType][notNaNind].copy())

            srcList.append(src(rxList, freq))

        # Make a survey
        survey = Survey(srcList)
        dataVec = np.hstack(dataList)
        return cls(survey, dataVec)


def _rec_to_ndarr(rec_arr, data_type=float):
    """
    Function to transform a numpy record array to a nd array.
    dupe of SimPEG.electromagnetics.natural_source.utils.rec_to_ndarr to avoid circular import
    """
    # fix for numpy >= 1.16.0
    # https://numpy.org/devdocs/release/1.16.0-notes.html#multi-field-views-return-a-view-instead-of-a-copy
    return np.array(
        recFunc.structured_to_unstructured(
            recFunc.repack_fields(rec_arr[list(rec_arr.dtype.names)])
        ),
        dtype=data_type,
<<<<<<< HEAD
    )


##################################################
# Survey for 1D analytic simulation


class Survey1D(Survey):
    """
    Survey class for the 1D and pseudo-3D problems
    :param List source_list: list of of SimPEG.electromagnetics.natural_sources.receivers.AnalyticPlanewave1D
    """

    source_list = properties.List(
        "A list of sources for the survey",
        properties.Instance("An Planewave1D source", Planewave1D),
        default=[],
    )

    def __init__(self, source_list=None, **kwargs):
        # Sort these by frequency
        super(Survey1D, self).__init__(source_list, **kwargs)
=======
    )
>>>>>>> cd2c07b3
<|MERGE_RESOLUTION|>--- conflicted
+++ resolved
@@ -9,10 +9,7 @@
 from .sources import Planewave_xy_1Dprimary, Planewave1D
 from .receivers import Point3DImpedance, Point3DTipper
 from .utils.plot_utils import DataNSEMPlotMethods
-<<<<<<< HEAD
 import properties
-=======
->>>>>>> cd2c07b3
 
 #########
 # Survey
@@ -268,7 +265,6 @@
             recFunc.repack_fields(rec_arr[list(rec_arr.dtype.names)])
         ),
         dtype=data_type,
-<<<<<<< HEAD
     )
 
 
@@ -290,7 +286,4 @@
 
     def __init__(self, source_list=None, **kwargs):
         # Sort these by frequency
-        super(Survey1D, self).__init__(source_list, **kwargs)
-=======
-    )
->>>>>>> cd2c07b3
+        super(Survey1D, self).__init__(source_list, **kwargs)