--- conflicted
+++ resolved
@@ -4,10 +4,7 @@
 from . import DataMisfit
 from . import Regularization
 from . import ObjectiveFunction
-<<<<<<< HEAD
 from . import Optimization
-=======
->>>>>>> 9c6eac13
 
 import properties
 import numpy as np
@@ -95,7 +92,6 @@
 
         self.model = m0
 
-<<<<<<< HEAD
         if isinstance(self.opt, Optimization.BFGS):
             if isinstance(self.dmisfit, DataMisfit.BaseDataMisfit):
                 print("""
@@ -118,29 +114,6 @@
                             self.reg.deriv2(self.model), **objfct.prob.solverOpts
                         )
                         break
-=======
-        if isinstance(self.dmisfit, DataMisfit.BaseDataMisfit):
-            print("""
-    SimPEG.InvProblem is setting bfgsH0 to the inverse of the eval2Deriv.
-    ***Done using same Solver and solverOpts as the problem***"""
-            )
-            self.opt.bfgsH0 = self.dmisfit.prob.Solver(
-                self.reg.deriv2(self.model), **self.dmisfit.prob.solverOpts
-            )
-        elif isinstance(self.dmisfit, ObjectiveFunction.BaseObjectiveFunction):
-            for objfct in self.dmisfit.objfcts:
-                if isinstance(objfct, DataMisfit.BaseDataMisfit):
-                    print("""
-    SimPEG.InvProblem is setting bfgsH0 to the inverse of the eval2Deriv.
-    ***Done using same Solver and solverOpts as the {} problem***""".format(
-                            objfct.prob.__class__.__name__
-                        )
-                    )
-                    self.opt.bfgsH0 = objfct.prob.Solver(
-                        self.reg.deriv2(self.model), **objfct.prob.solverOpts
-                    )
-                    break
->>>>>>> 9c6eac13
 
 
     @property
