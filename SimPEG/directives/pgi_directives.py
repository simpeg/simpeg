###############################################################################
#                                                                             #
#         Directives for PGI: Petrophysically guided Regularization           #
#                                                                             #
###############################################################################

import copy

import numpy as np

from ..directives import InversionDirective, MultiTargetMisfits
from ..regularization import (
    PGI,
    PGIsmallness,
    PGIwithRelationships,
    SmoothnessFirstOrder,
<<<<<<< HEAD
    SparseSmoothnessFirstOrder,
    PGIwithRelationships,
=======
    SparseSmoothness,
>>>>>>> b859b56b
)
from ..utils import (
    GaussianMixtureWithNonlinearRelationships,
    GaussianMixtureWithNonlinearRelationshipsWithPrior,
    GaussianMixtureWithPrior,
    WeightedGaussianMixture,
    mkvc,
)


class PGI_UpdateParameters(InversionDirective):
    """
    This directive is to be used with regularization from regularization.pgi.
    It updates:
        - the reference model and weights in the smallness (L2-approximation of PGI)
        - the GMM as a MAP estimate between the prior and the current model
    For more details, please consult:
     - https://doi.org/10.1093/gji/ggz389
    """

    verbose = False  # print info.  about the GMM at each iteration
    update_rate = 1  # updates at each `update_rate` iterations
    update_gmm = False  # update the GMM
    zeta = (
        1e10  # confidence in the prior proportions; default: high value, keep GMM fixed
    )
    nu = (
        1e10  # confidence in the prior covariances; default: high value, keep GMM fixed
    )
    kappa = 1e10  # confidence in the prior means;default: high value, keep GMM fixed
    update_covariances = (
        True  # Average the covariances, If false: average the precisions
    )
    fixed_membership = None  # keep the membership of specific cells fixed
    keep_ref_fixed_in_Smooth = True  # keep mref fixed in the Smoothness

    def initialize(self):

        pgi_reg = self.reg.get_functions_of_type(PGIsmallness)
        if len(pgi_reg) != 1:
            raise UserWarning(
                "'PGI_UpdateParameters' requires one 'PGIsmallness' regularization "
                "in the objective function."
            )
        self.pgi_reg = pgi_reg[0]

    def endIter(self):
        if self.opt.iter > 0 and self.opt.iter % self.update_rate == 0:
            m = self.invProb.model
            modellist = self.pgi_reg.wiresmap * m
            model = np.c_[[a * b for a, b in zip(self.pgi_reg.maplist, modellist)]].T

            if self.update_gmm and isinstance(
                self.pgi_reg.gmmref, GaussianMixtureWithNonlinearRelationships
            ):
                clfupdate = GaussianMixtureWithNonlinearRelationshipsWithPrior(
                    gmmref=self.pgi_reg.gmmref,
                    zeta=self.zeta,
                    kappa=self.kappa,
                    nu=self.nu,
                    verbose=self.verbose,
                    prior_type="semi",
                    update_covariances=self.update_covariances,
                    max_iter=self.pgi_reg.gmm.max_iter,
                    n_init=self.pgi_reg.gmm.n_init,
                    reg_covar=self.pgi_reg.gmm.reg_covar,
                    weights_init=self.pgi_reg.gmm.weights_,
                    means_init=self.pgi_reg.gmm.means_,
                    precisions_init=self.pgi_reg.gmm.precisions_,
                    random_state=self.pgi_reg.gmm.random_state,
                    tol=self.pgi_reg.gmm.tol,
                    verbose_interval=self.pgi_reg.gmm.verbose_interval,
                    warm_start=self.pgi_reg.gmm.warm_start,
                    fixed_membership=self.fixed_membership,
                )
                clfupdate = clfupdate.fit(model)

            elif self.update_gmm and isinstance(
                self.pgi_reg.gmmref, WeightedGaussianMixture
            ):
                clfupdate = GaussianMixtureWithPrior(
                    gmmref=self.pgi_reg.gmmref,
                    zeta=self.zeta,
                    kappa=self.kappa,
                    nu=self.nu,
                    verbose=self.verbose,
                    prior_type="semi",
                    update_covariances=self.update_covariances,
                    max_iter=self.pgi_reg.gmm.max_iter,
                    n_init=self.pgi_reg.gmm.n_init,
                    reg_covar=self.pgi_reg.gmm.reg_covar,
                    weights_init=self.pgi_reg.gmm.weights_,
                    means_init=self.pgi_reg.gmm.means_,
                    precisions_init=self.pgi_reg.gmm.precisions_,
                    random_state=self.pgi_reg.gmm.random_state,
                    tol=self.pgi_reg.gmm.tol,
                    verbose_interval=self.pgi_reg.gmm.verbose_interval,
                    warm_start=self.pgi_reg.gmm.warm_start,
                    fixed_membership=self.fixed_membership,
                )
                clfupdate = clfupdate.fit(model)

            else:
                clfupdate = copy.deepcopy(self.pgi_reg.gmmref)

            self.pgi_reg.gmm = clfupdate
            membership = self.pgi_reg.gmm.predict(model)

            if self.fixed_membership is not None:
                membership[self.fixed_membership[:, 0]] = self.fixed_membership[:, 1]

            mref = mkvc(self.pgi_reg.gmm.means_[membership])
            self.pgi_reg.reference_model = mref
            if getattr(self.fixed_membership, "shape", [0, 0])[0] < len(membership):
                self.pgi_reg._r_second_deriv = None


class PGI_BetaAlphaSchedule(InversionDirective):
    """
    This directive is to be used with regularizations from regularization.pgi.
    It implements the strategy described in https://doi.org/10.1093/gji/ggz389
    for iteratively updating beta and alpha_s for fitting the
    geophysical and smallness targets.
    """

    verbose = False  # print information (progress, updates made)
    tolerance = 0.0  # tolerance on the geophysical target misfit for cooling
    progress = 0.1  # minimum percentage progress (default 10%) before cooling beta
    coolingFactor = 2.0  # when cooled, beta is divided by it
    warmingFactor = 1.0  # when warmed, alpha_s is multiplied by the ratio of the
    # geophysical target with their current misfit, times this factor
    mode = 1  # mode 1: start with nothing fitted. Mode 2: warmstart with fitted geophysical data
    mode2_iter = 0  # counts how many iteration after the fit of the geophysical data
    alphasmax = 1e10  # max alpha_s
    betamin = 1e-10  # minimum beta
    update_rate = 1  # update every `update_rate` iterations
    pgi_reg = None
    ratio_in_cooling = (
        False  # add the ratio of geophysical misfit with their target in cooling
    )

    def initialize(self):
        targetclass = np.r_[
            [
                isinstance(dirpart, MultiTargetMisfits)
                for dirpart in self.inversion.directiveList.dList
            ]
        ]
        if ~np.any(targetclass):
            raise Exception(
                "You need to have a MultiTargetMisfits directives to use the PGI_BetaAlphaSchedule directive"
            )
        else:
            self.targetclass = np.where(targetclass)[0][-1]
            self.DMtarget = np.sum(
                np.r_[self.dmisfit.multipliers]
                * self.inversion.directiveList.dList[self.targetclass].DMtarget
            )
            self.previous_score = copy.deepcopy(
                self.inversion.directiveList.dList[self.targetclass].phims()
            )
            self.previous_dmlist = self.inversion.directiveList.dList[
                self.targetclass
            ].dmlist
            self.CLtarget = self.inversion.directiveList.dList[
                self.targetclass
            ].CLtarget

        updategaussianclass = np.r_[
            [
                isinstance(dirpart, PGI_UpdateParameters)
                for dirpart in self.inversion.directiveList.dList
            ]
        ]
        if ~np.any(updategaussianclass):
            self.DMtarget = None
        else:
            updategaussianclass = np.where(updategaussianclass)[0][-1]
            self.updategaussianclass = self.inversion.directiveList.dList[
                updategaussianclass
            ]
        pgi_reg = self.reg.get_functions_of_type(PGI)
        if len(pgi_reg) != 1:
            raise UserWarning(
                "'PGI_UpdateParameters' requires one 'PGI' regularization "
                "in the objective function."
            )
        self.pgi_reg = pgi_reg[0]

    def endIter(self):

        self.DM = self.inversion.directiveList.dList[self.targetclass].DM
        self.dmlist = self.inversion.directiveList.dList[self.targetclass].dmlist
        self.DMtarget = self.inversion.directiveList.dList[self.targetclass].DMtarget
        self.TotalDMtarget = np.sum(
            np.r_[self.dmisfit.multipliers]
            * self.inversion.directiveList.dList[self.targetclass].DMtarget
        )
        self.score = self.inversion.directiveList.dList[self.targetclass].phims()
        self.targetlist = self.inversion.directiveList.dList[
            self.targetclass
        ].targetlist

        if self.DM:
            self.mode = 2
            self.mode2_iter += 1

        if self.opt.iter > 0 and self.opt.iter % self.update_rate == 0:
            if self.verbose:
                print(
                    "Beta cooling evaluation: progress:",
                    np.round(self.dmlist, decimals=1),
                    "; minimum progress targets:",
                    np.round(
                        np.maximum(
                            (1.0 - self.progress) * self.previous_dmlist,
                            (1.0 + self.tolerance) * self.DMtarget,
                        ),
                        decimals=1,
                    ),
                )
            if np.all(
                [
                    np.all(
                        self.dmlist[~self.targetlist]
                        > np.maximum(
                            (1.0 - self.progress)
                            * self.previous_dmlist[~self.targetlist],
                            self.DMtarget[~self.targetlist],
                        )
                    ),
                    not self.DM,
                    self.mode == 1,
                ]
            ):

                if np.all([self.invProb.beta > self.betamin]):

                    ratio = 1.0
                    indx = self.dmlist > (1.0 + self.tolerance) * self.DMtarget
                    if np.any(indx) and self.ratio_in_cooling:
                        ratio = np.median([self.dmlist[indx] / self.DMtarget[indx]])
                    self.invProb.beta /= self.coolingFactor * ratio

                    if self.verbose:
                        print("Decreasing beta to counter data misfit decrase plateau.")

            elif np.all([self.DM, self.mode == 2]):

                if np.all([self.pgi_reg.alpha_pgi < self.alphasmax]):

                    ratio = np.median(self.DMtarget / self.dmlist)
                    self.pgi_reg.alpha_pgi *= self.warmingFactor * ratio

                    if self.verbose:
                        print(
                            "Warming alpha_pgi to favor clustering: ",
                            self.pgi_reg.alpha_pgi,
                        )

            elif np.all(
                [
                    np.any(self.dmlist > (1.0 + self.tolerance) * self.DMtarget),
                    self.mode == 2,
                ]
            ):

                if np.all([self.invProb.beta > self.betamin]):

                    ratio = 1.0
                    indx = self.dmlist > (1.0 + self.tolerance) * self.DMtarget
                    if np.any(indx) and self.ratio_in_cooling:
                        ratio = np.median([self.dmlist[indx] / self.DMtarget[indx]])
                    self.invProb.beta /= self.coolingFactor * ratio

                    if self.verbose:
                        print("Decreasing beta to counter data misfit increase.")

        self.previous_score = copy.deepcopy(self.score)
        self.previous_dmlist = copy.deepcopy(
            self.inversion.directiveList.dList[self.targetclass].dmlist
        )


class PGI_AddMrefInSmooth(InversionDirective):
    """
    This directive is to be used with regularizations from regularization.pgi.
    It implements the strategy described in https://doi.org/10.1093/gji/ggz389
    for including the learned reference model, once stable, in the smoothness terms.
    """

    # Chi factor for Data Misfit
    chifact = 1.0
    tolerance_phid = 0.0
    phi_d_target = None
    wait_till_stable = True
    tolerance = 0.0
    verbose = False

    def initialize(self):
        targetclass = np.r_[
            [
                isinstance(dirpart, MultiTargetMisfits)
                for dirpart in self.inversion.directiveList.dList
            ]
        ]
        if ~np.any(targetclass):
            self.DMtarget = None
        else:
            self.targetclass = np.where(targetclass)[0][-1]
            self._DMtarget = self.inversion.directiveList.dList[
                self.targetclass
            ].DMtarget

        self.pgi_updategmm_class = np.r_[
            [
                isinstance(dirpart, PGI_UpdateParameters)
                for dirpart in self.inversion.directiveList.dList
            ]
        ]

        if getattr(self.reg.objfcts[0], "objfcts", None) is not None:
            # Find the petrosmallness terms in a two-levels combo-regularization.
            petrosmallness = np.where(
                np.r_[
                    [
                        isinstance(regpart, (PGI, PGIwithRelationships))
                        for regpart in self.reg.objfcts
                    ]
                ]
            )[0][0]
            self.petrosmallness = petrosmallness

            # Find the smoothness terms in a two-levels combo-regularization.
            Smooth = []
            for i, regobjcts in enumerate(self.reg.objfcts):
                for j, regpart in enumerate(regobjcts.objfcts):
                    Smooth += [
                        [
                            i,
                            j,
<<<<<<< HEAD
                            isinstance(regpart, (SmoothnessFirstOrder, SparseSmoothnessFirstOrder)),
=======
                            isinstance(
                                regpart, (SmoothnessFirstOrder, SparseSmoothness)
                            ),
>>>>>>> b859b56b
                        ]
                    ]
            self.Smooth = np.r_[Smooth]

            self.nbr = np.sum(
                [len(self.reg.objfcts[i].objfcts) for i in range(len(self.reg.objfcts))]
            )
            self._regmode = 1
            self.pgi_reg = self.reg.objfcts[self.petrosmallness]

        else:
            self._regmode = 2
            self.pgi_reg = self.reg
            self.nbr = len(self.reg.objfcts)
            self.Smooth = np.r_[
                [
                    isinstance(regpart, (SmoothnessFirstOrder, SparseSmoothnessFirstOrder))
                    for regpart in self.reg.objfcts
                ]
            ]
            self._regmode = 2

        if ~np.any(self.pgi_updategmm_class):
            self.previous_membership = self.pgi_reg.membership(self.invProb.model)
        else:
            self.previous_membership = self.pgi_reg.compute_quasi_geology_model()

    @property
    def DMtarget(self):
        if getattr(self, "_DMtarget", None) is None:
            self.phi_d_target = 0.5 * self.invProb.dmisfit.survey.nD
            self._DMtarget = self.chifact * self.phi_d_target
        return self._DMtarget

    @DMtarget.setter
    def DMtarget(self, val):
        self._DMtarget = val

    def endIter(self):
        self.DM = self.inversion.directiveList.dList[self.targetclass].DM
        self.dmlist = self.inversion.directiveList.dList[self.targetclass].dmlist

        if ~np.any(self.pgi_updategmm_class):
            self.membership = self.pgi_reg.membership(self.invProb.model)
        else:
            self.membership = self.pgi_reg.compute_quasi_geology_model()

        same_mref = np.all(self.membership == self.previous_membership)
        percent_diff = (
            len(self.membership)
            - np.count_nonzero(self.previous_membership == self.membership)
        ) / len(self.membership)
        if self.verbose:
            print(
                "mref changed in ",
                len(self.membership)
                - np.count_nonzero(self.previous_membership == self.membership),
                " places",
            )
        if (
            self.DM or np.all(self.dmlist < (1 + self.tolerance_phid) * self.DMtarget)
        ) and (
            same_mref or not self.wait_till_stable or percent_diff <= self.tolerance
        ):
            self.reg.reference_model_in_smooth = True
            self.pgi_reg.reference_model_in_smooth = True

            if self._regmode == 2:
                for i in range(self.nbr):
                    if self.Smooth[i]:
                        self.reg.objfcts[i].reference_model = mkvc(
                            self.pgi_reg.gmm.means_[self.membership]
                        )
                if self.verbose:
                    print(
                        "Add mref to Smoothness. Changes in mref happened in {} % of the cells".format(
                            percent_diff
                        )
                    )

            elif self._regmode == 1:
                for i in range(self.nbr):
                    if self.Smooth[i, 2]:
                        idx = self.Smooth[i, :2]
                        self.reg.objfcts[idx[0]].objfcts[idx[1]].reference_model = mkvc(
                            self.pgi_reg.gmm.means_[self.membership]
                        )
                if self.verbose:
                    print(
                        "Add mref to Smoothness. Changes in mref happened in {} % of the cells".format(
                            percent_diff
                        )
                    )

        self.previous_membership = copy.deepcopy(self.membership)<|MERGE_RESOLUTION|>--- conflicted
+++ resolved
@@ -12,14 +12,9 @@
 from ..regularization import (
     PGI,
     PGIsmallness,
-    PGIwithRelationships,
     SmoothnessFirstOrder,
-<<<<<<< HEAD
     SparseSmoothnessFirstOrder,
     PGIwithRelationships,
-=======
-    SparseSmoothness,
->>>>>>> b859b56b
 )
 from ..utils import (
     GaussianMixtureWithNonlinearRelationships,
@@ -361,13 +356,7 @@
                         [
                             i,
                             j,
-<<<<<<< HEAD
                             isinstance(regpart, (SmoothnessFirstOrder, SparseSmoothnessFirstOrder)),
-=======
-                            isinstance(
-                                regpart, (SmoothnessFirstOrder, SparseSmoothness)
-                            ),
->>>>>>> b859b56b
                         ]
                     ]
             self.Smooth = np.r_[Smooth]
