--- conflicted
+++ resolved
@@ -64,33 +64,14 @@
     _regPair = [WeightedLeastSquares, BaseRegularization, ComboObjectiveFunction]
     _dmisfitPair = [BaseDataMisfit, ComboObjectiveFunction]
 
-<<<<<<< HEAD
-    def __init__(
-        self,
-        inversion=None,
-        dmisfit=None,
-        reg: ComboObjectiveFunction | None = None,
-        verbose=False,
-        **kwargs,
-    ):
-        self.inversion = inversion
-        self.dmisfit = dmisfit
-        self.reg: ComboObjectiveFunction | None = reg
-        debug = kwargs.pop("debug", None)
-        if debug is not None:
-            self.debug = debug
-        else:
-            self.verbose = verbose
-=======
     def __init__(self, inversion=None, dmisfit=None, reg=None, verbose=False, **kwargs):
         # Raise error on deprecated arguments
         if (key := "debug") in kwargs.keys():
             raise TypeError(f"'{key}' property has been removed. Please use 'verbose'.")
         self.inversion = inversion
         self.dmisfit = dmisfit
-        self.reg = reg
+        self.reg: ComboObjectiveFunction | None = reg
         self.verbose = verbose
->>>>>>> 7420f93d
         set_kwargs(self, **kwargs)
 
     @property
@@ -1941,368 +1922,6 @@
         self.outDict[self.opt.iter] = iterDict
 
 
-<<<<<<< HEAD
-=======
-class Update_IRLS(InversionDirective):
-    f_old = 0
-    f_min_change = 1e-2
-    beta_tol = 1e-1
-    beta_ratio_l2 = None
-    prctile = 100
-    chifact_start = 1.0
-    chifact_target = 1.0
-
-    # Solving parameter for IRLS (mode:2)
-    irls_iteration = 0
-    minGNiter = 1
-    iterStart = 0
-    sphericalDomain = False
-
-    # Beta schedule
-    ComboObjFun = False
-    mode = 1
-    coolEpsOptimized = True
-    coolEps_p = True
-    coolEps_q = True
-    floorEps_p = 1e-8
-    floorEps_q = 1e-8
-    coolEpsFact = 1.2
-    silent = False
-    fix_Jmatrix = False
-
-    def __init__(
-        self,
-        max_irls_iterations=20,
-        update_beta=True,
-        beta_search=False,
-        coolingFactor=2.0,
-        coolingRate=1,
-        **kwargs,
-    ):
-        super().__init__(**kwargs)
-        self.max_irls_iterations = max_irls_iterations
-        self.update_beta = update_beta
-        self.beta_search = beta_search
-        self.coolingFactor = coolingFactor
-        self.coolingRate = coolingRate
-
-    @property
-    def max_irls_iterations(self):
-        """Maximum irls iterations.
-
-        Returns
-        -------
-        int
-        """
-        return self._max_irls_iterations
-
-    @max_irls_iterations.setter
-    def max_irls_iterations(self, value):
-        self._max_irls_iterations = validate_integer(
-            "max_irls_iterations", value, min_val=0
-        )
-
-    @property
-    def coolingFactor(self):
-        """Beta is divided by this value every `coolingRate` iterations.
-
-        Returns
-        -------
-        float
-        """
-        return self._coolingFactor
-
-    @coolingFactor.setter
-    def coolingFactor(self, value):
-        self._coolingFactor = validate_float(
-            "coolingFactor", value, min_val=0.0, inclusive_min=False
-        )
-
-    @property
-    def coolingRate(self):
-        """Cool after this number of iterations.
-
-        Returns
-        -------
-        int
-        """
-        return self._coolingRate
-
-    @coolingRate.setter
-    def coolingRate(self, value):
-        self._coolingRate = validate_integer("coolingRate", value, min_val=1)
-
-    @property
-    def update_beta(self):
-        """Whether to update beta.
-
-        Returns
-        -------
-        bool
-        """
-        return self._update_beta
-
-    @update_beta.setter
-    def update_beta(self, value):
-        self._update_beta = validate_type("update_beta", value, bool)
-
-    @property
-    def beta_search(self):
-        """Whether to do a beta search.
-
-        Returns
-        -------
-        bool
-        """
-        return self._beta_search
-
-    @beta_search.setter
-    def beta_search(self, value):
-        self._beta_search = validate_type("beta_search", value, bool)
-
-    @property
-    def target(self):
-        if getattr(self, "_target", None) is None:
-            nD = 0
-            for survey in self.survey:
-                nD += survey.nD
-
-            self._target = nD * self.chifact_target
-
-        return self._target
-
-    @target.setter
-    def target(self, val):
-        self._target = val
-
-    @property
-    def start(self):
-        if getattr(self, "_start", None) is None:
-            if isinstance(self.survey, list):
-                self._start = 0
-                for survey in self.survey:
-                    self._start += survey.nD * self.chifact_start
-
-            else:
-                self._start = self.survey.nD * self.chifact_start
-        return self._start
-
-    @start.setter
-    def start(self, val):
-        self._start = val
-
-    def initialize(self):
-        if self.mode == 1:
-            self.norms = []
-            for reg in self.reg.objfcts:
-                if not isinstance(reg, Sparse):
-                    continue
-                self.norms.append(reg.norms)
-                reg.norms = [2.0 for obj in reg.objfcts]
-                reg.model = self.invProb.model
-
-        # Update the model used by the regularization
-        for reg in self.reg.objfcts:
-            if not isinstance(reg, Sparse):
-                continue
-
-            reg.model = self.invProb.model
-
-        if self.sphericalDomain:
-            self.angleScale()
-
-    def endIter(self):
-        if self.sphericalDomain:
-            self.angleScale()
-
-        # Check if misfit is within the tolerance, otherwise scale beta
-        if np.all(
-            [
-                np.abs(1.0 - self.invProb.phi_d / self.target) > self.beta_tol,
-                self.update_beta,
-                self.mode != 1,
-            ]
-        ):
-            ratio = self.target / self.invProb.phi_d
-
-            if ratio > 1:
-                ratio = np.mean([2.0, ratio])
-            else:
-                ratio = np.mean([0.75, ratio])
-
-            self.invProb.beta = self.invProb.beta * ratio
-
-            if np.all([self.mode != 1, self.beta_search]):
-                print("Beta search step")
-                # self.update_beta = False
-                # Re-use previous model and continue with new beta
-                self.invProb.model = self.reg.objfcts[0].model
-                self.opt.xc = self.reg.objfcts[0].model
-                self.opt.iter -= 1
-                return
-
-        elif np.all([self.mode == 1, self.opt.iter % self.coolingRate == 0]):
-            self.invProb.beta = self.invProb.beta / self.coolingFactor
-
-        # After reaching target misfit with l2-norm, switch to IRLS (mode:2)
-        if np.all([self.invProb.phi_d < self.start, self.mode == 1]):
-            self.start_irls()
-
-        # Only update after GN iterations
-        if np.all(
-            [(self.opt.iter - self.iterStart) % self.minGNiter == 0, self.mode != 1]
-        ):
-            if self.stopping_criteria():
-                self.opt.stopNextIteration = True
-                return
-
-            # Print to screen
-            for reg in self.reg.objfcts:
-                if not isinstance(reg, Sparse):
-                    continue
-
-                for obj in reg.objfcts:
-                    if isinstance(reg, (Sparse, BaseSparse)):
-                        obj.irls_threshold = obj.irls_threshold / self.coolEpsFact
-
-            self.irls_iteration += 1
-
-            # Reset the regularization matrices so that it is
-            # recalculated for current model. Do it to all levels of comboObj
-            for reg in self.reg.objfcts:
-                if not isinstance(reg, Sparse):
-                    continue
-
-                reg.update_weights(reg.model)
-
-            self.update_beta = True
-            self.invProb.phi_m_last = self.reg(self.invProb.model)
-
-    def start_irls(self):
-        if not self.silent:
-            print(
-                "Reached starting chifact with l2-norm regularization:"
-                + " Start IRLS steps..."
-            )
-
-        self.mode = 2
-
-        if getattr(self.opt, "iter", None) is None:
-            self.iterStart = 0
-        else:
-            self.iterStart = self.opt.iter
-
-        self.invProb.phi_m_last = self.reg(self.invProb.model)
-
-        # Either use the supplied irls_threshold, or fix base on distribution of
-        # model values
-        for reg in self.reg.objfcts:
-            if not isinstance(reg, Sparse):
-                continue
-
-            for obj in reg.objfcts:
-                threshold = np.percentile(
-                    np.abs(obj.mapping * obj._delta_m(self.invProb.model)), self.prctile
-                )
-                if isinstance(obj, SmoothnessFirstOrder):
-                    threshold /= reg.regularization_mesh.base_length
-
-                obj.irls_threshold = threshold
-
-        # Re-assign the norms supplied by user l2 -> lp
-        for reg, norms in zip(self.reg.objfcts, self.norms):
-            if not isinstance(reg, Sparse):
-                continue
-            reg.norms = norms
-
-        # Save l2-model
-        self.invProb.l2model = self.invProb.model.copy()
-
-        # Print to screen
-        for reg in self.reg.objfcts:
-            if not isinstance(reg, Sparse):
-                continue
-            if not self.silent:
-                print("irls_threshold " + str(reg.objfcts[0].irls_threshold))
-
-    def angleScale(self):
-        """
-        Update the scales used by regularization for the
-        different block of models
-        """
-        # Currently implemented for MVI-S only
-        max_p = []
-        for reg in self.reg.objfcts[0].objfcts:
-            f_m = abs(reg.f_m(reg.model))
-            max_p += [np.max(f_m)]
-
-        max_p = np.asarray(max_p).max()
-
-        max_s = [np.pi, np.pi]
-
-        for reg, var in zip(self.reg.objfcts[1:], max_s):
-            for obj in reg.objfcts:
-                # TODO Need to make weights_shapes a public method
-                obj.set_weights(
-                    angle_scale=np.ones(obj._weights_shapes[0]) * max_p / var
-                )
-
-    def validate(self, directiveList):
-        dList = directiveList.dList
-        self_ind = dList.index(self)
-        lin_precond_ind = [isinstance(d, UpdatePreconditioner) for d in dList]
-
-        if any(lin_precond_ind):
-            assert lin_precond_ind.index(True) > self_ind, (
-                "The directive 'UpdatePreconditioner' must be after Update_IRLS "
-                "in the directiveList"
-            )
-        else:
-            warnings.warn(
-                "Without a Linear preconditioner, convergence may be slow. "
-                "Consider adding `Directives.UpdatePreconditioner` to your "
-                "directives list",
-                stacklevel=2,
-            )
-        return True
-
-    def stopping_criteria(self):
-        """
-        Check for stopping criteria of max_irls_iteration or minimum change.
-        """
-        phim_new = 0
-        for reg in self.reg.objfcts:
-            if isinstance(reg, (Sparse, BaseSparse)):
-                reg.model = self.invProb.model
-                phim_new += reg(reg.model)
-
-        # Check for maximum number of IRLS cycles1
-        if self.irls_iteration == self.max_irls_iterations:
-            if not self.silent:
-                print(
-                    "Reach maximum number of IRLS cycles:"
-                    + " {0:d}".format(self.max_irls_iterations)
-                )
-            return True
-
-        # Check if the function has changed enough
-        f_change = np.abs(self.f_old - phim_new) / (self.f_old + 1e-12)
-        if np.all(
-            [
-                f_change < self.f_min_change,
-                self.irls_iteration > 1,
-                np.abs(1.0 - self.invProb.phi_d / self.target) < self.beta_tol,
-            ]
-        ):
-            print("Minimum decrease in regularization." + "End of IRLS")
-            return True
-
-        self.f_old = phim_new
-
-        return False
-
-
->>>>>>> 7420f93d
 class UpdatePreconditioner(InversionDirective):
     """
     Create a Jacobi preconditioner for the linear problem
