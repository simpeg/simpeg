import numpy as np
import matplotlib.pyplot as plt
import warnings
import os
import scipy.sparse as sp
from scipy.interpolate import NearestNDInterpolator, LinearNDInterpolator
from ..data_misfit import BaseDataMisfit
from ..objective_function import ComboObjectiveFunction
from ..maps import IdentityMap, Wires
from ..regularization import (
    WeightedLeastSquares,
    BaseRegularization,
    BaseSparse,
    Smallness,
    Sparse,
    SparseSmallness,
    PGIsmallness,
    PGIwithNonlinearRelationshipsSmallness,
    SmoothnessFirstOrder,
    SparseSmoothness,
    BaseSimilarityMeasure,
)
from ..utils import (
    mkvc,
    set_kwargs,
    sdiag,
    diagEst,
    spherical2cartesian,
    cartesian2spherical,
    Zero,
    eigenvalue_by_power_iteration,
    validate_string,
)
from ..utils.code_utils import (
    deprecate_property,
    validate_type,
    validate_integer,
    validate_float,
    validate_ndarray_with_shape,
)

from scipy.ndimage.filters import gaussian_filter


class InversionDirective:
    """InversionDirective"""

    _REGISTRY = {}

    _regPair = [WeightedLeastSquares, BaseRegularization, ComboObjectiveFunction]
    _dmisfitPair = [BaseDataMisfit, ComboObjectiveFunction]

    def __init__(self, inversion=None, dmisfit=None, reg=None, verbose=False, **kwargs):
        self.inversion = inversion
        self.dmisfit = dmisfit
        self.reg = reg
        debug = kwargs.pop("debug", None)
        if debug is not None:
            self.debug = debug
        else:
            self.verbose = verbose
        set_kwargs(self, **kwargs)

    @property
    def verbose(self):
        """Whether to print debug information.

        Returns
        -------
        bool
        """
        return self._verbose

    @verbose.setter
    def verbose(self, value):
        self._verbose = validate_type("verbose", value, bool)

    debug = deprecate_property(verbose, "debug", "verbose", removal_version="0.19.0")

    @property
    def inversion(self):
        """This is the inversion of the InversionDirective instance."""
        if not hasattr(self, "_inversion"):
            return None
        return self._inversion

    @inversion.setter
    def inversion(self, i):
        if getattr(self, "_inversion", None) is not None:
            warnings.warn(
                "InversionDirective {0!s} has switched to a new inversion.".format(
                    self.__class__.__name__
                )
            )
        self._inversion = i

    @property
    def invProb(self):
        return self.inversion.invProb

    @property
    def opt(self):
        return self.invProb.opt

    @property
    def reg(self):
        if getattr(self, "_reg", None) is None:
            self.reg = self.invProb.reg  # go through the setter
        return self._reg

    @reg.setter
    def reg(self, value):
        if value is not None:
            assert any(
                [isinstance(value, regtype) for regtype in self._regPair]
            ), "Regularization must be in {}, not {}".format(self._regPair, type(value))

            if isinstance(value, WeightedLeastSquares):
                value = 1 * value  # turn it into a combo objective function
        self._reg = value

    @property
    def dmisfit(self):
        if getattr(self, "_dmisfit", None) is None:
            self.dmisfit = self.invProb.dmisfit  # go through the setter
        return self._dmisfit

    @dmisfit.setter
    def dmisfit(self, value):
        if value is not None:
            assert any(
                [isinstance(value, dmisfittype) for dmisfittype in self._dmisfitPair]
            ), "Misfit must be in {}, not {}".format(self._dmisfitPair, type(value))

            if not isinstance(value, ComboObjectiveFunction):
                value = 1 * value  # turn it into a combo objective function
        self._dmisfit = value

    @property
    def survey(self):
        """
        Assuming that dmisfit is always a ComboObjectiveFunction,
        return a list of surveys for each dmisfit [survey1, survey2, ... ]
        """
        return [objfcts.simulation.survey for objfcts in self.dmisfit.objfcts]

    @property
    def simulation(self):
        """
        Assuming that dmisfit is always a ComboObjectiveFunction,
        return a list of problems for each dmisfit [prob1, prob2, ...]
        """
        return [objfcts.simulation for objfcts in self.dmisfit.objfcts]

    def initialize(self):
        pass

    def endIter(self):
        pass

    def finish(self):
        pass

    def validate(self, directiveList=None):
        return True


class DirectiveList(object):
    def __init__(self, *directives, inversion=None, debug=False, **kwargs):
        super().__init__(**kwargs)
        self.dList = []
        for d in directives:
            assert isinstance(
                d, InversionDirective
            ), "All directives must be InversionDirectives not {}".format(type(d))
            self.dList.append(d)

        self.inversion = inversion
        self.verbose = debug

    @property
    def debug(self):
        return getattr(self, "_debug", False)

    @debug.setter
    def debug(self, value):
        for d in self.dList:
            d.debug = value
        self._debug = value

    @property
    def inversion(self):
        """This is the inversion of the InversionDirective instance."""
        return getattr(self, "_inversion", None)

    @inversion.setter
    def inversion(self, i):
        if self.inversion is i:
            return
        if getattr(self, "_inversion", None) is not None:
            warnings.warn(
                "{0!s} has switched to a new inversion.".format(self.__class__.__name__)
            )
        for d in self.dList:
            d.inversion = i
        self._inversion = i

    def call(self, ruleType):
        if self.dList is None:
            if self.verbose:
                print("DirectiveList is None, no directives to call!")
            return

        directives = ["initialize", "endIter", "finish"]
        assert ruleType in directives, 'Directive type must be in ["{0!s}"]'.format(
            '", "'.join(directives)
        )
        for r in self.dList:
            getattr(r, ruleType)()

    def validate(self):
        [directive.validate(self) for directive in self.dList]
        return True


class BetaEstimate_ByEig(InversionDirective):
    """
    Estimate the trade-off parameter beta between the data misfit(s) and the
    regularization as a multiple of the ratio between the highest eigenvalue of the
    data misfit term and the highest eigenvalue of the regularization.
    The highest eigenvalues are estimated through power iterations and Rayleigh quotient.

    """

    def __init__(self, beta0_ratio=1.0, n_pw_iter=4, seed=None, **kwargs):
        super().__init__(**kwargs)
        self.beta0_ratio = beta0_ratio
        self.n_pw_iter = n_pw_iter
        self.seed = seed

    @property
    def beta0_ratio(self):
        """The estimated ratio is multiplied by this to obtain beta.

        Returns
        -------
        float
        """
        return self._beta0_ratio

    @beta0_ratio.setter
    def beta0_ratio(self, value):
        self._beta0_ratio = validate_float(
            "beta0_ratio", value, min_val=0.0, inclusive_min=False
        )

    @property
    def n_pw_iter(self):
        """Number of power iterations for estimation.

        Returns
        -------
        int
        """
        return self._n_pw_iter

    @n_pw_iter.setter
    def n_pw_iter(self, value):
        self._n_pw_iter = validate_integer("n_pw_iter", value, min_val=1)

    @property
    def seed(self):
        """Random seed to initialize with

        Returns
        -------
        int
        """
        return self._seed

    @seed.setter
    def seed(self, value):
        if value is not None:
            value = validate_integer("seed", value, min_val=1)
        self._seed = value

    def initialize(self):
        r"""
        The initial beta is calculated by comparing the estimated
        eigenvalues of JtJ and WtW.
        To estimate the eigenvector of **A**, we will use one iteration
        of the *Power Method*:

        .. math::
            \mathbf{x_1 = A x_0}

        Given this (very course) approximation of the eigenvector, we can
        use the *Rayleigh quotient* to approximate the largest eigenvalue.

        .. math::
            \lambda_0 = \frac{\mathbf{x^\top A x}}{\mathbf{x^\top x}}

        We will approximate the largest eigenvalue for both JtJ and WtW,
        and use some ratio of the quotient to estimate beta0.

        .. math::
            \beta_0 =
                \gamma
                \frac{
                    \mathbf{x^\top J^\top J x}
                }{
                    \mathbf{x^\top W^\top W x}
                }

        :rtype: float
        :return: beta0
        """
        if self.seed is not None:
            np.random.seed(self.seed)

        if self.verbose:
            print("Calculating the beta0 parameter.")

        m = self.invProb.model

        dm_eigenvalue = eigenvalue_by_power_iteration(
            self.dmisfit,
            m,
            n_pw_iter=self.n_pw_iter,
        )
        reg_eigenvalue = eigenvalue_by_power_iteration(
            self.reg,
            m,
            n_pw_iter=self.n_pw_iter,
        )

        self.ratio = dm_eigenvalue / reg_eigenvalue
        self.beta0 = self.beta0_ratio * self.ratio

        self.invProb.beta = self.beta0

class StartingBeta(InversionDirective):

    beta0 = 1.

    def initialize(self):
        self.invProb.beta = self.beta0




class BetaSchedule(InversionDirective):
    """BetaSchedule"""

    def __init__(self, coolingFactor=8.0, coolingRate=3, **kwargs):
        super().__init__(**kwargs)
        self.coolingFactor = coolingFactor
        self.coolingRate = coolingRate

    @property
    def coolingFactor(self):
        """Beta is divided by this value every `coolingRate` iterations.

        Returns
        -------
        float
        """
        return self._coolingFactor

    @coolingFactor.setter
    def coolingFactor(self, value):
        self._coolingFactor = validate_float(
            "coolingFactor", value, min_val=0.0, inclusive_min=False
        )

    @property
    def coolingRate(self):
        """Cool after this number of iterations.

        Returns
        -------
        int
        """
        return self._coolingRate

    @coolingRate.setter
    def coolingRate(self, value):
        self._coolingRate = validate_integer("coolingRate", value, min_val=1)

    def endIter(self):
        if self.opt.iter > 0 and self.opt.iter % self.coolingRate == 0:
            if self.verbose:
                print(
                    "BetaSchedule is cooling Beta. Iteration: {0:d}".format(
                        self.opt.iter
                    )
                )
            self.invProb.beta /= self.coolingFactor


class AlphasSmoothEstimate_ByEig(InversionDirective):
    """
    Estimate the alphas multipliers for the smoothness terms of the regularization
    as a multiple of the ratio between the highest eigenvalue of the
    smallness term and the highest eigenvalue of each smoothness term of the regularization.
    The highest eigenvalue are estimated through power iterations and Rayleigh quotient.
    """

    def __init__(self, alpha0_ratio=1.0, n_pw_iter=4, seed=None, **kwargs):
        super().__init__(**kwargs)
        self.alpha0_ratio = alpha0_ratio
        self.n_pw_iter = n_pw_iter
        self.seed = seed

    @property
    def alpha0_ratio(self):
        """the estimated Alpha_smooth is multiplied by this ratio (int or array)

        Returns
        -------
        numpy.ndarray
        """
        return self._alpha0_ratio

    @alpha0_ratio.setter
    def alpha0_ratio(self, value):
        self._alpha0_ratio = validate_ndarray_with_shape(
            "alpha0_ratio", value, shape=("*",)
        )

    @property
    def n_pw_iter(self):
        """Number of power iterations for estimation.

        Returns
        -------
        int
        """
        return self._n_pw_iter

    @n_pw_iter.setter
    def n_pw_iter(self, value):
        self._n_pw_iter = validate_integer("n_pw_iter", value, min_val=1)

    @property
    def seed(self):
        """Random seed to initialize with

        Returns
        -------
        int
        """
        return self._seed

    @seed.setter
    def seed(self, value):
        if value is not None:
            value = validate_integer("seed", value, min_val=1)
        self._seed = value

    def initialize(self):
        """"""
        if self.seed is not None:
            np.random.seed(self.seed)

        smoothness = []
        smallness = []
        parents = {}
        for regobjcts in self.reg.objfcts:
            if isinstance(regobjcts, ComboObjectiveFunction):
                objfcts = regobjcts.objfcts
            else:
                objfcts = [regobjcts]

            for obj in objfcts:
                if isinstance(
                    obj,
                    (
                        Smallness,
                        SparseSmallness,
                        PGIsmallness,
                        PGIwithNonlinearRelationshipsSmallness,
                    ),
                ):
                    smallness += [obj]

                elif isinstance(obj, (SmoothnessFirstOrder, SparseSmoothness)):
                    parents[obj] = regobjcts
                    smoothness += [obj]

        if len(smallness) == 0:
            raise UserWarning(
                "Directive 'AlphasSmoothEstimate_ByEig' requires a regularization with at least one Small instance."
            )

        smallness_eigenvalue = eigenvalue_by_power_iteration(
            smallness[0],
            self.invProb.model,
            n_pw_iter=self.n_pw_iter,
        )

        self.alpha0_ratio = self.alpha0_ratio * np.ones(len(smoothness))

        if len(self.alpha0_ratio) != len(smoothness):
            raise ValueError(
                f"Input values for 'alpha0_ratio' should be of len({len(smoothness)}). Provided {self.alpha0_ratio}"
            )

        alphas = []
        for user_alpha, obj in zip(self.alpha0_ratio, smoothness):
            smooth_i_eigenvalue = eigenvalue_by_power_iteration(
                obj,
                self.invProb.model,
                n_pw_iter=self.n_pw_iter,
            )
            ratio = smallness_eigenvalue / smooth_i_eigenvalue

            mtype = obj._multiplier_pair

            new_alpha = getattr(parents[obj], mtype) * user_alpha * ratio
            setattr(parents[obj], mtype, new_alpha)
            alphas += [new_alpha]

        if self.verbose:
            print(f"Alpha scales: {alphas}")


class ScalingMultipleDataMisfits_ByEig(InversionDirective):
    """
    For multiple data misfits only: multiply each data misfit term
    by the inverse of its highest eigenvalue and then
    normalize the sum of the data misfit multipliers to one.
    The highest eigenvalue are estimated through power iterations and Rayleigh quotient.
    """

    def __init__(self, chi0_ratio=None, n_pw_iter=4, seed=None, **kwargs):
        super().__init__(**kwargs)
        self.chi0_ratio = chi0_ratio
        self.n_pw_iter = n_pw_iter
        self.seed = seed

    @property
    def chi0_ratio(self):
        """the estimated Alpha_smooth is multiplied by this ratio (int or array)

        Returns
        -------
        numpy.ndarray
        """
        return self._chi0_ratio

    @chi0_ratio.setter
    def chi0_ratio(self, value):
        if value is not None:
            value = validate_ndarray_with_shape("chi0_ratio", value, shape=("*",))
        self._chi0_ratio = value

    @property
    def n_pw_iter(self):
        """Number of power iterations for estimation.

        Returns
        -------
        int
        """
        return self._n_pw_iter

    @n_pw_iter.setter
    def n_pw_iter(self, value):
        self._n_pw_iter = validate_integer("n_pw_iter", value, min_val=1)

    @property
    def seed(self):
        """Random seed to initialize with

        Returns
        -------
        int
        """
        return self._seed

    @seed.setter
    def seed(self, value):
        if value is not None:
            value = validate_integer("seed", value, min_val=1)
        self._seed = value

    def initialize(self):
        """"""
        if self.seed is not None:
            np.random.seed(self.seed)

        if self.verbose:
            print("Calculating the scaling parameter.")

        if (
            getattr(self.dmisfit, "objfcts", None) is None
            or len(self.dmisfit.objfcts) == 1
        ):
            raise TypeError(
                "ScalingMultipleDataMisfits_ByEig only applies to joint inversion"
            )

        ndm = len(self.dmisfit.objfcts)
        if self.chi0_ratio is not None:
            self.chi0_ratio = self.chi0_ratio * np.ones(ndm)
        else:
            self.chi0_ratio = self.dmisfit.multipliers

        m = self.invProb.model

        dm_eigenvalue_list = []
        for dm in self.dmisfit.objfcts:
            dm_eigenvalue_list += [eigenvalue_by_power_iteration(dm, m)]

        self.chi0 = self.chi0_ratio / np.r_[dm_eigenvalue_list]
        self.chi0 = self.chi0 / np.sum(self.chi0)
        self.dmisfit.multipliers = self.chi0

        if self.verbose:
            print("Scale Multipliers: ", self.dmisfit.multipliers)


class JointScalingSchedule(InversionDirective):
    """
    For multiple data misfits only: rebalance each data misfit term
    during the inversion when some datasets are fit, and others not
    using the ratios of current misfits and their respective target.
    It implements the strategy described in https://doi.org/10.1093/gji/ggaa378.
    """

    def __init__(
        self, warmingFactor=1.0, chimax=1e10, chimin=1e-10, update_rate=1, **kwargs
    ):
        super().__init__(**kwargs)
        self.mode = 1
        self.warmingFactor = warmingFactor
        self.chimax = chimax
        self.chimin = chimin
        self.update_rate = update_rate

    @property
    def mode(self):
        """The type of update to perform.

        Returns
        -------
        {1, 2}
        """
        return self._mode

    @mode.setter
    def mode(self, value):
        self._mode = validate_integer("mode", value, min_val=1, max_val=2)

    @property
    def warmingFactor(self):
        """Factor to adjust scaling of the data misfits by.

        Returns
        -------
        float
        """
        return self._warmingFactor

    @warmingFactor.setter
    def warmingFactor(self, value):
        self._warmingFactor = validate_float(
            "warmingFactor", value, min_val=0.0, inclusive_min=False
        )

    @property
    def chimax(self):
        """Maximum chi factor.

        Returns
        -------
        float
        """
        return self._chimax

    @chimax.setter
    def chimax(self, value):
        self._chimax = validate_float("chimax", value, min_val=0.0, inclusive_min=False)

    @property
    def chimin(self):
        """Minimum chi factor.

        Returns
        -------
        float
        """
        return self._chimin

    @chimin.setter
    def chimin(self, value):
        self._chimin = validate_float("chimin", value, min_val=0.0, inclusive_min=False)

    @property
    def update_rate(self):
        """Will update the data misfit scalings after this many iterations.

        Returns
        -------
        int
        """
        return self._update_rate

    @update_rate.setter
    def update_rate(self, value):
        self._update_rate = validate_integer("update_rate", value, min_val=1)

    def initialize(self):
        if (
            getattr(self.dmisfit, "objfcts", None) is None
            or len(self.dmisfit.objfcts) == 1
        ):
            raise TypeError("JointScalingSchedule only applies to joint inversion")

        targetclass = np.r_[
            [
                isinstance(dirpart, MultiTargetMisfits)
                for dirpart in self.inversion.directiveList.dList
            ]
        ]
        if ~np.any(targetclass):
            self.DMtarget = None
        else:
            self.targetclass = np.where(targetclass)[0][-1]
            self.DMtarget = self.inversion.directiveList.dList[
                self.targetclass
            ].DMtarget

        if self.verbose:
            print("Initial data misfit scales: ", self.dmisfit.multipliers)

    def endIter(self):
        self.dmlist = self.inversion.directiveList.dList[self.targetclass].dmlist

        if np.any(self.dmlist < self.DMtarget):
            self.mode = 2
        else:
            self.mode = 1

        if self.opt.iter > 0 and self.opt.iter % self.update_rate == 0:
            if self.mode == 2:
                if np.all(np.r_[self.dmisfit.multipliers] > self.chimin) and np.all(
                    np.r_[self.dmisfit.multipliers] < self.chimax
                ):
                    indx = self.dmlist > self.DMtarget
                    if np.any(indx):
                        multipliers = self.warmingFactor * np.median(
                            self.DMtarget[~indx] / self.dmlist[~indx]
                        )
                        if np.sum(indx) == 1:
                            indx = np.where(indx)[0][0]
                        self.dmisfit.multipliers[indx] *= multipliers
                        self.dmisfit.multipliers /= np.sum(self.dmisfit.multipliers)

                        if self.verbose:
                            print("Updating scaling for data misfits by ", multipliers)
                            print("New scales:", self.dmisfit.multipliers)


class TargetMisfit(InversionDirective):
    """
    ... note:: Currently this target misfit is not set up for joint inversion.
    Check out MultiTargetMisfits
    """

    def __init__(self, target=None, phi_d_star=None, chifact=1.0, **kwargs):
        super().__init__(**kwargs)
        self.chifact = chifact
        self.phi_d_star = phi_d_star
        if phi_d_star is not None and target is not None:
            raise AttributeError("Attempted to set both target and phi_d_star.")
        if target is not None:
            self.target = target

    @property
    def target(self):
        """The target value for the data misfit

        Returns
        -------
        float
        """
        if getattr(self, "_target", None) is None:
            self._target = self.chifact * self.phi_d_star
        return self._target

    @target.setter
    def target(self, val):
        self._target = validate_float("target", val, min_val=0.0, inclusive_min=False)

    @property
    def chifact(self):
        """The a multiplier for the target data misfit value.

        The target value is `chifact` times `phi_d_star`

        Returns
        -------
        float
        """
        return self._chifact

    @chifact.setter
    def chifact(self, value):
        self._chifact = validate_float(
            "chifact", value, min_val=0.0, inclusive_min=False
        )
        self._target = None

    @property
    def phi_d_star(self):
        """The target phi_d value for the data misfit.

        The target value is `chifact` times `phi_d_star`

        Returns
        -------
        float
        """
        # the factor of 0.5 is because we do phid = 0.5*||dpred - dobs||^2
        if self._phi_d_star is None:
            nD = 0
            for survey in self.survey:
                nD += survey.nD
            self._phi_d_star = 0.5 * nD
        return self._phi_d_star

    @phi_d_star.setter
    def phi_d_star(self, value):
        # the factor of 0.5 is because we do phid = 0.5*||dpred - dobs||^2
        if value is not None:
            value = validate_float(
                "phi_d_star", value, min_val=0.0, inclusive_min=False
            )
        self._phi_d_star = value
        self._target = None

    def endIter(self):
        if self.invProb.phi_d < self.target:
            self.opt.stopNextIteration = True
            self.print_final_misfit()

    def print_final_misfit(self):
        if self.opt.print_type == "ubc":
            self.opt.print_target = (
                ">> Target misfit: %.1f (# of data) is achieved"
            ) % (self.target * self.invProb.opt.factor)


class MultiTargetMisfits(InversionDirective):
    def __init__(
        self,
        WeightsInTarget=False,
        chifact=1.0,
        phi_d_star=None,
        TriggerSmall=True,
        chiSmall=1.0,
        phi_ms_star=None,
        TriggerTheta=False,
        ToleranceTheta=1.0,
        distance_norm=np.inf,
        **kwargs,
    ):
        super().__init__(**kwargs)

        self.WeightsInTarget = WeightsInTarget
        # Chi factor for Geophsyical Data Misfit
        self.chifact = chifact
        self.phi_d_star = phi_d_star

        # Chifact for Clustering/Smallness
        self.TriggerSmall = TriggerSmall
        self.chiSmall = chiSmall
        self.phi_ms_star = phi_ms_star

        # Tolerance for parameters difference with their priors
        self.TriggerTheta = TriggerTheta  # deactivated by default
        self.ToleranceTheta = ToleranceTheta
        self.distance_norm = distance_norm

        self._DM = False
        self._CL = False
        self._DP = False

    @property
    def WeightsInTarget(self):
        """Whether to account for weights in the petrophysical misfit.

        Returns
        -------
        bool
        """
        return self._WeightsInTarget

    @WeightsInTarget.setter
    def WeightsInTarget(self, value):
        self._WeightsInTarget = validate_type("WeightsInTarget", value, bool)

    @property
    def chifact(self):
        """The a multiplier for the target Geophysical data misfit value.

        The target value is `chifact` times `phi_d_star`

        Returns
        -------
        numpy.ndarray
        """
        return self._chifact

    @chifact.setter
    def chifact(self, value):
        self._chifact = validate_ndarray_with_shape("chifact", value, shape=("*",))
        self._DMtarget = None

    @property
    def phi_d_star(self):
        """The target phi_d value for the Geophysical data misfit.

        The target value is `chifact` times `phi_d_star`

        Returns
        -------
        float
        """
        # the factor of 0.5 is because we do phid = 0.5*|| dpred - dobs||^2
        if getattr(self, "_phi_d_star", None) is None:
            # Check if it is a ComboObjective
            if isinstance(self.dmisfit, ComboObjectiveFunction):
                value = np.r_[[0.5 * survey.nD for survey in self.survey]]
            else:
                value = np.r_[[0.5 * self.survey.nD]]
            self._phi_d_star = value
            self._DMtarget = None

        return self._phi_d_star

    @phi_d_star.setter
    def phi_d_star(self, value):
        # the factor of 0.5 is because we do phid = 0.5*|| dpred - dobs||^2
        if value is not None:
            value = validate_ndarray_with_shape("phi_d_star", value, shape=("*",))
        self._phi_d_star = value
        self._DMtarget = None

    @property
    def chiSmall(self):
        """The a multiplier for the target petrophysical misfit value.

        The target value is `chiSmall` times `phi_ms_star`

        Returns
        -------
        float
        """
        return self._chiSmall

    @chiSmall.setter
    def chiSmall(self, value):
        self._chiSmall = validate_float("chiSmall", value)
        self._CLtarget = None

    @property
    def phi_ms_star(self):
        """The target value for the petrophysical data misfit.

        The target value is `chiSmall` times `phi_ms_star`

        Returns
        -------
        float
        """
        return self._phi_ms_star

    @phi_ms_star.setter
    def phi_ms_star(self, value):
        if value is not None:
            value = validate_float("phi_ms_star", value)
        self._phi_ms_star = value
        self._CLtarget = None

    @property
    def TriggerSmall(self):
        """Whether to trigger the smallness misfit test.

        Returns
        -------
        bool
        """
        return self._TriggerSmall

    @TriggerSmall.setter
    def TriggerSmall(self, value):
        self._TriggerSmall = validate_type("TriggerSmall", value, bool)

    @property
    def TriggerTheta(self):
        """Whether to trigger the GMM misfit test.

        Returns
        -------
        bool
        """
        return self._TriggerTheta

    @TriggerTheta.setter
    def TriggerTheta(self, value):
        self._TriggerTheta = validate_type("TriggerTheta", value, bool)

    @property
    def ToleranceTheta(self):
        """Target value for the GMM misfit.

        Returns
        -------
        float
        """
        return self._ToleranceTheta

    @ToleranceTheta.setter
    def ToleranceTheta(self, value):
        self._ToleranceTheta = validate_float("ToleranceTheta", value, min_val=0.0)

    @property
    def distance_norm(self):
        """Distance norm to use for GMM misfit measure.

        Returns
        -------
        float
        """
        return self._distance_norm

    @distance_norm.setter
    def distance_norm(self, value):
        self._distance_norm = validate_float("distance_norm", value, min_val=0.0)

    def initialize(self):
        self.dmlist = np.r_[[dmis(self.invProb.model) for dmis in self.dmisfit.objfcts]]

        if getattr(self.invProb.reg.objfcts[0], "objfcts", None) is not None:
            smallness = np.r_[
                [
                    (
                        np.r_[
                            i,
                            j,
                            (
                                isinstance(
                                    regpart,
                                    PGIwithNonlinearRelationshipsSmallness,
                                )
                                or isinstance(regpart, PGIsmallness)
                            ),
                        ]
                    )
                    for i, regobjcts in enumerate(self.invProb.reg.objfcts)
                    for j, regpart in enumerate(regobjcts.objfcts)
                ]
            ]
            if smallness[smallness[:, 2] == 1][:, :2].size == 0:
                warnings.warn(
                    "There is no PGI regularization. Smallness target is turned off (TriggerSmall flag)"
                )
                self.smallness = -1
                self.pgi_smallness = None

            else:
                self.smallness = smallness[smallness[:, 2] == 1][:, :2][0]
                self.pgi_smallness = self.invProb.reg.objfcts[
                    self.smallness[0]
                ].objfcts[self.smallness[1]]

                if self.verbose:
                    print(
                        type(
                            self.invProb.reg.objfcts[self.smallness[0]].objfcts[
                                self.smallness[1]
                            ]
                        )
                    )

            self._regmode = 1

        else:
            smallness = np.r_[
                [
                    (
                        np.r_[
                            j,
                            (
                                isinstance(
                                    regpart,
                                    PGIwithNonlinearRelationshipsSmallness,
                                )
                                or isinstance(regpart, PGIsmallness)
                            ),
                        ]
                    )
                    for j, regpart in enumerate(self.invProb.reg.objfcts)
                ]
            ]
            if smallness[smallness[:, 1] == 1][:, :1].size == 0:
                if self.TriggerSmall:
                    warnings.warn(
                        "There is no PGI regularization. Smallness target is turned off (TriggerSmall flag)."
                    )
                    self.TriggerSmall = False
                self.smallness = -1
            else:
                self.smallness = smallness[smallness[:, 1] == 1][:, :1][0]
                self.pgi_smallness = self.invProb.reg.objfcts[self.smallness[0]]

                if self.verbose:
                    print(type(self.invProb.reg.objfcts[self.smallness[0]]))

            self._regmode = 2

    @property
    def DM(self):
        """Whether the geophysical data misfit target was satisfied.

        Returns
        -------
        bool
        """
        return self._DM

    @property
    def CL(self):
        """Whether the petrophysical misfit target was satisified.

        Returns
        -------
        bool
        """
        return self._CL

    @property
    def DP(self):
        """Whether the GMM misfit was below the threshold.

        Returns
        -------
        bool
        """
        return self._DP

    @property
    def AllStop(self):
        """Whether all target misfit values have been met.

        Returns
        -------
        bool
        """

        return self.DM and self.CL and self.DP

    @property
    def DMtarget(self):
        if getattr(self, "_DMtarget", None) is None:
            self._DMtarget = self.chifact * self.phi_d_star
        return self._DMtarget

    @DMtarget.setter
    def DMtarget(self, val):
        self._DMtarget = val

    @property
    def CLtarget(self):
        if not getattr(self.pgi_smallness, "approx_eval", True):
            # if nonlinear prior, compute targer numerically at each GMM update
            samples, _ = self.pgi_smallness.gmm.sample(
                len(self.pgi_smallness.gmm.cell_volumes)
            )
            self.phi_ms_star = self.pgi_smallness(
                mkvc(samples), externalW=self.WeightsInTarget
            )

            self._CLtarget = self.chiSmall * self.phi_ms_star

        elif getattr(self, "_CLtarget", None) is None:
            # the factor of 0.5 is because we do phid = 0.5*|| dpred - dobs||^2
            if self.phi_ms_star is None:
                # Expected value is number of active cells * number of physical
                # properties
                self.phi_ms_star = 0.5 * len(self.invProb.model)

            self._CLtarget = self.chiSmall * self.phi_ms_star

        return self._CLtarget

    @property
    def CLnormalizedConstant(self):
        if ~self.WeightsInTarget:
            return 1.0
        elif np.any(self.smallness == -1):
            return np.sum(
                sp.csr_matrix.diagonal(self.invProb.reg.objfcts[0].W) ** 2.0
            ) / len(self.invProb.model)
        else:
            return np.sum(sp.csr_matrix.diagonal(self.pgi_smallness.W) ** 2.0) / len(
                self.invProb.model
            )

    @CLtarget.setter
    def CLtarget(self, val):
        self._CLtarget = val

    def phims(self):
        if np.any(self.smallness == -1):
            return self.invProb.reg.objfcts[0](self.invProb.model)
        else:
            return (
                self.pgi_smallness(
                    self.invProb.model, external_weights=self.WeightsInTarget
                )
                / self.CLnormalizedConstant
            )

    def ThetaTarget(self):
        maxdiff = 0.0

        for i in range(self.invProb.reg.gmm.n_components):
            meandiff = np.linalg.norm(
                (self.invProb.reg.gmm.means_[i] - self.invProb.reg.gmmref.means_[i])
                / self.invProb.reg.gmmref.means_[i],
                ord=self.distance_norm,
            )
            maxdiff = np.maximum(maxdiff, meandiff)

            if (
                self.invProb.reg.gmm.covariance_type == "full"
                or self.invProb.reg.gmm.covariance_type == "spherical"
            ):
                covdiff = np.linalg.norm(
                    (
                        self.invProb.reg.gmm.covariances_[i]
                        - self.invProb.reg.gmmref.covariances_[i]
                    )
                    / self.invProb.reg.gmmref.covariances_[i],
                    ord=self.distance_norm,
                )
            else:
                covdiff = np.linalg.norm(
                    (
                        self.invProb.reg.gmm.covariances_
                        - self.invProb.reg.gmmref.covariances_
                    )
                    / self.invProb.reg.gmmref.covariances_,
                    ord=self.distance_norm,
                )
            maxdiff = np.maximum(maxdiff, covdiff)

            pidiff = np.linalg.norm(
                [
                    (
                        self.invProb.reg.gmm.weights_[i]
                        - self.invProb.reg.gmmref.weights_[i]
                    )
                    / self.invProb.reg.gmmref.weights_[i]
                ],
                ord=self.distance_norm,
            )
            maxdiff = np.maximum(maxdiff, pidiff)

        return maxdiff

    def endIter(self):
        self._DM = False
        self._CL = True
        self._DP = True
        self.dmlist = np.r_[[dmis(self.invProb.model) for dmis in self.dmisfit.objfcts]]
        self.targetlist = np.r_[
            [dm < tgt for dm, tgt in zip(self.dmlist, self.DMtarget)]
        ]

        if np.all(self.targetlist):
            self._DM = True

        if self.TriggerSmall and np.any(self.smallness != -1):
            if self.phims() > self.CLtarget:
                self._CL = False

        if self.TriggerTheta:
            if self.ThetaTarget() > self.ToleranceTheta:
                self._DP = False

        if self.verbose:
            message = "geophys. misfits: " + "; ".join(
                map(
                    str,
                    [
                        "{0} (target {1} [{2}])".format(val, tgt, cond)
                        for val, tgt, cond in zip(
                            np.round(self.dmlist, 1),
                            np.round(self.DMtarget, 1),
                            self.targetlist,
                        )
                    ],
                )
            )
            if self.TriggerSmall:
                message += (
                    " | smallness misfit: {0:.1f} (target: {1:.1f} [{2}])".format(
                        self.phims(), self.CLtarget, self.CL
                    )
                )
            if self.TriggerTheta:
                message += " | GMM parameters within tolerance: {}".format(self.DP)
            print(message)

        if self.AllStop:
            self.opt.stopNextIteration = True
            if self.verbose:
                print("All targets have been reached")


class SaveEveryIteration(InversionDirective):
    """SaveEveryIteration

    This directive saves an array at each iteration. The default
    directory is the current directory and the models are saved as
    ``InversionModel-YYYY-MM-DD-HH-MM-iter.npy``
    """

    def __init__(self, directory=".", name="InversionModel", **kwargs):
        super().__init__(**kwargs)
        self.directory = directory
        self.name = name

    @property
    def directory(self):
        """Directory to save results in.

        Returns
        -------
        str
        """
        return self._directory

    @directory.setter
    def directory(self, value):
        value = validate_string("directory", value)
        fullpath = os.path.abspath(os.path.expanduser(value))

        if not os.path.isdir(fullpath):
            os.mkdir(fullpath)
        self._directory = value

    @property
    def name(self):
        """Root of the filename to be saved.

        Returns
        -------
        str
        """
        return self._name

    @name.setter
    def name(self, value):
        self._name = validate_string("name", value)

    @property
    def fileName(self):
        if getattr(self, "_fileName", None) is None:
            from datetime import datetime

            self._fileName = "{0!s}-{1!s}".format(
                self.name, datetime.now().strftime("%Y-%m-%d-%H-%M")
            )
        return self._fileName


class SaveModelEveryIteration(SaveEveryIteration):
    """SaveModelEveryIteration

    This directive saves the model as a numpy array at each iteration. The
    default directory is the current directoy and the models are saved as
    ``InversionModel-YYYY-MM-DD-HH-MM-iter.npy``
    """

    def initialize(self):
        print(
            "SimPEG.SaveModelEveryIteration will save your models as: "
            "'{0!s}###-{1!s}.npy'".format(self.directory + os.path.sep, self.fileName)
        )

    def endIter(self):
        np.save(
            "{0!s}{1:03d}-{2!s}".format(
                self.directory + os.path.sep, self.opt.iter, self.fileName
            ),
            self.opt.xc,
        )


class SaveOutputEveryIteration(SaveEveryIteration):
    """SaveOutputEveryIteration"""

    save_txt = True

    def __init__(self, save_txt=True, **kwargs):
        super().__init__(**kwargs)

        self.save_txt = save_txt

    @property
    def save_txt(self):
        """Whether to save the output as a text file.

        Returns
        -------
        bool
        """
        return self._save_txt

    @save_txt.setter
    def save_txt(self, value):
        self._save_txt = validate_type("save_txt", value, bool)

    def initialize(self):
        if self.save_txt is True:
            print(
                "SimPEG.SaveOutputEveryIteration will save your inversion "
                "progress as: '###-{0!s}.txt'".format(self.fileName)
            )
            f = open(self.fileName + ".txt", "w")
            header = "  #     beta     phi_d     phi_m   phi_m_small     phi_m_smoomth_x     phi_m_smoomth_y     phi_m_smoomth_z      phi\n"
            f.write(header)
            f.close()

        # Create a list of each

        self.beta = []
        self.phi_d = []
        self.phi_m = []
        self.phi_m_small = []
        self.phi_m_smooth_x = []
        self.phi_m_smooth_y = []
        self.phi_m_smooth_z = []
        self.phi = []

    def endIter(self):
        phi_s, phi_x, phi_y, phi_z = 0, 0, 0, 0

        for reg in self.reg.objfcts:
            if isinstance(reg, Sparse):
                i_s, i_x, i_y, i_z = 0, 1, 2, 3
            else:
                i_s, i_x, i_y, i_z = 0, 1, 3, 5
            if getattr(reg, "alpha_s", None):
                phi_s += reg.objfcts[i_s](self.invProb.model) * reg.alpha_s
            if getattr(reg, "alpha_x", None):
                phi_x += reg.objfcts[i_x](self.invProb.model) * reg.alpha_x

            if reg.regularization_mesh.dim > 1 and getattr(reg, "alpha_y", None):
                phi_y += reg.objfcts[i_y](self.invProb.model) * reg.alpha_y
            if reg.regularization_mesh.dim > 2 and getattr(reg, "alpha_z", None):
                phi_z += reg.objfcts[i_z](self.invProb.model) * reg.alpha_z

        self.beta.append(self.invProb.beta)
        self.phi_d.append(self.invProb.phi_d)
        self.phi_m.append(self.invProb.phi_m)
        self.phi_m_small.append(phi_s)
        self.phi_m_smooth_x.append(phi_x)
        self.phi_m_smooth_y.append(phi_y)
        self.phi_m_smooth_z.append(phi_z)
        self.phi.append(self.opt.f)

        if self.save_txt:
            f = open(self.fileName + ".txt", "a")
            f.write(
                " {0:3d} {1:1.4e} {2:1.4e} {3:1.4e} {4:1.4e} {5:1.4e} "
                "{6:1.4e}  {7:1.4e}  {8:1.4e}\n".format(
                    self.opt.iter,
                    self.beta[self.opt.iter - 1],
                    self.phi_d[self.opt.iter - 1],
                    self.phi_m[self.opt.iter - 1],
                    self.phi_m_small[self.opt.iter - 1],
                    self.phi_m_smooth_x[self.opt.iter - 1],
                    self.phi_m_smooth_y[self.opt.iter - 1],
                    self.phi_m_smooth_z[self.opt.iter - 1],
                    self.phi[self.opt.iter - 1],
                )
            )
            f.close()

    def load_results(self):
        results = np.loadtxt(self.fileName + str(".txt"), comments="#")
        self.beta = results[:, 1]
        self.phi_d = results[:, 2]
        self.phi_m = results[:, 3]
        self.phi_m_small = results[:, 4]
        self.phi_m_smooth_x = results[:, 5]
        self.phi_m_smooth_y = results[:, 6]
        self.phi_m_smooth_z = results[:, 7]

        self.phi_m_smooth = (
            self.phi_m_smooth_x + self.phi_m_smooth_y + self.phi_m_smooth_z
        )

        self.f = results[:, 7]

        self.target_misfit = self.invProb.dmisfit.simulation.survey.nD / 2.0
        self.i_target = None

        if self.invProb.phi_d < self.target_misfit:
            i_target = 0
            while self.phi_d[i_target] > self.target_misfit:
                i_target += 1
            self.i_target = i_target

    def plot_misfit_curves(
        self,
        fname=None,
        dpi=300,
        plot_small_smooth=False,
        plot_phi_m=True,
        plot_small=False,
        plot_smooth=False,
    ):
        self.target_misfit = self.invProb.dmisfit.simulation.survey.nD / 2.0
        self.i_target = None

        if self.invProb.phi_d < self.target_misfit:
            i_target = 0
            while self.phi_d[i_target] > self.target_misfit:
                i_target += 1
            self.i_target = i_target

        fig = plt.figure(figsize=(5, 2))
        ax = plt.subplot(111)
        ax_1 = ax.twinx()
        ax.semilogy(
            np.arange(len(self.phi_d)), self.phi_d, "k-", lw=2, label=r"$\phi_d$"
        )

        if plot_phi_m:
            ax_1.semilogy(
                np.arange(len(self.phi_d)), self.phi_m, "r", lw=2, label=r"$\phi_m$"
            )

        if plot_small_smooth or plot_small:
            ax_1.semilogy(
                np.arange(len(self.phi_d)), self.phi_m_small, "ro", label="small"
            )
        if plot_small_smooth or plot_smooth:
            ax_1.semilogy(
                np.arange(len(self.phi_d)), self.phi_m_smooth_x, "rx", label="smooth_x"
            )
            ax_1.semilogy(
                np.arange(len(self.phi_d)), self.phi_m_smooth_y, "rx", label="smooth_y"
            )
            ax_1.semilogy(
                np.arange(len(self.phi_d)), self.phi_m_smooth_z, "rx", label="smooth_z"
            )

        ax.legend(loc=1)
        ax_1.legend(loc=2)

        ax.plot(
            np.r_[ax.get_xlim()[0], ax.get_xlim()[1]],
            np.ones(2) * self.target_misfit,
            "k:",
        )
        ax.set_xlabel("Iteration")
        ax.set_ylabel(r"$\phi_d$")
        ax_1.set_ylabel(r"$\phi_m$", color="r")
        ax_1.tick_params(axis="y", which="both", colors="red")

        plt.show()
        if fname is not None:
            fig.savefig(fname, dpi=dpi)

    def plot_tikhonov_curves(self, fname=None, dpi=200):
        self.target_misfit = self.invProb.dmisfit.simulation.survey.nD / 2.0
        self.i_target = None

        if self.invProb.phi_d < self.target_misfit:
            i_target = 0
            while self.phi_d[i_target] > self.target_misfit:
                i_target += 1
            self.i_target = i_target

        fig = plt.figure(figsize=(5, 8))
        ax1 = plt.subplot(311)
        ax2 = plt.subplot(312)
        ax3 = plt.subplot(313)

        ax1.plot(self.beta, self.phi_d, "k-", lw=2, ms=4)
        ax1.set_xlim(np.hstack(self.beta).min(), np.hstack(self.beta).max())
        ax1.set_xlabel(r"$\beta$", fontsize=14)
        ax1.set_ylabel(r"$\phi_d$", fontsize=14)

        ax2.plot(self.beta, self.phi_m, "k-", lw=2)
        ax2.set_xlim(np.hstack(self.beta).min(), np.hstack(self.beta).max())
        ax2.set_xlabel(r"$\beta$", fontsize=14)
        ax2.set_ylabel(r"$\phi_m$", fontsize=14)

        ax3.plot(self.phi_m, self.phi_d, "k-", lw=2)
        ax3.set_xlim(np.hstack(self.phi_m).min(), np.hstack(self.phi_m).max())
        ax3.set_xlabel(r"$\phi_m$", fontsize=14)
        ax3.set_ylabel(r"$\phi_d$", fontsize=14)

        if self.i_target is not None:
            ax1.plot(self.beta[self.i_target], self.phi_d[self.i_target], "k*", ms=10)
            ax2.plot(self.beta[self.i_target], self.phi_m[self.i_target], "k*", ms=10)
            ax3.plot(self.phi_m[self.i_target], self.phi_d[self.i_target], "k*", ms=10)

        for ax in [ax1, ax2, ax3]:
            ax.set_xscale("linear")
            ax.set_yscale("linear")
        plt.tight_layout()
        plt.show()
        if fname is not None:
            fig.savefig(fname, dpi=dpi)


class SaveOutputDictEveryIteration(SaveEveryIteration):
    """
    Saves inversion parameters at every iteration.
    """

    # Initialize the output dict
    def __init__(self, saveOnDisk=False, **kwargs):
        super().__init__(**kwargs)
        self.saveOnDisk = saveOnDisk

    @property
    def saveOnDisk(self):
        """Whether to save the output dict to disk.

        Returns
        -------
        bool
        """
        return self._saveOnDisk

    @saveOnDisk.setter
    def saveOnDisk(self, value):
        self._saveOnDisk = validate_type("saveOnDisk", value, bool)

    def initialize(self):
        self.outDict = {}
        if self.saveOnDisk:
            print(
                "SimPEG.SaveOutputDictEveryIteration will save your inversion progress as dictionary: '###-{0!s}.npz'".format(
                    self.fileName
                )
            )

    def endIter(self):
        # regCombo = ["phi_ms", "phi_msx"]

        # if self.simulation[0].mesh.dim >= 2:
        #     regCombo += ["phi_msy"]

        # if self.simulation[0].mesh.dim == 3:
        #     regCombo += ["phi_msz"]

        # Initialize the output dict
        iterDict = {}

        # Save the data.
        iterDict["iter"] = self.opt.iter
        iterDict["beta"] = self.invProb.beta
        iterDict["phi_d"] = self.invProb.phi_d
        iterDict["phi_m"] = self.invProb.phi_m

        # for label, fcts in zip(regCombo, self.reg.objfcts[0].objfcts):
        #     iterDict[label] = fcts(self.invProb.model)

        iterDict["f"] = self.opt.f
        iterDict["m"] = self.invProb.model
        iterDict["dpred"] = self.invProb.dpred

        if hasattr(self.reg.objfcts[0], "eps_p") is True:
            iterDict["eps_p"] = self.reg.objfcts[0].eps_p
            iterDict["eps_q"] = self.reg.objfcts[0].eps_q

        if hasattr(self.reg.objfcts[0], "norms") is True:
            iterDict["lps"] = self.reg.objfcts[0].norms[0][0]
            iterDict["lpx"] = self.reg.objfcts[0].norms[0][1]

        # Save the file as a npz
        if self.saveOnDisk:
<<<<<<< HEAD

            np.savez(
                "{0!s}{1:03d}-{2!s}".format(
                    self.directory + os.path.sep, self.opt.iter, self.fileName
                ),
                iterDict
            )
=======
            np.savez("{:03d}-{:s}".format(self.opt.iter, self.fileName), iterDict)
>>>>>>> bc87c763

        self.outDict[self.opt.iter] = iterDict


class Update_IRLS(InversionDirective):
    f_old = 0
    f_min_change = 1e-2
    beta_tol = 1e-1
    beta_ratio_l2 = None
    prctile = 100
    chifact_start = 1.0
    chifact_target = 1.0

    # Solving parameter for IRLS (mode:2)
    irls_iteration = 0
    minGNiter = 1
    iterStart = 0
    sphericalDomain = False

    # Beta schedule
    ComboObjFun = False
    mode = 1
    coolEpsOptimized = True
    coolEps_p = True
    coolEps_q = True
    floorEps_p = 1e-8
    floorEps_q = 1e-8
    coolEpsFact = 1.2
    silent = False
    fix_Jmatrix = False

    def __init__(
        self,
        max_irls_iterations=20,
        update_beta=True,
        beta_search=False,
        coolingFactor=2.0,
        coolingRate=1,
        **kwargs,
    ):
        super().__init__(**kwargs)
        self.max_irls_iterations = max_irls_iterations
        self.update_beta = update_beta
        self.beta_search = beta_search
        self.coolingFactor = coolingFactor
        self.coolingRate = coolingRate

    @property
    def max_irls_iterations(self):
        """Maximum irls iterations.

        Returns
        -------
        int
        """
        return self._max_irls_iterations

    @max_irls_iterations.setter
    def max_irls_iterations(self, value):
        self._max_irls_iterations = validate_integer(
            "max_irls_iterations", value, min_val=0
        )

    @property
    def coolingFactor(self):
        """Beta is divided by this value every `coolingRate` iterations.

        Returns
        -------
        float
        """
        return self._coolingFactor

    @coolingFactor.setter
    def coolingFactor(self, value):
        self._coolingFactor = validate_float(
            "coolingFactor", value, min_val=0.0, inclusive_min=False
        )

    @property
    def coolingRate(self):
        """Cool after this number of iterations.

        Returns
        -------
        int
        """
        return self._coolingRate

    @coolingRate.setter
    def coolingRate(self, value):
        self._coolingRate = validate_integer("coolingRate", value, min_val=1)

    @property
    def update_beta(self):
        """Whether to update beta.

        Returns
        -------
        bool
        """
        return self._update_beta

    @update_beta.setter
    def update_beta(self, value):
        self._update_beta = validate_type("update_beta", value, bool)

    @property
    def beta_search(self):
        """Whether to do a beta search.

        Returns
        -------
        bool
        """
        return self._beta_search

    @beta_search.setter
    def beta_search(self, value):
        self._beta_search = validate_type("beta_search", value, bool)

    @property
    def target(self):
        if getattr(self, "_target", None) is None:
            nD = 0
            for survey in self.survey:
                nD += survey.nD

            self._target = nD * 0.5 * self.chifact_target

        return self._target

    @target.setter
    def target(self, val):
        self._target = val

    @property
    def start(self):
        if getattr(self, "_start", None) is None:
            if isinstance(self.survey, list):
                self._start = 0
                for survey in self.survey:
                    self._start += survey.nD * 0.5 * self.chifact_start

            else:
                self._start = self.survey.nD * 0.5 * self.chifact_start
        return self._start

    @start.setter
    def start(self, val):
        self._start = val

    def initialize(self):
        if self.mode == 1:
            self.norms = []
            for reg in self.reg.objfcts:
                self.norms.append(reg.norms)
                reg.norms = [2.0 for obj in reg.objfcts]
                reg.model = self.invProb.model

        # Update the model used by the regularization
        for reg in self.reg.objfcts:
            reg.model = self.invProb.model

        if self.sphericalDomain:
            self.angleScale()

    def endIter(self):
        if self.sphericalDomain:
            self.angleScale()

        # Check if misfit is within the tolerance, otherwise scale beta
        if np.all(
            [
                np.abs(1.0 - self.invProb.phi_d / self.target) > self.beta_tol,
                self.update_beta,
                self.mode != 1,
            ]
        ):
            ratio = self.target / self.invProb.phi_d

            if ratio > 1:
                ratio = np.mean([2.0, ratio])
            else:
                ratio = np.mean([0.75, ratio])

            self.invProb.beta = self.invProb.beta * ratio

            if np.all([self.mode != 1, self.beta_search]):
                print("Beta search step")
                # self.update_beta = False
                # Re-use previous model and continue with new beta
                self.invProb.model = self.reg.objfcts[0].model
                self.opt.xc = self.reg.objfcts[0].model
                self.opt.iter -= 1
                return

        elif np.all([self.mode == 1, self.opt.iter % self.coolingRate == 0]):
            self.invProb.beta = self.invProb.beta / self.coolingFactor

        # After reaching target misfit with l2-norm, switch to IRLS (mode:2)
        if np.all([self.invProb.phi_d < self.start, self.mode == 1]):
            self.start_irls()

        # Only update after GN iterations
        if np.all(
            [(self.opt.iter - self.iterStart) % self.minGNiter == 0, self.mode != 1]
        ):
            if self.stopping_criteria():
                self.opt.stopNextIteration = True
                return

            # Print to screen
            for reg in self.reg.objfcts:
                for obj in reg.objfcts:
                    if isinstance(reg, (Sparse, BaseSparse)):
                        obj.irls_threshold = obj.irls_threshold / self.coolEpsFact

            self.irls_iteration += 1

            # Reset the regularization matrices so that it is
            # recalculated for current model. Do it to all levels of comboObj
            for reg in self.reg.objfcts:
                if isinstance(reg, (Sparse, BaseSparse)):
                    reg.update_weights(reg.model)

            self.update_beta = True
            self.invProb.phi_m_last = self.reg(self.invProb.model)

    def start_irls(self):
        if not self.silent:
            print(
                "Reached starting chifact with l2-norm regularization:"
                + " Start IRLS steps..."
            )

        self.mode = 2

        if getattr(self.opt, "iter", None) is None:
            self.iterStart = 0
        else:
            self.iterStart = self.opt.iter

        self.invProb.phi_m_last = self.reg(self.invProb.model)

        # Either use the supplied irls_threshold, or fix base on distribution of
        # model values
        for reg in self.reg.objfcts:
            if not isinstance(reg, Sparse):
                continue

            for obj in reg.objfcts:
                threshold = np.percentile(
                    np.abs(obj.mapping * obj._delta_m(self.invProb.model)), self.prctile
                )

                if isinstance(obj, SmoothnessFirstOrder):
                    threshold /= reg.regularization_mesh.base_length

                obj.irls_threshold = threshold

        # Re-assign the norms supplied by user l2 -> lp
        for reg, norms in zip(self.reg.objfcts, self.norms):
            reg.norms = norms

        # Save l2-model
        self.invProb.l2model = self.invProb.model.copy()

        # Print to screen
        for reg in self.reg.objfcts:
            if not self.silent:
                print("irls_threshold " + str(reg.objfcts[0].irls_threshold))

    def angleScale(self):
        """
        Update the scales used by regularization for the
        different block of models
        """
        # Currently implemented for MVI-S only
        max_p = []
        for reg in self.reg.objfcts[0].objfcts:
            f_m = abs(reg.f_m(reg.model))
            max_p += [np.max(f_m)]

        max_p = np.asarray(max_p).max()

        max_s = [np.pi, np.pi]

        for reg, var in zip(self.reg.objfcts[1:], max_s):
            for obj in reg.objfcts:
                # TODO Need to make weights_shapes a public method
                obj.set_weights(
                    angle_scale=np.ones(obj._weights_shapes[0]) * max_p / var
                )

    def validate(self, directiveList):
        # check if a linear preconditioner is in the list, if not warn else
        # assert that it is listed after the IRLS directive
        dList = directiveList.dList
        self_ind = dList.index(self)
        lin_precond_ind = [isinstance(d, UpdatePreconditioner) for d in dList]

        if any(lin_precond_ind):
            assert lin_precond_ind.index(True) > self_ind, (
                "The directive 'UpdatePreconditioner' must be after Update_IRLS "
                "in the directiveList"
            )
        else:
            warnings.warn(
                "Without a Linear preconditioner, convergence may be slow. "
                "Consider adding `Directives.UpdatePreconditioner` to your "
                "directives list"
            )
        return True

    def stopping_criteria(self):
        """
        Check for stopping criteria of max_irls_iteration or minimum change.
        """
        phim_new = 0
        for reg in self.reg.objfcts:
            if isinstance(reg, (Sparse, BaseSparse)):
                reg.model = self.invProb.model
                phim_new += reg(reg.model)

        # Check for maximum number of IRLS cycles1
        if self.irls_iteration == self.max_irls_iterations:
            if not self.silent:
                print(
                    "Reach maximum number of IRLS cycles:"
                    + " {0:d}".format(self.max_irls_iterations)
                )
            return True

        # Check if the function has changed enough
        f_change = np.abs(self.f_old - phim_new) / (self.f_old + 1e-12)
        if np.all(
            [
                f_change < self.f_min_change,
                self.irls_iteration > 1,
                np.abs(1.0 - self.invProb.phi_d / self.target) < self.beta_tol,
            ]
        ):
            print("Minimum decrease in regularization." + "End of IRLS")
            return True

        self.f_old = phim_new

        return False


class UpdatePreconditioner(InversionDirective):
    """
    Create a Jacobi preconditioner for the linear problem
    """

    def __init__(self, update_every_iteration=True, **kwargs):
        super().__init__(**kwargs)
        self.update_every_iteration = update_every_iteration

    @property
    def update_every_iteration(self):
        """Whether to update the preconditioner at every iteration.

        Returns
        -------
        bool
        """
        return self._update_every_iteration

    @update_every_iteration.setter
    def update_every_iteration(self, value):
        self._update_every_iteration = validate_type(
            "update_every_iteration", value, bool
        )

    def initialize(self):
        # Create the pre-conditioner
        regDiag = np.zeros_like(self.invProb.model)
        m = self.invProb.model

        for reg in self.reg.objfcts:
            # Check if regularization has a projection
            rdg = reg.deriv2(m)
            if not isinstance(rdg, Zero):
                regDiag += rdg.diagonal()

        JtJdiag = np.zeros_like(self.invProb.model)
        for sim, dmisfit in zip(self.simulation, self.dmisfit.objfcts):
            if getattr(sim, "getJtJdiag", None) is None:
                assert getattr(sim, "getJ", None) is not None, (
                    "Simulation does not have a getJ attribute."
                    + "Cannot form the sensitivity explicitly"
                )
                JtJdiag += np.sum(np.power((dmisfit.W * sim.getJ(m)), 2), axis=0)
            else:
                JtJdiag += sim.getJtJdiag(m, W=dmisfit.W)

        diagA = JtJdiag + self.invProb.beta * regDiag
        diagA[diagA != 0] = diagA[diagA != 0] ** -1.0
        PC = sdiag((diagA))

        self.opt.approxHinv = PC

    def endIter(self):
        # Cool the threshold parameter
        if self.update_every_iteration is False:
            return

        # Create the pre-conditioner
        regDiag = np.zeros_like(self.invProb.model)
        m = self.invProb.model

        for reg in self.reg.objfcts:
            # Check if he has wire
            regDiag += reg.deriv2(m).diagonal()

        JtJdiag = np.zeros_like(self.invProb.model)
        for sim, dmisfit in zip(self.simulation, self.dmisfit.objfcts):
            if getattr(sim, "getJtJdiag", None) is None:
                assert getattr(sim, "getJ", None) is not None, (
                    "Simulation does not have a getJ attribute."
                    + "Cannot form the sensitivity explicitly"
                )
                JtJdiag += np.sum(np.power((dmisfit.W * sim.getJ(m)), 2), axis=0)
            else:
                JtJdiag += sim.getJtJdiag(m, W=dmisfit.W)

        diagA = JtJdiag + self.invProb.beta * regDiag
        diagA[diagA != 0] = diagA[diagA != 0] ** -1.0
        PC = sdiag((diagA))
        self.opt.approxHinv = PC


class Update_Wj(InversionDirective):
    """
    Create approx-sensitivity base weighting using the probing method
    """

    def __init__(self, k=None, itr=None, **kwargs):
        self.k = k
        self.itr = itr
        super().__init__(**kwargs)

    @property
    def k(self):
        """Number of probing cycles for the estimator.

        Returns
        -------
        int
        """
        return self._k

    @k.setter
    def k(self, value):
        if value is not None:
            value = validate_integer("k", value, min_val=1)
        self._k = value

    @property
    def itr(self):
        """Which iteration to update the sensitivity.

        Will always update if `None`.

        Returns
        -------
        int or None
        """
        return self._itr

    @itr.setter
    def itr(self, value):
        if value is not None:
            value = validate_integer("itr", value, min_val=1)
        self._itr = value

    def endIter(self):
        if self.itr is None or self.itr == self.opt.iter:
            m = self.invProb.model
            if self.k is None:
                self.k = int(self.survey.nD / 10)

            def JtJv(v):
                Jv = self.simulation.Jvec(m, v)

                return self.simulation.Jtvec(m, Jv)

            JtJdiag = diagEst(JtJv, len(m), k=self.k)
            JtJdiag = JtJdiag / max(JtJdiag)

            self.reg.wght = JtJdiag


class UpdateSensitivityWeights(InversionDirective):
    """
    Directive to take care of re-weighting
    the non-linear problems. Assumes that the map of the regularization
    function is either Wires or Identity.
    Good for any problem where J is formed explicitly.
    """

    def __init__(self, everyIter=True, threshold=1e-12, normalization=True, **kwargs):
        super().__init__(**kwargs)
        self.everyIter = everyIter
        self.threshold = threshold
        self.normalization = normalization

    @property
    def everyIter(self):
        """Whether to update the sensitivity weights at every iteration.

        Returns
        -------
        bool
        """
        return self._everyIter

    @everyIter.setter
    def everyIter(self, value):
        self._everyIter = validate_type("everyIter", value, bool)

    @property
    def threshold(self):
        """A small threshold added to the weights to represent a minimum weighting value.

        Returns
        -------
        float
        """
        return self._threshold

    @threshold.setter
    def threshold(self, value):
        self._threshold = validate_float("threshold", value, min_val=0.0)

    @property
    def normalization(self):
        """Whether to normalize by the smallest sensitivity weight.

        Returns
        -------
        bool
        """
        return self._normalization

    @normalization.setter
    def normalization(self, value):
        self._normalization = validate_type("normalization", value, bool)

    def initialize(self):
        """
        Calculate and update sensitivity
        for optimization and regularization
        """
        for reg in self.reg.objfcts:
            if not isinstance(reg.mapping, (IdentityMap, Wires)):
                raise TypeError(
                    f"Mapping for the regularization must be of type {IdentityMap} or {Wires}. "
                    + f"Input mapping of type {type(reg.mapping)}."
                )

        self.update()

    def endIter(self):
        """
        Update inverse problem
        """
        if self.everyIter:
            self.update()

    def update(self):
        """
        Compute explicitly the main diagonal of JtJ

        """
        jtj_diag = np.zeros_like(self.invProb.model)
        m = self.invProb.model

        for sim, dmisfit in zip(self.simulation, self.dmisfit.objfcts):
            if getattr(sim, "getJtJdiag", None) is None:
                if getattr(sim, "getJ", None) is None:
                    raise AttributeError(
                        "Simulation does not have a getJ attribute."
                        + "Cannot form the sensitivity explicitly"
                    )
                jtj_diag += mkvc(np.sum((dmisfit.W * sim.getJ(m)) ** 2.0, axis=0))
            else:
                jtj_diag += sim.getJtJdiag(m, W=dmisfit.W)

        # Normalize and threshold weights
        wr = np.zeros_like(self.invProb.model)
        for reg in self.reg.objfcts:
            if not isinstance(reg, BaseSimilarityMeasure):
                wr += reg.mapping.deriv(self.invProb.model).T * (
                    (reg.mapping * jtj_diag) / reg.regularization_mesh.vol**2.0
                )
        if self.normalization:
            wr /= wr.max()
        wr += self.threshold
        wr **= 0.5
        for reg in self.reg.objfcts:
            if not isinstance(reg, BaseSimilarityMeasure):
                sub_regs = getattr(reg, "objfcts", [reg])
                for sub_reg in sub_regs:
                    sub_reg.set_weights(sensitivity=sub_reg.mapping * wr)

    def validate(self, directiveList):
        # check if a beta estimator is in the list after setting the weights
        dList = directiveList.dList
        self_ind = dList.index(self)

        beta_estimator_ind = [isinstance(d, BetaEstimate_ByEig) for d in dList]

        lin_precond_ind = [isinstance(d, UpdatePreconditioner) for d in dList]

        if any(beta_estimator_ind):
            assert beta_estimator_ind.index(True) > self_ind, (
                "The directive 'BetaEstimate_ByEig' must be after UpdateSensitivityWeights "
                "in the directiveList"
            )

        if any(lin_precond_ind):
            assert lin_precond_ind.index(True) > self_ind, (
                "The directive 'UpdatePreconditioner' must be after UpdateSensitivityWeights "
                "in the directiveList"
            )

        return True

class CurrentBasedSensitivityWeights(InversionDirective):
    """
    Directive to take care of re-weighting
    the non-linear problems. Assumes that the map of the regularization
    function is either Wires or Identity.
    Good for any problem where J is formed explicitly.
    """

    everyIter = False
    everyBeta = True
    startingBetaIter = 1
    threshold = 100.

    def initialize(self):
        """
        Calculate and update sensitivity
        for optimization and regularization
        """
        for reg in self.reg.objfcts:
            if not isinstance(getattr(reg, "mapping"), (IdentityMap, Wires)):
                raise TypeError(
                    f"Mapping for the regularization must be of type {IdentityMap} or {Wires}. "
                    + f"Input mapping of type {type(reg.mapping)}."
                )

        if self.startingBetaIter == 0:
            self.update()

    def endIter(self):
        """
        Update inverse problem
        """
        if self.everyIter:
            self.update()

        elif self.everyBeta:
            
            directives_list = self.inversion.directiveList.dList
            ind = np.where([isinstance(d, BetaSchedule) for d in directives_list])[0][0]
            cooling_rate = directives_list[ind].coolingRate
            
            # Needs to be +2. Since updates at end of previous iteration and
            # Python starts counting at 0.
            if ((self.opt.iter) % cooling_rate == 0) & (self.opt.iter >= cooling_rate*self.startingBetaIter):
                print("UPDATING AFTER ITER {}".format(self.opt.iter))
                self.update()

    def update(self):
        """
        Compute current based sensitivity weights

        """
        # Extract previous cell weights
        phi_m_old = self.invProb.reg(self.invProb.model)

        # Compute the equivalent to JtJ_diag from currents
        jtj_diag = np.zeros_like(self.invProb.model)
        m = self.invProb.model

        for sim, dmisfit in zip(self.simulation, self.dmisfit.objfcts):
            # jtj_diag += sim.getJtJdiag_currents(m, W=dmisfit.W)
            jtj_diag_temp = sim.getJtJdiag_currents(m, W=None)

            # Enforce positivity
            if np.any(jtj_diag_temp < 0.):

                pos_ind = jtj_diag_temp > 0.
                ind_active = sim.mesh.cell_centers[:, 2] < 0.
                centers = sim.mesh.cell_centers[ind_active, 0::2]
                interp_fun = LinearNDInterpolator(centers[pos_ind, :], jtj_diag_temp[pos_ind], fill_value=0.)
                jtj_diag_temp[~pos_ind] = interp_fun(centers[~pos_ind, :])

            jtj_diag += jtj_diag_temp

        # Normalize and threshold weights
        wr = np.zeros_like(self.invProb.model)
        for reg in self.reg.objfcts:
            if not isinstance(reg, BaseSimilarityMeasure):
                wr += reg.mapping.deriv(self.invProb.model).T * (
                    (reg.mapping * jtj_diag) / reg.objfcts[0].regmesh.vol ** 2.0
                )
        
        wr **= 0.5

        # Apply Gaussian smoothing
        # ncx = 175
        # ncz = 130

        # wr = np.reshape(wr, (ncz, ncx))
        # wr = gaussian_filter(wr, 0.25)
        # wr = np.reshape(wr, ncz*ncx)

        wr = self.threshold * wr / wr.max()
        wr[wr < 1.] = 1.

        # Set new weights
        for reg in self.reg.objfcts:
            if not isinstance(reg, BaseSimilarityMeasure):
                reg.cell_weights = reg.mapping * wr
        
        # Re-weight cell weights
        phi_m_new = self.invProb.reg(self.invProb.model)
        
        if hasattr(self.invProb.opt, 'iter') & (phi_m_new > 0.):
            print("CELL WEIGHTS UPDATED: {}".format(np.sqrt(phi_m_old / phi_m_new)))
            C = np.sqrt(phi_m_old / phi_m_new)
            for reg in self.reg.objfcts:
                if not isinstance(reg, BaseSimilarityMeasure):
                    reg.cell_weights = reg.mapping * (C * wr)
        else:
            print("CELL WEIGHTS UPDATED")
            

    def validate(self, directiveList):
        # check if a beta estimator is in the list after setting the weights
        dList = directiveList.dList
        self_ind = dList.index(self)

        beta_estimator_ind = [isinstance(d, BetaEstimate_ByEig) for d in dList]

        lin_precond_ind = [isinstance(d, UpdatePreconditioner) for d in dList]

        if any(beta_estimator_ind):
            assert beta_estimator_ind.index(True) > self_ind, (
                "The directive 'BetaEstimate_ByEig' must be after UpdateSensitivityWeights "
                "in the directiveList"
            )

        if any(lin_precond_ind):
            assert lin_precond_ind.index(True) > self_ind, (
                "The directive 'UpdatePreconditioner' must be after UpdateSensitivityWeights "
                "in the directiveList"
            )

        return True


class UpdateMref(InversionDirective):
    
    everyIter = False
    everyBeta = True
    
    def initialize(self):
        pass
    
    def endIter(self):
        """
        Update inverse problem
        """
        if self.everyIter:
            self.update()
        elif self.everyBeta:
            
            directives_list = self.inversion.directiveList.dList
            ind = np.where([isinstance(d, BetaSchedule) for d in directives_list])[0][0]

            cooling_rate = directives_list[ind].coolingRate
            
            if (self.opt.iter % cooling_rate) == 0:
                self.update()
    
    def update(self):
        
        self.invProb.reg.mref = self.invProb.model
        print('MREF WAS UPDATED')
        

class ProjectSphericalBounds(InversionDirective):
    r"""
    Trick for spherical coordinate system.
    Project :math:`\theta` and :math:`\phi` angles back to :math:`[-\pi,\pi]`
    using back and forth conversion.
    spherical->cartesian->spherical
    """

    def initialize(self):
        x = self.invProb.model
        # Convert to cartesian than back to avoid over rotation
        nC = int(len(x) / 3)

        xyz = spherical2cartesian(x.reshape((nC, 3), order="F"))
        m = cartesian2spherical(xyz.reshape((nC, 3), order="F"))

        self.invProb.model = m

        for sim in self.simulation:
            sim.model = m

        self.opt.xc = m

    def endIter(self):
        x = self.invProb.model
        nC = int(len(x) / 3)

        # Convert to cartesian than back to avoid over rotation
        xyz = spherical2cartesian(x.reshape((nC, 3), order="F"))
        m = cartesian2spherical(xyz.reshape((nC, 3), order="F"))

        self.invProb.model = m

        phi_m_last = []
        for reg in self.reg.objfcts:
            reg.model = self.invProb.model
            phi_m_last += [reg(self.invProb.model)]

        self.invProb.phi_m_last = phi_m_last

        for sim in self.simulation:
            sim.model = m

        self.opt.xc = m<|MERGE_RESOLUTION|>--- conflicted
+++ resolved
@@ -1693,7 +1693,6 @@
 
         # Save the file as a npz
         if self.saveOnDisk:
-<<<<<<< HEAD
 
             np.savez(
                 "{0!s}{1:03d}-{2!s}".format(
@@ -1701,9 +1700,8 @@
                 ),
                 iterDict
             )
-=======
-            np.savez("{:03d}-{:s}".format(self.opt.iter, self.fileName), iterDict)
->>>>>>> bc87c763
+
+            # np.savez("{:03d}-{:s}".format(self.opt.iter, self.fileName), iterDict)
 
         self.outDict[self.opt.iter] = iterDict
 
