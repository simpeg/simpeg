import numpy as np
from scipy.interpolate import LinearNDInterpolator, NearestNDInterpolator
import matplotlib.pyplot as plt


def plot2Ddata(
    xyz, data, vec=False, nx=100, ny=100,
    ax=None, mask=None, level=False, figname=None,
    ncontour=10, dataloc=False, contourOpts={},
    levelOpts={}, scale="linear", clim=None,
    method='linear'
):
    """

        Take unstructured xy points, interpolate, then plot in 2D

        :param numpy.array xyz: data locations
        :param numpy.array data: data values
        :param bool vec: plot streamplot?
        :param float nx: number of x grid locations
        :param float ny: number of y grid locations
        :param matplotlib.axes ax: axes
        :param boolean numpy.array mask: mask for the array
        :param boolean level: boolean to plot (or not)
                                :meth:`matplotlib.pyplot.contour`
        :param string figname: figure name
        :param float ncontour: number of :meth:`matplotlib.pyplot.contourf`
                                contours
        :param bool dataloc: plot the data locations
        :param dict controuOpts: :meth:`matplotlib.pyplot.contourf` options
        :param dict levelOpts: :meth:`matplotlib.pyplot.contour` options
        :param numpy.array clim: colorbar limits
        :param str method: interpolation method, either 'linear' or 'nearest'

    """
    if ax is None:
        fig = plt.figure()
        ax = plt.subplot(111)

    xmin, xmax = xyz[:, 0].min(), xyz[:, 0].max()
    ymin, ymax = xyz[:, 1].min(), xyz[:, 1].max()
    x = np.linspace(xmin, xmax, nx)
    y = np.linspace(ymin, ymax, ny)
    X, Y = np.meshgrid(x, y)
    xy = np.c_[X.flatten(), Y.flatten()]
    if vec is False:
        if method == 'nearest':
            F = NearestNDInterpolator(xyz[:, :2], data)
        else:
            F = LinearNDInterpolator(xyz[:, :2], data)
        DATA = F(xy)
        DATA = DATA.reshape(X.shape)
        if scale == "log":
            DATA = np.log10(abs(DATA))

        # Levels definitions
        dataselection = np.logical_and(
            ~np.isnan(DATA),
            np.abs(DATA) != np.inf
            )
        if clim is None:
            vmin = DATA[dataselection].min()
            vmax = DATA[dataselection].max()
        elif np.logical_and(
            'vmin' in contourOpts.keys(),
            'vmax' in contourOpts.keys()
        ):
            vmin = contourOpts['vmin']
            vmax = contourOpts['vmax']
        else:
            vmin = np.min(clim)
            vmax = np.max(clim)
            if scale == "log":
                vmin = np.log10(vmin)
                vmax = np.log10(vmax)
        if np.logical_or(
            np.logical_or(
                np.isnan(vmin),
                np.isnan(vmax)
            ),
            np.logical_or(
                np.abs(vmin) == np.inf,
                np.abs(vmax) == np.inf
            )
        ):
            raise Exception(
                """clim must be sctrictly positive in log scale"""
            )
        vstep = np.abs((vmin-vmax)/(ncontour+1))
        levels = np.arange(vmin, vmax+vstep, vstep)
        if DATA[dataselection].min() < levels.min():
                levels = np.r_[DATA[dataselection].min(), levels]
        if DATA[dataselection].max() > levels.max():
                levels = np.r_[levels, DATA[dataselection].max()]

        if mask is not None:
            Fmask = NearestNDInterpolator(xyz[:, :2], mask)
            MASK = Fmask(xy)
            MASK = MASK.reshape(X.shape)
            DATA = np.ma.masked_array(DATA, mask=MASK)

<<<<<<< HEAD
=======
        if 'vmin' not in contourOpts.keys():
            contourOpts['vmin'] = vmin
        if 'vmax' not in contourOpts.keys():
            contourOpts['vmax'] = vmax

>>>>>>> ee97d4e8
        cont = ax.contourf(
            X, Y, DATA, levels=levels,
            **contourOpts
        )
        if level:
            CS = ax.contour(X, Y, DATA, levels=levels, **levelOpts)

    else:
        # Assume size of data is (N,2)
        datax = data[:, 0]
        datay = data[:, 1]
        if method == 'nearest':
            Fx = NearestNDInterpolator(xyz[:, :2], datax)
            Fy = NearestNDInterpolator(xyz[:, :2], datay)
        else:
            Fx = LinearNDInterpolator(xyz[:, :2], datax)
            Fy = LinearNDInterpolator(xyz[:, :2], datay)
        DATAx = Fx(xy)
        DATAy = Fy(xy)
        DATA = np.sqrt(DATAx**2+DATAy**2).reshape(X.shape)
        DATAx = DATAx.reshape(X.shape)
        DATAy = DATAy.reshape(X.shape)
        if scale == "log":
            DATA = np.log10(abs(DATA))

        # Levels definitions
        dataselection = np.logical_and(
            ~np.isnan(DATA),
            np.abs(DATA) != np.inf
            )
        if clim is None:
            vmin = DATA[dataselection].min()
            vmax = DATA[dataselection].max()
        else:
            vmin = np.min(clim)
            vmax = np.max(clim)
            if scale == "log":
                vmin = np.log10(vmin)
                vmax = np.log10(vmax)
        if np.logical_or(
            np.logical_or(
                np.isnan(vmin),
                np.isnan(vmax)
            ),
            np.logical_or(
                np.abs(vmin) == np.inf,
                np.abs(vmax) == np.inf
            )
        ):
            raise Exception(
                """clim must be sctrictly positive in log scale"""
            )
        vstep = np.abs((vmin-vmax)/(ncontour+1))
        levels = np.arange(vmin, vmax+vstep, vstep)
        if DATA[dataselection].min() < levels.min():
                levels = np.r_[DATA[dataselection].min(), levels]
        if DATA[dataselection].max() > levels.max():
                levels = np.r_[levels, DATA[dataselection].max()]

        if mask is not None:
            Fmask = NearestNDInterpolator(xyz[:, :2], mask)
            MASK = Fmask(xy)
            MASK = MASK.reshape(X.shape)
            DATA = np.ma.masked_array(DATA, mask=MASK)

        cont = ax.contourf(
            X, Y, DATA, levels=levels,
            vmin=vmin, vmax=vmax,
            **contourOpts
        )
        ax.streamplot(X, Y, DATAx, DATAy, color="w")
        if level:
            CS = ax.contour(X, Y, DATA, levels=levels, **levelOpts)

    if dataloc:
        ax.plot(xyz[:, 0], xyz[:, 1], 'k.', ms=2)
    plt.gca().set_aspect('equal', adjustable='box')
    if figname:
        plt.axis("off")
        fig.savefig(figname, dpi=200)
    if level:
        return cont, ax, CS
    else:
        return cont, ax


def plotLayer(sig, LocSigZ, xscale='log', ax=None,
              showlayers=False, xlim=None, **kwargs):
    """Plot a layered earth model"""
    sigma = np.repeat(sig, 2, axis=0)
    z = np.repeat(LocSigZ[1:], 2, axis=0)
    z = np.r_[LocSigZ[0], z, LocSigZ[-1]]

    if xlim is None:
        sig_min = sig.min()*0.5
        sig_max = sig.max()*2
    else:
        sig_min, sig_max = xlim

    if xscale == 'linear' and sig.min() == 0.:
        if xlim is None:
            sig_min = -sig.max()*0.5
            sig_max = sig.max()*2

    if ax is None:
        plt.xscale(xscale)
        plt.xlim(sig_min, sig_max)
        plt.ylim(z.min(), z.max())
        plt.xlabel('Conductivity (S/m)', fontsize=14)
        plt.ylabel('Depth (m)', fontsize=14)
        plt.ylabel('Depth (m)', fontsize=14)
        if showlayers is True:
            for locz in LocSigZ:
                plt.plot(
                    np.linspace(sig_min, sig_max, 100),
                    np.ones(100)*locz, 'b--', lw=0.5
                )
        return plt.plot(sigma, z, 'k-', **kwargs)

    else:
        ax.set_xscale(xscale)
        ax.set_xlim(sig_min, sig_max)
        ax.set_ylim(z.min(), z.max())
        ax.set_xlabel('Conductivity (S/m)', fontsize=14)
        ax.set_ylabel('Depth (m)', fontsize=14)
        if showlayers is True:
            for locz in LocSigZ:
                ax.plot(
                    np.linspace(sig_min, sig_max, 100),
                    np.ones(100)*locz, 'b--', lw=0.5
                )
        return ax.plot(sigma, z, 'k-', **kwargs)<|MERGE_RESOLUTION|>--- conflicted
+++ resolved
@@ -99,14 +99,11 @@
             MASK = MASK.reshape(X.shape)
             DATA = np.ma.masked_array(DATA, mask=MASK)
 
-<<<<<<< HEAD
-=======
         if 'vmin' not in contourOpts.keys():
             contourOpts['vmin'] = vmin
         if 'vmax' not in contourOpts.keys():
             contourOpts['vmax'] = vmax
 
->>>>>>> ee97d4e8
         cont = ax.contourf(
             X, Y, DATA, levels=levels,
             **contourOpts
