from __future__ import print_function
from SimPEG import Problem
from SimPEG import Utils
import scipy.sparse as sp
from . import BaseGrav as GRAV
import re
import numpy as np



class GravityIntegral(Problem.LinearProblem):
<<<<<<< HEAD
    """"""
=======

    rho, rhoMap, rhoDeriv = Props.Invertible(
        "Specific density (g/cc)",
        default=1.
    )

>>>>>>> 7fd7d41a
    # surveyPair = Survey.LinearSurvey
    forwardOnly = False  # Is TRUE, forward matrix not stored to memory
    actInd = None  #: Active cell indices provided
    rtype = 'z'

    def __init__(self, mesh, **kwargs):
        Problem.BaseProblem.__init__(self, mesh, **kwargs)

    def fwr_op(self):
        # Add forward function
        # kappa = self.model.kappa TODO
        rho = self.rhoMap*self.model

        if self.forwardOnly:

            if getattr(self, 'actInd', None) is not None:

                if self.actInd.dtype == 'bool':
                    inds = np.asarray([inds for inds,
                                      elem in enumerate(self.actInd, 1)
                                      if elem], dtype=int) - 1
                else:
                    inds = self.actInd

            else:

                inds = np.asarray(range(self.mesh.nC))

            nC = len(inds)

            # Create active cell projector
            P = sp.csr_matrix(
                (np.ones(nC), (inds, range(nC))),
                shape=(self.mesh.nC, nC)
            )

            # Create vectors of nodal location
            # (lower and upper corners for each cell)
            xn = self.mesh.vectorNx
            yn = self.mesh.vectorNy
            zn = self.mesh.vectorNz

            yn2, xn2, zn2 = np.meshgrid(yn[1:], xn[1:], zn[1:])
            yn1, xn1, zn1 = np.meshgrid(yn[0:-1], xn[0:-1], zn[0:-1])

            Yn = P.T*np.c_[Utils.mkvc(yn1), Utils.mkvc(yn2)]
            Xn = P.T*np.c_[Utils.mkvc(xn1), Utils.mkvc(xn2)]
            Zn = P.T*np.c_[Utils.mkvc(zn1), Utils.mkvc(zn2)]

            rxLoc = self.survey.srcField.rxList[0].locs
            ndata = rxLoc.shape[0]

            # Pre-allocate space and create magnetization matrix if required
            # Pre-allocate space
            if self.rtype == 'z':

                fwr_d = np.zeros(self.survey.nRx)

            elif self.rtype == 'xyz':

                fwr_d = np.zeros(3*self.survey.nRx)

            else:

                print("""Flag must be either 'z' | 'xyz', please revised""")
                return

            # Add counter to dsiplay progress. Good for large problems
            count = -1
            for ii in range(ndata):

                tx, ty, tz = get_T_mat(Xn, Yn, Zn, rxLoc[ii, :])

                if self.rtype == 'z':
                    fwr_d[ii] = tz.dot(rho)

                elif self.rtype == 'xyz':
                    fwr_d[ii] = tx.dot(rho)
                    fwr_d[ii+ndata] = ty.dot(rho)
                    fwr_d[ii+2*ndata] = tz.dot(rho)

            # Display progress
                count = progress(ii, count, ndata)

            print("Done 100% ...forward operator completed!!\n")

            return fwr_d

        else:
            return self.G.dot(rho)

    def fields(self, m):
        self.model = m

        fields = self.fwr_op()

        return fields

    def Jvec(self, m, v, f=None):
        dmudm = self.rhoMap.deriv(m)
        return self.G.dot(dmudm*v)

    def Jtvec(self, m, v, f=None):
        dmudm = self.rhoMap.deriv(m)
        return dmudm.T * (self.G.T.dot(v))

    @property
    def G(self):
        if not self.ispaired:
            raise Exception('Need to pair!')

        if getattr(self, '_G', None) is None:
            self._G = self.Intrgl_Fwr_Op('z')

        return self._G

    def Intrgl_Fwr_Op(self, flag):

        """

        Gravity forward operator in integral form

        flag        = 'z' | 'xyz'

        Return
        _G        = Linear forward modeling operation

        Created on March, 15th 2016

        @author: dominiquef

         """
        # Find non-zero cells
        # inds = np.nonzero(actv)[0]
        if getattr(self, 'actInd', None) is not None:

            if self.actInd.dtype == 'bool':
                inds = np.asarray([inds for inds,
                                  elem in enumerate(self.actInd, 1)
                                  if elem], dtype=int) - 1
            else:
                inds = self.actInd

        else:

            inds = np.asarray(range(self.mesh.nC))

        nC = len(inds)

        # Create active cell projector
        P = sp.csr_matrix(
            (np.ones(nC), (inds, range(nC))),
            shape=(self.mesh.nC, nC)
        )

        # Create vectors of nodal location
        # (lower and upper corners for each cell)
        xn = self.mesh.vectorNx
        yn = self.mesh.vectorNy
        zn = self.mesh.vectorNz

        yn2, xn2, zn2 = np.meshgrid(yn[1:], xn[1:], zn[1:])
        yn1, xn1, zn1 = np.meshgrid(yn[0:-1], xn[0:-1], zn[0:-1])

        Yn = P.T*np.c_[Utils.mkvc(yn1), Utils.mkvc(yn2)]
        Xn = P.T*np.c_[Utils.mkvc(xn1), Utils.mkvc(xn2)]
        Zn = P.T*np.c_[Utils.mkvc(zn1), Utils.mkvc(zn2)]

        rxLoc = self.survey.srcField.rxList[0].locs
        ndata = rxLoc.shape[0]

        # Pre-allocate space and create magnetization matrix if required
        # Pre-allocate space
        if flag == 'z':

            G = np.zeros((ndata, nC))

        elif flag == 'xyz':

            G = np.zeros((int(3*ndata), nC))

        else:

            print("""Flag must be either 'z' | 'xyz', please revised""")
            return

        # Loop through all observations
        print("Begin calculation of forward operator: " + flag)

        # Add counter to dsiplay progress. Good for large problems
        count = -1
        for ii in range(ndata):

            tx, ty, tz = get_T_mat(Xn, Yn, Zn, rxLoc[ii, :])

            if flag == 'z':

                G[ii, :] = tz

            elif flag == 'xyz':
                G[ii, :] = tx
                G[ii+ndata, :] = ty
                G[ii+2*ndata, :] = tz

            # Display progress
            count = progress(ii, count, ndata)

        print("Done 100% ...forward operator completed!!\n")

        return G


def get_T_mat(Xn, Yn, Zn, rxLoc):
    """
    Load in the active nodes of a tensor mesh and computes the gravity tensor
    for a given observation location rxLoc[obsx, obsy, obsz]

    INPUT:
    Xn, Yn, Zn: Node location matrix for the lower and upper most corners of
                all cells in the mesh shape[nC,2]
    M
    OUTPUT:
    Tx = [Txx Txy Txz]
    Ty = [Tyx Tyy Tyz]
    Tz = [Tzx Tzy Tzz]

    where each elements have dimension 1-by-nC.
    Only the upper half 5 elements have to be computed since symetric.
    Currently done as for-loops but will eventually be changed to vector
    indexing, once the topography has been figured out.

    """
    from scipy.constants import G as NewtG

    NewtG = NewtG*1e+8  # Convertion from mGal (1e-5) and g/cc (1e-3)
    eps = 1e-10  # add a small value to the locations to avoid

    nC = Xn.shape[0]

    # Pre-allocate space for 1D array
    tx = np.zeros((1, nC))
    ty = np.zeros((1, nC))
    tz = np.zeros((1, nC))

    dz = rxLoc[2] - Zn + eps

    dy = Yn - rxLoc[1] + eps

    dx = Xn - rxLoc[0] + eps

    # Compute contribution from each corners
    for aa in range(2):
        for bb in range(2):
            for cc in range(2):

                r = (
                        dx[:, aa] ** 2 +
                        dy[:, bb] ** 2 +
                        dz[:, cc] ** 2
                    ) ** (0.50)

                tx = tx - NewtG * (-1) ** aa * (-1) ** bb * (-1) ** cc * (
                    dy[:, bb] * np.log(dz[:, cc] + r) +
                    dz[:, cc] * np.log(dy[:, bb] + r) -
                    dx[:, aa] * np.arctan(dy[:, bb] * dz[:, cc] /
                                          (dx[:, aa] * r)))

                ty = ty - NewtG * (-1) ** aa * (-1) ** bb * (-1) ** cc * (
                    dx[:, aa] * np.log(dz[:, cc] + r) +
                    dz[:, cc] * np.log(dx[:, aa] + r) -
                    dy[:, bb] * np.arctan(dx[:, aa] * dz[:, cc] /
                                          (dy[:, bb] * r)))

                tz = tz - NewtG * (-1) ** aa * (-1) ** bb * (-1) ** cc * (
                    dx[:, aa] * np.log(dy[:, bb] + r) +
                    dy[:, bb] * np.log(dx[:, aa] + r) -
                    dz[:, cc] * np.arctan(dx[:, aa] * dy[:, bb] /
                                          (dz[:, cc] * r)))

    return tx, ty, tz


def progress(iter, prog, final):
    """
    progress(iter,prog,final)

    Function measuring the progress of a process and print to screen the %.
    Useful to estimate the remaining runtime of a large problem.

    Created on Dec, 20th 2015

    @author: dominiquef
    """
    arg = np.floor(float(iter)/float(final)*10.)

    if arg > prog:

        strg = "Done " + str(arg*10) + " %"
        print(strg)
        prog = arg

    return prog


def writeUBCobs(filename, survey, d):
    """
    writeUBCobs(filename,survey,d)

    Function writing an observation file in UBC-GRAV3D format.

    INPUT
    filename    : Name of out file including directory
    survey
    flag          : dobs | dpred

    OUTPUT
    Obsfile

    """

    rxLoc = survey.srcField.rxList[0].locs

    wd = survey.std

    data = np.c_[rxLoc, d, wd]

    head = '%i\n'%len(d)
    np.savetxt(filename, data, fmt='%e', delimiter=' ', newline='\n', header=head,comments='')

    print("Observation file saved to: " + filename)


def plot_obs_2D(rxLoc, d=None, varstr='Gz Obs', vmin=None, vmax=None,
                levels=None, fig=None):
    """ Function plot_obs(rxLoc,d,wd)
    Generate a 2d interpolated plot from scatter points of data

    INPUT
    rxLoc       : Observation locations [x,y,z]
    d           : Data vector
    wd          : Uncertainty vector

    OUTPUT
    figure()

    Created on Dec, 27th 2015

    @author: dominiquef

    """

    from scipy.interpolate import griddata
    import pylab as plt

    # Create grid of points
    x = np.linspace(rxLoc[:, 0].min(), rxLoc[:, 0].max(), 100)
    y = np.linspace(rxLoc[:, 1].min(), rxLoc[:, 1].max(), 100)

    X, Y = np.meshgrid(x, y)

    # Interpolate
    d_grid = griddata(rxLoc[:, 0:2], d, (X, Y), method='linear')

    # Plot result
    if fig is None:
        fig = plt.figure()

    plt.scatter(rxLoc[:, 0], rxLoc[:, 1], c='k', s=10)

    if d is not None:

        if (vmin is None):
            vmin = d.min()

        if (vmax is None):
            vmax = d.max()

        # Create grid of points
        x = np.linspace(rxLoc[:, 0].min(), rxLoc[:, 0].max(), 100)
        y = np.linspace(rxLoc[:, 1].min(), rxLoc[:, 1].max(), 100)

        X, Y = np.meshgrid(x, y)

        # Interpolate
        d_grid = griddata(rxLoc[:, 0:2], d, (X, Y), method='linear')
        plt.imshow(d_grid, extent=[x.min(), x.max(), y.min(), y.max()],
                   origin='lower', vmin=vmin, vmax=vmax, cmap="plasma")
        plt.colorbar(fraction=0.02)

        if levels is None:
            plt.contour(X, Y, d_grid, 10, vmin=vmin, vmax=vmax, cmap="plasma")
        else:
            plt.contour(X, Y, d_grid, levels=levels, colors='r',
                        vmin=vmin, vmax=vmax, cmap="plasma")

    plt.title(varstr)
    plt.gca().set_aspect('equal', adjustable='box')

    return fig


def readUBCgravObs(obs_file):

    """
    Read UBC grav file format

    INPUT:
    :param fileName, path to the UBC obs grav file

    OUTPUT:
    :param survey

    """

    fid = open(obs_file, 'r')

    # First line has the number of rows
    line = fid.readline()
    ndat = np.array(line.split(), dtype=int)

    # Pre-allocate space for obsx, obsy, obsz, data, uncert
    line = fid.readline()
    temp = np.array(line.split(), dtype=float)

    d = np.zeros(ndat, dtype=float)
    wd = np.zeros(ndat, dtype=float)
    locXYZ = np.zeros((ndat, 3), dtype=float)

    for ii in range(ndat):

        temp = np.array(line.split(), dtype=float)
        locXYZ[ii, :] = temp[:3]
        d[ii] = temp[3]
        wd[ii] = temp[4]
        line = fid.readline()

    rxLoc = GRAV.RxObs(locXYZ)
    srcField = GRAV.SrcField([rxLoc])
    survey = GRAV.LinearSurvey(srcField)
    survey.dobs = d
    survey.std = wd
    return survey


class Problem3D_Diff(Problem.BaseProblem):
    """
        Gravity in differential equations!
    """

    _depreciate_main_map = 'rhoMap'

    rho, rhoMap, rhoDeriv = Props.Invertible(
        "Specific density (g/cc)",
        default=1.
    )

    solver = None

    def __init__(self, mesh, **kwargs):
        Problem.BaseProblem.__init__(self, mesh, **kwargs)

        self.mesh.setCellGradBC('dirichlet')

        self._Div = self.mesh.cellGrad


    @property
    def MfI(self): return self._MfI

    @property
    def Mfi(self): return self._Mfi

    def makeMassMatrices(self, m):
        rho = self.rhoMap*m
        self._Mfi = self.mesh.getFaceInnerProduct()
        self._MfI = Utils.sdiag(1./self._Mfi.diagonal())

    def getRHS(self, m):
        """


        """

        Mc = Utils.sdiag(self.mesh.vol)

        rho = self.rhoMap*m

        return Mc*rho

    def getA(self, m):
        """
        GetA creates and returns the A matrix for the Gravity nodal problem

        The A matrix has the form:

        .. math ::

            \mathbf{A} =  \Div(\MfMui)^{-1}\Div^{T}

        """
        return -self._Div.T*self.Mfi*self._Div

    def fields(self, m):
        """
            Return magnetic potential (u) and flux (B)
            u: defined on the cell nodes [nC x 1]
            gField: defined on the cell faces [nF x 1]

            After we compute u, then we update B.

            .. math ::

                \mathbf{B}_s = (\MfMui)^{-1}\mathbf{M}^f_{\mu_0^{-1}}\mathbf{B}_0-\mathbf{B}_0 -(\MfMui)^{-1}\Div^T \mathbf{u}

        """
        from scipy.constants import G as NewtG

        self.makeMassMatrices(m)
        A = self.getA(m)
        RHS = self.getRHS(m)

        if self.solver is None:
            m1 = sp.linalg.interface.aslinearoperator(Utils.sdiag(1/A.diagonal()))
            u, info = sp.linalg.bicgstab(A, RHS, tol=1e-6, maxiter=1000, M=m1)

        else:
            print("Solving with Paradiso")
            Ainv = self.solver(A)
            u = Ainv*RHS

        gField = 4.*np.pi*NewtG*1e+8*self._Div*u

        return {'G': gField, 'u': u}<|MERGE_RESOLUTION|>--- conflicted
+++ resolved
@@ -1,6 +1,7 @@
 from __future__ import print_function
 from SimPEG import Problem
 from SimPEG import Utils
+from SimPEG import Props
 import scipy.sparse as sp
 from . import BaseGrav as GRAV
 import re
@@ -9,16 +10,12 @@
 
 
 class GravityIntegral(Problem.LinearProblem):
-<<<<<<< HEAD
-    """"""
-=======
 
     rho, rhoMap, rhoDeriv = Props.Invertible(
         "Specific density (g/cc)",
         default=1.
     )
 
->>>>>>> 7fd7d41a
     # surveyPair = Survey.LinearSurvey
     forwardOnly = False  # Is TRUE, forward matrix not stored to memory
     actInd = None  #: Active cell indices provided
