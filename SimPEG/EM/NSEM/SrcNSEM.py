--- conflicted
+++ resolved
@@ -140,19 +140,6 @@
             # And stack them to be of the correct size
             e_p = self.ePrimary(problem)
             if adjoint:
-<<<<<<< HEAD
-                return (
-                    problem.MeSigmaDeriv(e_p[:, 0], v[:problem.mesh.nE], adjoint) +
-                    problem.MeSigmaDeriv(e_p[:, 1], v[problem.mesh.nE:], adjoint)
-                )
-            else:
-                return np.hstack(
-                    (
-                        mkvc(problem.MeSigmaDeriv(e_p[:, 0], v, adjoint), 2),
-                        mkvc(problem.MeSigmaDeriv(e_p[:, 1], v, adjoint), 2)
-                    )
-                )
-=======
                 return sp.hstack((
                     problem.MeSigmaDeriv(e_p[:, 0]).T,
                     problem.MeSigmaDeriv(e_p[:, 1]).T)) * v
@@ -160,7 +147,6 @@
                 return np.hstack((
                     mkvc(problem.MeSigmaDeriv(e_p[:, 0]) * v, 2),
                     mkvc(problem.MeSigmaDeriv(e_p[:, 1]) * v, 2)))
->>>>>>> 17a45a44
 
 
 class Planewave_xy_3Dprimary(BaseNSEMSrc):
