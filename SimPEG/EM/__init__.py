<<<<<<< HEAD
import TDEM
import FDEM
import NSEM
import Static
import Base
import Analytics
import Utils
=======
from . import TDEM
from . import FDEM
from . import Static
from . import Base
from . import Analytics
from . import Utils
>>>>>>> fc2b22cc
from scipy.constants import mu_0, epsilon_0<|MERGE_RESOLUTION|>--- conflicted
+++ resolved
@@ -1,17 +1,8 @@
-<<<<<<< HEAD
-import TDEM
-import FDEM
-import NSEM
-import Static
-import Base
-import Analytics
-import Utils
-=======
 from . import TDEM
 from . import FDEM
+from . import NSEM
 from . import Static
 from . import Base
 from . import Analytics
 from . import Utils
->>>>>>> fc2b22cc
 from scipy.constants import mu_0, epsilon_0