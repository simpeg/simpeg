--- conflicted
+++ resolved
@@ -1,15 +1,5 @@
-<<<<<<< HEAD
-from TDEM import hzAnalyticDipoleT
-from FDEM import hzAnalyticDipoleF
-from FDEMcasing import *
-from DC import DCAnalyticHalf, DCAnalyticSphere
-from FDEMDipolarfields import *
-from FDEMPlanewave import *
-from EMcircuit import *
-=======
 from .TDEM import hzAnalyticDipoleT, hzAnalyticCentLoopT
 from .FDEM import hzAnalyticDipoleF
 from .FDEMcasing import *
 from .DC import DCAnalyticHalf, DCAnalyticSphere
-from .FDEMDipolarfields import *
->>>>>>> 40f3b354
+from .FDEMDipolarfields import *