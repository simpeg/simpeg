from __future__ import print_function
from . import (
    Utils, Regularization,
    ObjectiveFunction, DataMisfit
)

import numpy as np
import matplotlib.pyplot as plt
import warnings
import copy

class InversionDirective(object):
    """InversionDirective"""

    debug = False    #: Print debugging information
    _regPair = [
        Regularization.BaseComboRegularization,
        Regularization.BaseRegularization,
        ObjectiveFunction.ComboObjectiveFunction
    ]
    _dmisfitPair = [
        DataMisfit.BaseDataMisfit,
        ObjectiveFunction.ComboObjectiveFunction
    ]

    def __init__(self, **kwargs):
        Utils.setKwargs(self, **kwargs)

    @property
    def inversion(self):
        """This is the inversion of the InversionDirective instance."""
        return getattr(self, '_inversion', None)

    @inversion.setter
    def inversion(self, i):
        if getattr(self, '_inversion', None) is not None:
            warnings.warn(
                'InversionDirective {0!s} has switched to a new inversion.'
                .format(self.__class__.__name__)
            )
        self._inversion = i

    @property
    def invProb(self):
        return self.inversion.invProb

    @property
    def opt(self):
        return self.invProb.opt

    @property
    def reg(self):
        if getattr(self, '_reg', None) is None:
            self.reg = self.invProb.reg  # go through the setter
        return self._reg

    @reg.setter
    def reg(self, value):
        assert any([isinstance(value, regtype) for regtype in self._regPair]), (
            "Regularization must be in {}, not {}".format(
                self._regPair, type(value)
            )
        )

        if isinstance(value, Regularization.BaseComboRegularization):
            value = 1 * value  # turn it into a combo objective function
        self._reg = value

    @property
    def dmisfit(self):
        if getattr(self, '_dmisfit', None) is None:
            self.dmisfit = self.invProb.dmisfit  # go through the setter
        return self._dmisfit

    @dmisfit.setter
    def dmisfit(self, value):

        assert any([
            isinstance(value, dmisfittype) for dmisfittype in
            self._dmisfitPair
        ]), "Misfit must be in {}, not {}".format(
            self._dmisfitPair, type(value)
        )

        if not isinstance(value, ObjectiveFunction.ComboObjectiveFunction):
            value = 1 * value  # turn it into a combo objective function
        self._dmisfit = value

    @property
    def survey(self):
        """
           Assuming that dmisfit is always a ComboObjectiveFunction,
           return a list of surveys for each dmisfit [survey1, survey2, ... ]
        """
        return [objfcts.survey for objfcts in self.dmisfit.objfcts]

        # else:
        #     return self.dmisfit.survey

    @property
    def prob(self):
        """
           Assuming that dmisfit is always a ComboObjectiveFunction,
           return a list of problems for each dmisfit [prob1, prob2, ...]
        """
        return [objfcts.prob for objfcts in self.dmisfit.objfcts]

    def initialize(self):
        pass

    def endIter(self):
        pass

    def finish(self):
        pass

    def validate(self, directiveList=None):
        return True


class DirectiveList(object):

    dList = None   #: The list of Directives

    def __init__(self, *directives, **kwargs):
        self.dList = []
        for d in directives:
            assert isinstance(d, InversionDirective), (
                'All directives must be InversionDirectives not {}'
                .format(type(d))
            )
            self.dList.append(d)
        Utils.setKwargs(self, **kwargs)

    @property
    def debug(self):
        return getattr(self, '_debug', False)

    @debug.setter
    def debug(self, value):
        for d in self.dList:
            d.debug = value
        self._debug = value

    @property
    def inversion(self):
        """This is the inversion of the InversionDirective instance."""
        return getattr(self, '_inversion', None)

    @inversion.setter
    def inversion(self, i):
        if self.inversion is i:
            return
        if getattr(self, '_inversion', None) is not None:
            warnings.warn(
                '{0!s} has switched to a new inversion.'
                .format(self.__class__.__name__)
            )
        for d in self.dList:
            d.inversion = i
        self._inversion = i

    def call(self, ruleType):
        if self.dList is None:
            if self.debug:
                print('DirectiveList is None, no directives to call!')
            return

        directives = ['initialize', 'endIter', 'finish']
        assert ruleType in directives, (
            'Directive type must be in ["{0!s}"]'
            .format('", "'.join(directives))
        )
        for r in self.dList:
            getattr(r, ruleType)()

    def validate(self):
        [directive.validate(self) for directive in self.dList]
        return True


class BetaEstimate_ByEig(InversionDirective):
    """BetaEstimate"""

    beta0 = None       #: The initial Beta (regularization parameter)
    beta0_ratio = 1e2  #: estimateBeta0 is used with this ratio
    ninit = 1          #: number of vector for estimation.
    seed = 518936      #: Random Seed

    def initialize(self):
        """
            The initial beta is calculated by comparing the estimated
            eigenvalues of JtJ and WtW.
            To estimate the eigenvector of **A**, we will use one iteration
            of the *Power Method*:

            .. math::
                \mathbf{x_1 = A x_0}

            Given this (very course) approximation of the eigenvector, we can
            use the *Rayleigh quotient* to approximate the largest eigenvalue.

            .. math::
                \lambda_0 = \\frac{\mathbf{x^\\top A x}}{\mathbf{x^\\top x}}

            We will approximate the largest eigenvalue for both JtJ and WtW,
            and use some ratio of the quotient to estimate beta0.

            .. math::
                \\beta_0 = \gamma \\frac{\mathbf{x^\\top J^\\top J x}}{\mathbf{x^\\top W^\\top W x}}

            :rtype: float
            :return: beta0
        """
        np.random.seed(self.seed)

        if self.debug:
            print('Calculating the beta0 parameter.')

        m = self.invProb.model
        f = self.invProb.getFields(m, store=True, deleteWarmstart=False)

        ratio = []
        for i in range(self.ninit):
            x0 = np.random.rand(*m.shape)
            t, b = 0, 0
            i_count = 0
            for mult, dmis in zip(self.dmisfit.multipliers, self.dmisfit.objfcts):
                # check if f is list
                if len(self.dmisfit.objfcts) > 1:
                    t += mult * x0.dot(dmis.deriv2(m, x0, f=f[i_count]))
                    i_count += 1
                else:
                    t += mult * x0.dot(dmis.deriv2(m, x0, f=f))
            for mult, reg in zip(self.reg.multipliers, self.reg.objfcts):
                b += mult * x0.dot(reg.deriv2(m, v=x0))
            ratio.append(t / b)

        self.ratio = ratio
        self.beta0 = self.beta0_ratio * np.median(ratio)

        self.invProb.beta = self.beta0


class BetaSchedule(InversionDirective):
    """BetaSchedule"""

    coolingFactor = 8.
    coolingRate = 3

    def endIter(self):
        if self.opt.iter > 0 and self.opt.iter % self.coolingRate == 0:
            if self.debug:
                print(
                    'BetaSchedule is cooling Beta. Iteration: {0:d}'
                    .format(self.opt.iter)
                )
            self.invProb.beta /= self.coolingFactor


class TargetMisfit(InversionDirective):
    """
     ... note:: Currently this target misfit is not set up for joint inversion.
     Get `in touch <https://github.com/simpeg/simpeg/issues/new>`_
     if you would like to help with the upgrade; or check out PetroTargetMisfit
    """

    chifact = 1.
    phi_d_star = None

    @property
    def target(self):
        if getattr(self, '_target', None) is None:
            # the factor of 0.5 is because we do phid = 0.5*|| dpred - dobs||^2
            if self.phi_d_star is None:

                nD = 0
                for survey in self.survey:
                    nD += survey.nD

                self.phi_d_star = 0.5 * nD

            self._target = self.chifact * self.phi_d_star
        return self._target

    @target.setter
    def target(self, val):
        self._target = val

    def endIter(self):
        if self.invProb.phi_d < self.target:
            self.opt.stopNextIteration = True


class SaveEveryIteration(InversionDirective):

    @property
    def name(self):
        if getattr(self, '_name', None) is None:
            self._name = 'InversionModel'
        return self._name

    @name.setter
    def name(self, value):
        self._name = value

    @property
    def fileName(self):
        if getattr(self, '_fileName', None) is None:
            from datetime import datetime
            self._fileName = '{0!s}-{1!s}'.format(
                self.name, datetime.now().strftime('%Y-%m-%d-%H-%M')
            )
        return self._fileName

    @fileName.setter
    def fileName(self, value):
        self._fileName = value


class SaveModelEveryIteration(SaveEveryIteration):
    """SaveModelEveryIteration"""

    def initialize(self):
        print(
            "SimPEG.SaveModelEveryIteration will save your models as: '###-{0!s}.npy'".format(self.fileName))

    def endIter(self):
        np.save('{0:03d}-{1!s}'.format(
            self.opt.iter, self.fileName), self.opt.xc
        )


class SaveOutputEveryIteration(SaveEveryIteration):
    """SaveModelEveryIteration"""

    header = None
    save_txt = True
    beta = None
    phi_d = None
    phi_m = None
    phi_m_small = None
    phi_m_smooth_x = None
    phi_m_smooth_y = None
    phi_m_smooth_z = None
    phi = None

    def initialize(self):
        if self.save_txt is True:
            print(
                "SimPEG.SaveOutputEveryIteration will save your inversion "
                "progress as: '###-{0!s}.txt'".format(self.fileName)
            )
            f = open(self.fileName + '.txt', 'w')
            self.header = "  #     beta     phi_d     phi_m   phi_m_small     phi_m_smoomth_x     phi_m_smoomth_y     phi_m_smoomth_z      phi\n"
            f.write(self.header)
            f.close()

        # Create a list of each

        self.beta = []
        self.phi_d = []
        self.phi_m = []
        self.phi_m_small = []
        self.phi_m_smooth_x = []
        self.phi_m_smooth_y = []
        self.phi_m_smooth_z = []
        self.phi = []

    def endIter(self):

        phi_s, phi_x, phi_y, phi_z = 0, 0, 0, 0
        if getattr(self.reg.objfcts[0], 'objfcts', None) is not None:
            for reg in self.reg.objfcts:
                phi_s += (
                    reg.objfcts[0](self.invProb.model) * reg.alpha_s
                )
                phi_x += (
                    reg.objfcts[1](self.invProb.model) * reg.alpha_x
                )

                if reg.regmesh.dim == 2:
                    phi_y += (
                        reg.objfcts[2](self.invProb.model) * reg.alpha_y
                    )
                elif reg.regmesh.dim == 3:
                    phi_y += (
                        reg.objfcts[2](self.invProb.model) * reg.alpha_y
                    )
                    phi_z += (
                        reg.objfcts[3](self.invProb.model) * reg.alpha_z
                    )
        elif getattr(self.reg.objfcts[0], 'objfcts', None) is None:
            phi_s += (
                self.reg.objfcts[0](self.invProb.model) * self.reg.alpha_s
            )
            phi_x += (
                self.reg.objfcts[1](self.invProb.model) * self.reg.alpha_x
            )

            if self.reg.regmesh.dim == 2:
                phi_y += (
                    self.reg.objfcts[2](self.invProb.model) * self.reg.alpha_y
                )
            elif self.reg.regmesh.dim == 3:
                phi_y += (
                    self.reg.objfcts[2](self.invProb.model) * self.reg.alpha_y
                )
                phi_z += (
                    self.reg.objfcts[3](self.invProb.model) * self.reg.alpha_z
                )

        self.beta.append(self.invProb.beta)
        self.phi_d.append(self.invProb.phi_d)
        self.phi_m.append(self.invProb.phi_m)
        self.phi_m_small.append(phi_s)
        self.phi_m_smooth_x.append(phi_x)
        self.phi_m_smooth_y.append(phi_y)
        self.phi_m_smooth_z.append(phi_z)
        self.phi.append(self.opt.f)

        if self.save_txt:
            f = open(self.fileName + '.txt', 'a')
            f.write(
                ' {0:3d} {1:1.4e} {2:1.4e} {3:1.4e} {4:1.4e} {5:1.4e} '
                '{6:1.4e}  {7:1.4e}  {8:1.4e}\n'.format(
                    self.opt.iter,
                    self.beta[self.opt.iter - 1],
                    self.phi_d[self.opt.iter - 1],
                    self.phi_m[self.opt.iter - 1],
                    self.phi_m_small[self.opt.iter - 1],
                    self.phi_m_smooth_x[self.opt.iter - 1],
                    self.phi_m_smooth_y[self.opt.iter - 1],
                    self.phi_m_smooth_z[self.opt.iter - 1],
                    self.phi[self.opt.iter - 1]
                )
            )
            f.close()

    def load_results(self):
        results = np.loadtxt(self.fileName + str(".txt"), comments="#")
        self.beta = results[:, 1]
        self.phi_d = results[:, 2]
        self.phi_m = results[:, 3]
        self.phi_m_small = results[:, 4]
        self.phi_m_smooth_x = results[:, 5]
        self.phi_m_smooth_y = results[:, 6]
        self.phi_m_smooth_z = results[:, 7]

        self.phi_m_smooth = (
            self.phi_m_smooth_x + self.phi_m_smooth_y + self.phi_m_smooth_z
        )

        self.f = results[:, 7]

        self.target_misfit = self.invProb.dmisfit.prob.survey.nD / 2.
        self.i_target = None

        if self.invProb.phi_d < self.target_misfit:
            i_target = 0
            while self.phi_d[i_target] > self.target_misfit:
                i_target += 1
            self.i_target = i_target

    def plot_misfit_curves(
<<<<<<< HEAD
        self, fname=None, dpi=None,
        plot_phi_m=True, plot_small=False,
        plot_smooth=False):
=======
        self, fname=None, dpi=300,
        plot_small_smooth=False,
        plot_phi_m=True,
        plot_small=False,
        plot_smooth=False
    ):
>>>>>>> 5ed62e0b

        self.target_misfit = self.invProb.dmisfit.prob.survey.nD / 2.
        self.i_target = None

        if self.invProb.phi_d < self.target_misfit:
            i_target = 0
            while self.phi_d[i_target] > self.target_misfit:
                i_target += 1
            self.i_target = i_target

        fig = plt.figure(figsize=(10, 4))
        ax = plt.subplot(111)
        ax_1 = ax.twinx()
<<<<<<< HEAD
        ax.semilogy(np.arange(len(self.phi_d)), self.phi_d, 'ko-', lw=2, label="$\phi_d$")
        if plot_phi_m:
            ax_1.semilogy(np.arange(len(self.phi_d)), self.phi_m, 'bo-', lw=2,label="$\phi_m$")
        if plot_small:
            ax_1.semilogy(np.arange(len(self.phi_d)), self.phi_m_small, 'ro-', label="small")
        if plot_smooth:
            ax_1.semilogy(np.arange(len(self.phi_d)), self.phi_m_smooth_x, 'gx-',label="smooth_x")
            ax_1.semilogy(np.arange(len(self.phi_d)), self.phi_m_smooth_y, 'gx-',label="smooth_y")
            ax_1.semilogy(np.arange(len(self.phi_d)), self.phi_m_smooth_z, 'gx-',label="smooth_z")


        ax.plot(np.r_[ax.get_xlim()[0], ax.get_xlim()[1]],
                np.ones(2) * self.target_misfit, 'k:', label='target misfit')
=======
        ax.semilogy(
            np.arange(len(self.phi_d)),
            self.phi_d, 'k-', lw=2,
            label="$\phi_d$"
        )

        if plot_phi_m:
            ax_1.semilogy(
                np.arange(len(self.phi_d)),
                self.phi_m, 'r', lw=2,
                label="$\phi_m$"
            )

        if plot_small_smooth or plot_small:
            ax_1.semilogy(np.arange(
                len(self.phi_d)),
                self.phi_m_small, 'ro',
                label="small"
            )
        if plot_small_smooth or plot_smooth:
            ax_1.semilogy(np.arange(
                len(self.phi_d)),
                self.phi_m_smooth_x, 'rx',
                label="smooth_x"
            )
            ax_1.semilogy(np.arange(
                len(self.phi_d)),
                self.phi_m_smooth_y, 'rx',
                label="smooth_y"
            )
            ax_1.semilogy(np.arange(
                len(self.phi_d)),
                self.phi_m_smooth_z, 'rx',
                label="smooth_z"
            )

        ax.legend(loc=1)
        ax_1.legend(loc=2)

        ax.plot(np.r_[ax.get_xlim()[0], ax.get_xlim()[1]],
                np.ones(2) * self.target_misfit, 'k:')
>>>>>>> 5ed62e0b
        ax.set_xlabel("Iteration")
        ax.set_ylabel("$\phi_d$")
        ax_1.set_ylabel("$\phi_m$", color='r')
        ax_1.tick_params(axis='y', which='both', colors='red')

<<<<<<< HEAD
        ax.legend(loc=1)
        ax_1.legend(loc=2)

        plt.show()
        if fname is not None:
            fig.savefig(fname, dpi=dpi, bbox_inches='tight', pad_inches=0)
=======
        plt.show()
        if fname is not None:
            fig.savefig(fname, dpi=dpi)
>>>>>>> 5ed62e0b

    def plot_tikhonov_curves(self, fname=None, dpi=200):

        self.target_misfit = self.invProb.dmisfit.prob.survey.nD / 2.
        self.i_target = None

        if self.invProb.phi_d < self.target_misfit:
            i_target = 0
            while self.phi_d[i_target] > self.target_misfit:
                i_target += 1
            self.i_target = i_target

        fig = plt.figure(figsize=(5, 8))
        ax1 = plt.subplot(311)
        ax2 = plt.subplot(312)
        ax3 = plt.subplot(313)

        ax1.plot(self.beta, self.phi_d, 'k-', lw=2, ms=4)
        ax1.set_xlim(np.hstack(self.beta).min(), np.hstack(self.beta).max())
        ax1.set_xlabel("$\\beta$", fontsize=14)
        ax1.set_ylabel("$\phi_d$", fontsize=14)

        ax2.plot(self.beta, self.phi_m, 'k-', lw=2)
        ax2.set_xlim(np.hstack(self.beta).min(), np.hstack(self.beta).max())
        ax2.set_xlabel("$\\beta$", fontsize=14)
        ax2.set_ylabel("$\phi_m$", fontsize=14)

        ax3.plot(self.phi_m, self.phi_d, 'k-', lw=2)
        ax3.set_xlim(np.hstack(self.phi_m).min(), np.hstack(self.phi_m).max())
        ax3.set_xlabel("$\phi_m$", fontsize=14)
        ax3.set_ylabel("$\phi_d$", fontsize=14)

        if self.i_target is not None:
            ax1.plot(self.beta[self.i_target], self.phi_d[
                     self.i_target], 'k*', ms=10)
            ax2.plot(self.beta[self.i_target], self.phi_m[
                     self.i_target], 'k*', ms=10)
            ax3.plot(self.phi_m[self.i_target], self.phi_d[
                     self.i_target], 'k*', ms=10)

        for ax in [ax1, ax2, ax3]:
            ax.set_xscale("linear")
            ax.set_yscale("linear")
        plt.tight_layout()
        plt.show()
        if fname is not None:
            fig.savefig(fname, dpi=dpi)


class SaveOutputDictEveryIteration(SaveEveryIteration):
    """
        Saves inversion parameters at every iteraion.
    """

    # Initialize the output dict
    outDict = None
    outDict = {}
    saveOnDisk = False

    def initialize(self):
        print(
            "SimPEG.SaveOutputDictEveryIteration will save your inversion progress as dictionary: '###-{0!s}.npz'".format(self.fileName))

    def endIter(self):

        # regCombo = ["phi_ms", "phi_msx"]

        # if self.prob[0].mesh.dim >= 2:
        #     regCombo += ["phi_msy"]

        # if self.prob[0].mesh.dim == 3:
        #     regCombo += ["phi_msz"]

        # Initialize the output dict
        iterDict = None
        iterDict = {}

        # Save the data.
        iterDict['iter'] = self.opt.iter
        iterDict['beta'] = self.invProb.beta
        iterDict['phi_d'] = self.invProb.phi_d
        iterDict['phi_m'] = self.invProb.phi_m

        # for label, fcts in zip(regCombo, self.reg.objfcts[0].objfcts):
        #     iterDict[label] = fcts(self.invProb.model)

        iterDict['f'] = self.opt.f
        iterDict['m'] = self.invProb.model
        iterDict['dpred'] = self.invProb.dpred

        if hasattr(self.reg.objfcts[0], 'eps_p') is True:
            iterDict['eps_p'] = self.reg.objfcts[0].eps_p
            iterDict['eps_q'] = self.reg.objfcts[0].eps_q

        if hasattr(self.reg.objfcts[0], 'norms') is True:
            iterDict['lps'] = self.reg.objfcts[0].norms[0][0]
            iterDict['lpx'] = self.reg.objfcts[0].norms[0][1]

        # Save the file as a npz
        if self.saveOnDisk:

            np.savez('{:03d}-{:s}'.format(self.opt.iter, self.fileName), iterDict)

        self.outDict[self.opt.iter] = iterDict

class Update_IRLS(InversionDirective):

    updateGamma = False
    f_old = 0
    f_min_change = 1e-2
    beta_tol = 1e-1
    beta_ratio_l2 = None
    prctile = 100
    chifact_start = 1.
    chifact_target = 1.

    # Solving parameter for IRLS (mode:2)
    IRLSiter = 0
    minGNiter = 1
    maxIRLSiter = 20
    iterStart = 0
    sphericalDomain = False

    # Beta schedule
    updateBeta = True
    betaSearch = True
    coolingFactor = 2.
    coolingRate = 1
    ComboObjFun = False
    mode = 1
    coolEpsOptimized = True
    coolEps_p = True
    coolEps_q = True
    floorEps_p = 1e-8
    floorEps_q = 1e-8
    coolEpsFact = 1.2
    silent = False
    fix_Jmatrix = False

    @property
    def target(self):
        if getattr(self, '_target', None) is None:
            nD = 0
            for survey in self.survey:
                nD += survey.nD

            self._target = nD * 0.5 * self.chifact_target

        return self._target

    @target.setter
    def target(self, val):
        self._target = val

    @property
    def start(self):
        if getattr(self, '_start', None) is None:
            if isinstance(self.survey, list):
                self._start = 0
                for survey in self.survey:
                    self._start += survey.nD * 0.5 * self.chifact_start

            else:

                self._start = self.survey.nD * 0.5 * self.chifact_start
        return self._start

    @start.setter
    def start(self, val):
        self._start = val

    def initialize(self):

        if self.mode == 1:

            self.norms = []
            for reg in self.reg.objfcts:
                self.norms.append(reg.norms)
                reg.norms = np.c_[2., 2., 2., 2.]
                reg.model = self.invProb.model

        # Update the model used by the regularization
        for reg in self.reg.objfcts:
            reg.model = self.invProb.model

        for reg in self.reg.objfcts:
            for comp in reg.objfcts:
                self.f_old += np.sum(comp.f_m**2. / (comp.f_m **
                                                     2. + comp.epsilon**2.)**(1 - comp.norm / 2.))

        self.phi_dm = []
        self.phi_dmx = []
        # Look for cases where the block models in to be scaled
        for prob in self.prob:

            if getattr(prob, 'coordinate_system', None) is not None:
                if prob.coordinate_system == 'spherical':
                    self.sphericalDomain = True

        if self.sphericalDomain:
            self._angleScale()

    def endIter(self):

        if self.sphericalDomain:
            self._angleScale()

        # Check if misfit is within the tolerance, otherwise scale beta
        if np.all([
                np.abs(1. - self.invProb.phi_d / self.target) > self.beta_tol,
                self.updateBeta,
                self.mode != 1
        ]):

            ratio = (self.target / self.invProb.phi_d)

            if ratio > 1:
                ratio = np.mean([2.0, ratio])

            else:
                ratio = np.mean([0.75, ratio])

            self.invProb.beta = self.invProb.beta * ratio

            if np.all([self.mode != 1, self.betaSearch]):
                print("Beta search step")
                # self.updateBeta = False
                # Re-use previous model and continue with new beta
                self.invProb.model = self.reg.objfcts[0].model
                self.opt.xc = self.reg.objfcts[0].model
                return

        elif np.all([self.mode == 1, self.opt.iter % self.coolingRate == 0]):

            self.invProb.beta = self.invProb.beta / self.coolingFactor

        phim_new = 0
        for reg in self.reg.objfcts:
            for comp in reg.objfcts:
                phim_new += np.sum(
                    comp.f_m**2. /
                    (comp.f_m**2. + comp.epsilon**2.)**(1 - comp.norm / 2.)
                )

        # Update the model used by the regularization
        phi_m_last = []
        for reg in self.reg.objfcts:
            reg.model = self.invProb.model
            phi_m_last += [reg(self.invProb.model)]

        # After reaching target misfit with l2-norm, switch to IRLS (mode:2)
        if np.all([self.invProb.phi_d < self.start, self.mode == 1]):
            self.startIRLS()

        # Only update after GN iterations
        if np.all([
            (self.opt.iter - self.iterStart) % self.minGNiter == 0,
            self.mode != 1
        ]):

            if self.fix_Jmatrix:
                print(">> Fix Jmatrix")
                self.invProb.dmisfit.prob.fix_Jmatrix = True

            # Check for maximum number of IRLS cycles
            if self.IRLSiter == self.maxIRLSiter:
                if not self.silent:
                    print(
                        "Reach maximum number of IRLS cycles:" +
                        " {0:d}".format(self.maxIRLSiter)
                    )

                self.opt.stopNextIteration = True
                return

            # Print to screen
            for reg in self.reg.objfcts:

                if reg.eps_p > self.floorEps_p and self.coolEps_p:
                    reg.eps_p /= self.coolEpsFact
                    print('Eps_p: ' + str(reg.eps_p))
                if reg.eps_q > self.floorEps_q and self.coolEps_q:
                    reg.eps_q /= self.coolEpsFact
                    print('Eps_q: ' + str(reg.eps_q))

            # Remember the value of the norm from previous R matrices
            # self.f_old = self.reg(self.invProb.model)

            self.IRLSiter += 1

            # Reset the regularization matrices so that it is
            # recalculated for current model. Do it to all levels of comboObj
            for reg in self.reg.objfcts:

                # If comboObj, go down one more level
                for comp in reg.objfcts:
                    comp.stashedR = None

            for dmis in self.dmisfit.objfcts:
                if getattr(dmis, 'stashedR', None) is not None:
                    dmis.stashedR = None

            # Compute new model objective function value

            phi_m_new = []
            for reg in self.reg.objfcts:
                phi_m_new += [reg(self.invProb.model)]

            self.f_change = np.abs(self.f_old - phim_new) / self.f_old

            if not self.silent:
                print("delta phim: {0:6.3e}".format(self.f_change))

            # Check if the function has changed enough
            if np.all([
                self.f_change < self.f_min_change,
                self.IRLSiter > 1,
                np.abs(1. - self.invProb.phi_d / self.target) < self.beta_tol
            ]):

                print("Minimum decrease in regularization. End of IRLS")
                self.opt.stopNextIteration = True
                return

            self.f_old = phim_new

            # Update gamma to scale the regularization between IRLS iterations
            for reg, phim_old, phim_now in zip(self.reg.objfcts,
                                               phi_m_last, phi_m_new
                                               ):
                # Now optional for extra care
                if self.updateGamma:

                    gamma = phim_old / phim_now

                else:
                    gamma = 1

                # If comboObj, go down one more level
                for comp in reg.objfcts:
                    comp.gamma = gamma

            self.updateBeta = True
            self.invProb.phi_m_last = self.reg(self.invProb.model)

    def startIRLS(self):
        if not self.silent:
            print("Reached starting chifact with l2-norm regularization:" +
                  " Start IRLS steps...")

        self.mode = 2

        if getattr(self.opt, 'iter', None) is None:
            self.iterStart = 0
        else:
            self.iterStart = self.opt.iter

        self.invProb.phi_m_last = self.reg(self.invProb.model)

        # Either use the supplied epsilon, or fix base on distribution of
        # model values
        for reg in self.reg.objfcts:

            if getattr(reg, 'eps_p', None) is None:

                reg.eps_p = np.percentile(
                                np.abs(reg.mapping*reg._delta_m(
                                    self.invProb.model)
                                ), self.prctile
                            )

            if getattr(reg, 'eps_q', None) is None:

                reg.eps_q = np.percentile(
                                np.abs(reg.mapping*reg._delta_m(
                                    self.invProb.model)
                                ), self.prctile
                            )

        # Re-assign the norms supplied by user l2 -> lp
        for reg, norms in zip(self.reg.objfcts, self.norms):

            reg.norms = norms

        # Save l2-model
        self.invProb.l2model = self.invProb.model.copy()

        # Print to screen
        for reg in self.reg.objfcts:
            if not self.silent:
                print("eps_p: " + str(reg.eps_p) +
                      " eps_q: " + str(reg.eps_q))

    @property
    def _angleScale(self):
        """
            Update the scales used by regularization for the
            different block of models
        """

        # Currently implemented for MVI-S only
        max_p = []
        for reg in self.reg.objfcts[0].objfcts:
            eps_p = reg.epsilon
            norm_p = 2  # self.reg.objfcts[0].norms[0]
            f_m = abs(reg.f_m)
            max_p += [np.max(eps_p**(1 - norm_p / 2.) * f_m /
                             (f_m**2. + eps_p**2.)**(1 - norm_p / 2.))]

        max_p = np.asarray(max_p)

        max_s = [np.pi, np.pi]
        for obj, var in zip(self.reg.objfcts[1:], max_s):
            obj.scale = max_p.max() / var

    def validate(self, directiveList):
        # check if a linear preconditioner is in the list, if not warn else
        # assert that it is listed after the IRLS directive
        dList = directiveList.dList
        self_ind = dList.index(self)
        lin_precond_ind = [
            isinstance(d, UpdatePreconditioner) for d in dList
        ]

        if any(lin_precond_ind):
            assert(lin_precond_ind.index(True) > self_ind), (
                "The directive 'UpdatePreconditioner' must be after Update_IRLS "
                "in the directiveList"
            )
        else:
            warnings.warn(
                "Without a Linear preconditioner, convergence may be slow. "
                "Consider adding `Directives.UpdatePreconditioner` to your "
                "directives list"
            )
        return True


class UpdatePreconditioner(InversionDirective):
    """
    Create a Jacobi preconditioner for the linear problem
    """
    onlyOnStart = False
    mapping = None
    ComboObjFun = False

    def initialize(self):

        if getattr(self.opt, 'approxHinv', None) is None:

            m = self.invProb.model

            if getattr(self.opt, 'JtJdiag', None) is None:

                JtJdiag = np.zeros_like(self.invProb.model)
                for prob, dmisfit in zip(self.prob, self.dmisfit.objfcts):

                    if getattr(prob, 'getJtJdiag', None) is None:
                        assert getattr(prob, 'getJ', None) is not None, (
                        "Problem does not have a getJ attribute." +
                        "Cannot form the sensitivity explicitely"
                        )
                        JtJdiag += np.sum(np.power((dmisfit.W*prob.getJ(m)), 2), axis=0)
                    else:
                        JtJdiag += prob.getJtJdiag(m)

                self.opt.JtJdiag = JtJdiag

            # Update the pre-conditioner
            reg_diag = np.zeros_like(self.invProb.model)
            for reg in self.reg.objfcts:
                W = reg.deriv2(m)
                reg_diag += self.invProb.beta * W.diagonal()
            Hdiag = self.opt.JtJdiag + reg_diag

            PC = Utils.sdiag(Hdiag**-1.)
            self.opt.approxHinv = PC

    def endIter(self):
        # Cool the threshold parameter
        if self.onlyOnStart is True:
            return

        if getattr(self.opt, 'approxHinv', None) is not None:
            m = self.invProb.model
            # Update the pre-conditioner
            reg_diag = np.zeros_like(self.invProb.model)
            for reg in self.reg.objfcts:
                W = reg.deriv2(m)
                reg_diag += self.invProb.beta * W.diagonal()
            Hdiag = self.opt.JtJdiag + reg_diag

            PC = Utils.sdiag(Hdiag**-1.)
            self.opt.approxHinv = PC


class Update_Wj(InversionDirective):
    """
        Create approx-sensitivity base weighting using the probing method
    """
    k = None  # Number of probing cycles
    itr = None  # Iteration number to update Wj, or always update if None

    def endIter(self):

        if self.itr is None or self.itr == self.opt.iter:

            m = self.invProb.model
            if self.k is None:
                self.k = int(self.survey.nD / 10)

            def JtJv(v):

                Jv = self.prob.Jvec(m, v)

                return self.prob.Jtvec(m, Jv)

            JtJdiag = Utils.diagEst(JtJv, len(m), k=self.k)
            JtJdiag = JtJdiag / max(JtJdiag)

            self.reg.wght = JtJdiag


###############################################################################
#                                                                             #
#         Directives for Petrophysically-Constrained Regularization           #
#                                                                             #
###############################################################################

class GaussianMixtureUpdateModel(InversionDirective):

    coolingFactor = 1.
    coolingRate = 1
    update_covariances = False
    verbose = False
    alphadir = None
    nu = None
    kappa = None
    fixed_membership = None
    keep_ref_fixed_in_Smooth = True

    def initialize(self):
        if getattr(
            self.invProb.reg.objfcts[0],
            'objfcts',
            None
        ) is not None:
            petrosmallness = np.where(np.r_[
                [
                    (
                        isinstance(
                            regpart,
                            Regularization.SimplePetroRegularization
                        ) or
                        isinstance(
                            regpart,
                            Regularization.PetroRegularization
                        ) or
                        isinstance(
                            regpart,
                            Regularization.SimplePetroWithMappingRegularization
                        )
                    )
                    for regpart in self.invProb.reg.objfcts
                ]
            ])[0][0]
            self.petrosmallness = petrosmallness
            if self.debug:
                print(type(self.invProb.reg.objfcts[self.petrosmallness]))
            self._regmode = 1
        else:
            self._regmode = 2

    def endIter(self):

        m = self.invProb.model
        if self._regmode == 1:
            self.petroregularizer = self.invProb.reg.objfcts[
                self.petrosmallness]
            modellist = self.invProb.reg.objfcts[
                self.petrosmallness].wiresmap * m
        else:
            self.petroregularizer = self.invProb.reg
            modellist = self.invProb.reg.wiresmap * m
        model = np.c_[
            [a * b for a, b in zip(self.petroregularizer.maplist, modellist)]].T

        if (self.alphadir is None):
            self.alphadir = (self.petroregularizer.gamma) * \
                np.ones(self.petroregularizer.GMmref.n_components)
        if (self.nu is None):
            self.nu = self.petroregularizer.gamma * \
                np.ones(self.petroregularizer.GMmref.n_components)
        if (self.kappa is None):
            self.kappa = self.petroregularizer.gamma * \
                np.ones(self.petroregularizer.GMmref.n_components)

        if self.petroregularizer.mrefInSmooth and self.keep_ref_fixed_in_Smooth:
            self.fixed_membership = self.petroregularizer.membership(
                self.petroregularizer.mref)

        # TEMPORARY FOR WEIGHTS ACCROSS THE MESH
        self.petroregularizer.GMmodel.weights_ = self.petroregularizer.GMmref.weights_

        clfupdate = Utils.GaussianMixtureWithPrior(
            GMref=self.petroregularizer.GMmref,
            alphadir=self.alphadir,
            kappa=self.kappa,
            nu=self.nu,
            verbose=self.verbose,
            prior_type='semi',
            update_covariances=self.update_covariances,
            max_iter=self.petroregularizer.GMmodel.max_iter,
            n_init=self.petroregularizer.GMmodel.n_init,
            reg_covar=self.petroregularizer.GMmodel.reg_covar,
            weights_init=self.petroregularizer.GMmodel.weights_,
            means_init=self.petroregularizer.GMmodel.means_,
            precisions_init=self.petroregularizer.GMmodel.precisions_,
            random_state=self.petroregularizer.GMmodel.random_state,
            tol=self.petroregularizer.GMmodel.tol,
            verbose_interval=self.petroregularizer.GMmodel.verbose_interval,
            warm_start=self.petroregularizer.GMmodel.warm_start,
            fixed_membership=self.fixed_membership,
        )
        clfupdate = clfupdate.fit(model)
        #Utils.order_cluster(clfupdate, self.petroregularizer.GMmref)
        self.petroregularizer.GMmodel = clfupdate
        if self.fixed_membership is None:
            membership = clfupdate.predict(model)
            if self._regmode == 1:
                self.invProb.reg.objfcts[self.petrosmallness].mref = Utils.mkvc(
                    clfupdate.means_[membership])
                self.invProb.reg.objfcts[
                    self.petrosmallness]._r_second_deriv = None
            else:
                self.invProb.reg.mref = Utils.mkvc(
                    clfupdate.means_[membership])
                self.invProb.reg._r_second_deriv = None
        else:
            self.petroregularizer.mref = Utils.mkvc(
                clfupdate.means_[self.fixed_membership])




class UpdateReference(InversionDirective):

    def initialize(self):
        if getattr(
            self.invProb.reg.objfcts[0],
            'objfcts',
            None
        ) is not None:
            petrosmallness = np.where(np.r_[
                [
                    (
                        isinstance(
                            regpart,
                            Regularization.SimplePetroRegularization
                        ) or
                        isinstance(
                            regpart,
                            Regularization.PetroRegularization
                        ) or
                        isinstance(
                            regpart,
                            Regularization.SimplePetroWithMappingRegularization
                        )
                    )
                    for regpart in self.invProb.reg.objfcts
                ]
            ])[0][0]
            self.petrosmallness = petrosmallness
            if self.debug:
                print(type(self.invProb.reg.objfcts[self.petrosmallness]))
            self._regmode = 1
        else:
            self._regmode = 2

        if self._regmode == 1:
            self.petroregularizer = self.invProb.reg.objfcts[
                self.petrosmallness]
        else:
            self.petroregularizer = self.invProb.reg

    def endIter(self):
        m = self.invProb.model
        modellist = self.petroregularizer.wiresmap * m
        model = np.c_[
            [a * b for a, b in zip(self.petroregularizer.maplist, modellist)]].T

        membership = self.petroregularizer.GMmref.predict(model)
        self.petroregularizer.mref = Utils.mkvc(
            self.petroregularizer.GMmref.means_[membership])
        self.petroregularizer.objfcts[0]._r_second_deriv = None


class SmoothUpdateReferenceModel(InversionDirective):

    neighbors = None
    distance = 2
    weigthed_random_walk = True
    compute_score = False
    maxit = None
    verbose = False
    method = 'ICM'  # 'Gibbs'
    offdiag = 0.
    indiag = 1.
    Pottmatrix = None
    log_univar = None

    def endIter(self):
        mesh = self.invProb.reg._mesh
        if self.neighbors is None:
            self.neighbors = 2 * mesh.dim

        m = self.invProb.model
        modellist = self.invProb.reg.wiresmap * m
        model = np.c_[
            [a * b for a, b in zip(self.invProb.reg.maplist, modellist)]].T
        minit = self.invProb.reg.GMmodel.predict(model)

        indActive = self.invProb.reg.indActive

        if self.Pottmatrix is None:
            n_unit = self.invProb.reg.GMmodel.n_components
            Pott = np.ones([n_unit, n_unit]) * self.offdiag
            for i in range(Pott.shape[0]):
                Pott[i, i] = self.indiag
            self.Pottmatrix = Pott

        # if self.log_univar is None:
        _, self.log_univar = self.invProb.reg.GMmodel._estimate_log_prob_resp(
            model
        )

        if self.method == 'Gibbs':
            denoised = Utils.GibbsSampling_PottsDenoising(
                mesh, minit,
                self.log_univar,
                self.Pottmatrix,
                indActive=indActive,
                neighbors=self.neighbors,
                norm=self.distance,
                weighted_selection=self.weigthed_random_walk,
                compute_score=self.compute_score,
                maxit=self.maxit,
                verbose=self.verbose
            )
        elif self.method == 'ICM':
            denoised = Utils.ICM_PottsDenoising(
                mesh, minit,
                self.log_univar,
                self.Pottmatrix,
                indActive=indActive,
                neighbors=self.neighbors,
                norm=self.distance,
                weighted_selection=self.weigthed_random_walk,
                compute_score=self.compute_score,
                maxit=self.maxit,
                verbose=self.verbose
            )

        self.invProb.reg.mref = Utils.mkvc(
            self.invProb.reg.GMmodel.means_[denoised[0]])


class BoreholeLithologyConstraints(InversionDirective):

    borehole_index = None
    borehole_lithology = None

    def endIter(self):
        Utils.order_cluster(
            self.invProb.reg.GMmodel,
            self.invProb.reg.GMmref
        )
        membership = self.invProb.reg.membership(self.invProb.reg.mref)
        for bidx, lth in zip(self.borehole_index,self.borehole_lithology):
            membership[bidx] = lth

        self.invProb.reg.mref = Utils.mkvc(
            self.invProb.reg.GMmodel.means_[membership]
        )


class BoreholeLithologyConstraintsEllipsoidMixture(InversionDirective):

    borehole_weights = None

    def initialize(self):
        if getattr(
            self.invProb.reg.objfcts[0],
            'objfcts',
            None
        ) is not None:
            petrosmallness = np.where(np.r_[
                [
                    (
                        isinstance(
                            regpart,
                            Regularization.SimplePetroRegularization
                        ) or
                        isinstance(
                            regpart,
                            Regularization.PetroRegularization
                        ) or
                        isinstance(
                            regpart,
                            Regularization.SimplePetroWithMappingRegularization
                        )
                    )
                    for regpart in self.invProb.reg.objfcts
                ]
            ])[0][0]
            self.petrosmallness = petrosmallness
            if self.debug:
                print(type(self.invProb.reg.objfcts[self.petrosmallness]))
            self._regmode = 1
        else:
            self._regmode = 2

        if self._regmode == 1:
            self.petroregularizer = self.invProb.reg.objfcts[
                self.petrosmallness]
        else:
            self.petroregularizer = self.invProb.reg

    def endIter(self):
        if not self.petroregularizer.mrefInSmooth:
            m = self.invProb.model
            modellist = self.petroregularizer.wiresmap * m
            model = np.c_[
                [
                    a * b for a, b in zip(
                        self.petroregularizer.maplist, modellist
                    )
                ]
            ].T
            self.petroregularizer.GMmodel.weights_ = self.borehole_weights
            membership = self.petroregularizer.GMmodel.predict(model)
            self.petroregularizer.mref = Utils.mkvc(
                self.petroregularizer.GMmodel.means_[membership])


class AlphasSmoothEstimate_ByEig(InversionDirective):
    """AlhaEstimate"""

    alpha0 = 1.       #: The initial Alha (regularization parameter)
    alpha0_ratio = 1e-2  #: estimateAlha0 is used with this ratio
    ninit = 10
    verbose = False
    debug = False

    def initialize(self):
        """
        """
        if getattr(
            self.invProb.reg.objfcts[0],
            'objfcts',
            None
        ) is not None:
            nbr = np.sum(
                [
                    len(self.invProb.reg.objfcts[i].objfcts)
                    for i in range(len(self.invProb.reg.objfcts))
                ]
            )
            Small = np.r_[
                [
                    (np.r_[
                        i, j,
                        (
                            isinstance(regpart, Regularization.SimplePetroWithMappingSmallness) or
                            isinstance(regpart, Regularization.SimplePetroSmallness) or
                            isinstance(regpart, Regularization.PetroSmallness)
                        )
                    ])
                    for i, regobjcts in enumerate(self.invProb.reg.objfcts)
                    for j, regpart in enumerate(regobjcts.objfcts)
                ]
            ]
            Small = Small[Small[:, 2] == 1][:, :2][0]

            if self.debug:
                print(type(self.invProb.reg.objfcts[
                      Small[0]].objfcts[Small[1]]))

            Smooth = np.r_[
                [
                    (np.r_[
                        i, j,
                        ((isinstance(regpart, Regularization.SmoothDeriv) or
                          isinstance(regpart, Regularization.SimpleSmoothDeriv) or
                          isinstance(regpart, Regularization.SparseDeriv)) and not
                         (isinstance(regobjcts, Regularization.SimplePetroRegularization) or
                          isinstance(regobjcts, Regularization.PetroRegularization) or
                          isinstance(regobjcts, Regularization.SimplePetroWithMappingRegularization))
                         )])
                    for i, regobjcts in enumerate(self.invProb.reg.objfcts)
                    for j, regpart in enumerate(regobjcts.objfcts)
                ]
            ]
            mode = 1
        else:
            nbr = len(self.invProb.reg.objfcts)
            Smooth = np.r_[
                [
                    (
                        isinstance(regpart, Regularization.SmoothDeriv) or
                        isinstance(regpart, Regularization.SimpleSmoothDeriv) or
                          isinstance(regpart, Regularization.SparseDeriv)
                    )
                    for regpart in self.invProb.reg.objfcts
                ]
            ]
            mode = 2

        if not isinstance(self.alpha0_ratio, np.ndarray):
            self.alpha0_ratio = self.alpha0_ratio * np.ones(nbr)

        if not isinstance(self.alpha0, np.ndarray):
            self.alpha0 = self.alpha0 * np.ones(nbr)

        if self.debug:
            print('Calculating the Alpha0 parameter.')

        m = self.invProb.model

        if mode == 2:
            for i in range(nbr):
                ratio = []
                if Smooth[i]:
                    for j in range(self.ninit):
                        x0 = np.random.rand(m.shape[0])
                        t = x0.dot(self.invProb.reg.objfcts[0].deriv2(m, v=x0))
                        b = x0.dot(self.invProb.reg.objfcts[i].deriv2(m, v=x0))
                        ratio.append(t / b)

                    self.alpha0[i] *= self.alpha0_ratio[i] * np.median(ratio)
                    mtype = self.invProb.reg.objfcts[i]._multiplier_pair
                    setattr(self.invProb.reg, mtype, self.alpha0[i])

        elif mode == 1:
            for i in range(nbr):
                ratio = []
                if Smooth[i, 2]:
                    idx = Smooth[i, :2]
                    if self.debug:
                        print(type(self.invProb.reg.objfcts[
                              idx[0]].objfcts[idx[1]]))

                    for j in range(self.ninit):
                        x0 = np.random.rand(m.shape[0])
                        t = x0.dot(self.invProb.reg.objfcts[
                            Small[0]].objfcts[Small[1]].deriv2(m, v=x0))
                        b = x0.dot(self.invProb.reg.objfcts[
                            idx[0]].objfcts[idx[1]].deriv2(m, v=x0))
                        ratio.append(t / b)

                    self.alpha0[i] *= self.alpha0_ratio[i] * np.median(ratio)
                    mtype = self.invProb.reg.objfcts[
                        idx[0]].objfcts[idx[1]]._multiplier_pair
                    setattr(self.invProb.reg.objfcts[
                        idx[0]], mtype, self.alpha0[i])

        if self.verbose:
            print('Alpha scales: ', self.invProb.reg.multipliers)
            if mode == 1:
                for objf in self.invProb.reg.objfcts:
                    print('Alpha scales: ', objf.multipliers)


class PetroTargetMisfit(InversionDirective):

    verbose = False
    # Chi factor for Data Misfit
    chifact = 1.
    phi_d_star = None

    # Chifact for Clustering/Smallness
    TriggerSmall = True
    chiSmall = 1.
    phi_ms_star = None

    # Tolerance for Distribution parameters
    TriggerTheta = False
    ToleranceTheta = 1.
    distance_norm = np.inf

    AllStop = False
    DM = False
    CL = False
    DP = False

    def initialize(self):
        self.dmlist = np.r_[[dmis(self.invProb.model)
                             for dmis in self.dmisfit.objfcts]]

        if getattr(
            self.invProb.reg.objfcts[0],
            'objfcts',
            None
        ) is not None:
            Small = np.r_[
                [
                    (np.r_[
                        i, j,
                        (
                            isinstance(regpart, Regularization.SimplePetroWithMappingSmallness) or
                            isinstance(regpart, Regularization.SimplePetroSmallness) or
                            isinstance(regpart, Regularization.PetroSmallness)
                        )
                    ])
                    for i, regobjcts in enumerate(self.invProb.reg.objfcts)
                    for j, regpart in enumerate(regobjcts.objfcts)
                ]
            ]
            if Small[Small[:, 2] == 1][:, :2].size == 0:
                warnings.warn(
                    'There is no petroregularization. No Smallness target possible'
                )
                self.Small = -1
            else:
                self.Small = Small[Small[:, 2] == 1][:, :2][0]

                if self.debug:
                    print(type(self.invProb.reg.objfcts[
                        self.Small[0]].objfcts[self.Small[1]]))

            self._regmode = 1

        else:
            Small = np.r_[
                [
                    (np.r_[
                        j,
                        (
                            isinstance(regpart, Regularization.SimplePetroWithMappingSmallness) or
                            isinstance(regpart, Regularization.SimplePetroSmallness) or
                            isinstance(regpart, Regularization.PetroSmallness)
                        )
                    ])

                    for j, regpart in enumerate(self.invProb.reg.objfcts)
                ]
            ]
            if Small[Small[:, 1] == 1][:, :1].size == 0:
                warnings.warn(
                    'There is no petroregularization. No Smallness target possible'
                )
                self.Small = -1
            else:
                self.Small = Small[Small[:, 1] == 1][:, :1][0]

                if self.debug:
                    print(type(self.invProb.reg.objfcts[
                        self.Small[0]]))

            self._regmode = 2

    @property
    def DMtarget(self):
        if getattr(self, '_DMtarget', None) is None:
            # the factor of 0.5 is because we do phid = 0.5*|| dpred - dobs||^2
            if self.phi_d_star is None:
                # Check if it is a ComboObjective
                if isinstance(self.dmisfit, ObjectiveFunction.ComboObjectiveFunction):
                    self.phi_d_star = np.r_[
                        [0.5 * survey.nD for survey in self.survey]]
                else:
                    self.phi_d_star = np.r_[
                        [0.5 * self.invProb.dmisfit.survey.nD]]

            self._DMtarget = self.chifact * self.phi_d_star
        return self._DMtarget

    @DMtarget.setter
    def DMtarget(self, val):
        self._DMtarget = val

    @property
    def CLtarget(self):
        if getattr(self, '_CLtarget', None) is None:
            # the factor of 0.5 is because we do phid = 0.5*|| dpred - dobs||^2
            if self.phi_ms_star is None:
                # Expected value is number of active cells * number of physical
                # properties
                self.phi_ms_star = 0.5 * len(self.invProb.model)

            self._CLtarget = self.chiSmall * self.phi_ms_star
        return self._CLtarget

    @CLtarget.setter
    def CLtarget(self, val):
        self._CLtarget = val

    def phims(self):
        if np.any(self.Small == -1):
            return self.invProb.reg.objfcts[0](self.invProb.model)
        elif self._regmode == 2:
            return self.invProb.reg.objfcts[self.Small[0]](
                self.invProb.model, externalW=False
            )
        else:
            return self.invProb.reg.objfcts[self.Small[0]].objfcts[self.Small[1]](
                self.invProb.model, externalW=False
            )

    def ThetaTarget(self):
        maxdiff = 0.

        for i in range(self.invProb.reg.GMmodel.n_components):
            meandiff = np.linalg.norm((self.invProb.reg.GMmodel.means_[i] - self.invProb.reg.GMmref.means_[i]) / self.invProb.reg.GMmref.means_[i],
                                      ord=self.distance_norm)
            maxdiff = np.maximum(maxdiff, meandiff)

            if self.invProb.reg.GMmodel.covariance_type == 'full' or self.invProb.reg.GMmodel.covariance_type == 'spherical':
                covdiff = np.linalg.norm((self.invProb.reg.GMmodel.covariances_[i] - self.invProb.reg.GMmref.covariances_[i]) / self.invProb.reg.GMmref.covariances_[i],
                                         ord=self.distance_norm)
            else:
                covdiff = np.linalg.norm((self.invProb.reg.GMmodel.covariances_ - self.invProb.reg.GMmref.covariances_) / self.invProb.reg.GMmref.covariances_,
                                         ord=self.distance_norm)
            maxdiff = np.maximum(maxdiff, covdiff)

            pidiff = np.linalg.norm([(self.invProb.reg.GMmodel.weights_[i] - self.invProb.reg.GMmref.weights_[i]) / self.invProb.reg.GMmref.weights_[i]],
                                    ord=self.distance_norm)
            maxdiff = np.maximum(maxdiff, pidiff)

        return maxdiff

    def endIter(self):

        self.AllStop = False
        self.DM = False
        self.CL = True
        self.DP = True
        self.dmlist = np.r_[[dmis(self.invProb.model)
                             for dmis in self.dmisfit.objfcts]]
        self.targetlist = np.r_[
            [dm < tgt for dm, tgt in zip(self.dmlist, self.DMtarget)]]

        if np.all(self.targetlist):
            self.DM = True

        if (self.TriggerSmall and np.any(self.Small != -1)):
            if (self.phims() > self.CLtarget):
                self.CL = False

        if (self.TriggerTheta):
            if (self.ThetaTarget() > self.ToleranceTheta):
                self.DP = False

        self.AllStop = self.DM and self.CL and self.DP
        if self.verbose:
            print(
                'DM: ', self.dmlist, self.targetlist,
                '; CL: ', self.phims(), self.CL,
                '; DP: ', self.DP,
                '; All:', self.AllStop
            )
        if self.AllStop:
            self.opt.stopNextIteration = True


class ScalingEstimate_ByEig(InversionDirective):
    """BetaEstimate"""

    Chi0 = None       #: The initial Beta (regularization parameter)
    Chi0_ratio = 1  #: estimateBeta0 is used with this ratio
    ninit = 1
    verbose = False

    def initialize(self):
        """
           Assume only 2 data misfits
        """

        if self.debug:
            print('Calculating the scaling parameter.')

        if len(self.dmisfit.objfcts) == 1:
            raise Exception('This Directives only applies ot joint inversion')

        m = self.invProb.model
        f = self.invProb.getFields(m, store=True, deleteWarmstart=False)

        ratio = []
        for i in range(self.ninit):
            x0 = np.random.rand(*m.shape)
            t, b = 0, 0
            t = x0.dot(self.dmisfit.objfcts[0].deriv2(m, x0, f=f[0]))
            b = x0.dot(self.dmisfit.objfcts[1].deriv2(m, x0, f=f[1]))
            ratio.append(t / b)

        self.ratio = ratio
        self.Chi0 = self.Chi0_ratio * np.median(ratio)
        self.dmisfit.multipliers[0] = 1.
        self.dmisfit.multipliers[1] = self.Chi0
        self.dmisfit.multipliers /= np.sum(self.dmisfit.multipliers)

        if self.verbose:
            print('Scale Multipliers: ', self.dmisfit.multipliers)


class JointScalingSchedule(InversionDirective):

    verbose = False
    tolerance = 0.02
    progress = 0.02
    rateCooling = 1.
    rateWarming = 1.
    mode = 1
    chimax = 1e10
    chimin = 1e-10
    UpdateRate = 3

    def initialize(self):

        targetclass = np.r_[[isinstance(
            dirpart, PetroTargetMisfit) for dirpart in self.inversion.directiveList.dList]]
        if ~np.any(targetclass):
            self.DMtarget = None
        else:
            self.targetclass = np.where(targetclass)[0][-1]
            self.DMtarget = self.inversion.directiveList.dList[
                self.targetclass].DMtarget

    def endIter(self):

        self.dmlist = self.inversion.directiveList.dList[
            self.targetclass].dmlist

        if np.any(self.dmlist < self.DMtarget):
            self.mode = 2
        else:
            self.mode = 1

        if self.opt.iter > 0 and self.opt.iter % self.UpdateRate == 0:

            if self.mode == 2:

                if np.all(np.r_[self.dmisfit.multipliers] > self.chimin) and np.all(np.r_[self.dmisfit.multipliers] < self.chimax):

                    # Assume only 2 data misfit
                    indx = self.dmlist > self.DMtarget
                    if np.any(indx):
                        self.dmisfit.multipliers[np.where(
                            indx)[0][0]] *= self.rateWarming * (self.DMtarget[~indx] / self.dmlist[~indx])[0]
                        self.dmisfit.multipliers = self.dmisfit.multipliers / \
                            np.sum(self.dmisfit.multipliers)

                        if self.verbose:
                            print('update scaling for data misfit')
                            print('new scale:', self.dmisfit.multipliers)


class PetroBetaReWeighting(InversionDirective):

    verbose = False
    tolerance = 0.02
    progress = 0.02
    rateCooling = 2.
    rateWarming = 1.
    mode = 1
    mode2_iter = 0
    betamax = 1e10
    betamin = 1e-10
    UpdateRate = 1
    ratio_in_cooling = False

    update_prior_confidence = False
    progress_gamma_warming = 0.02
    progress_gamma_cooling = 0.02
    gamma_max = 1e10
    gamma_min = 1e-1
    ratio_in_gamma_cooling = True
    ratio_in_gamma_warming = True
    alphadir_rateCooling = 1.
    kappa_rateCooling = 1.
    nu_rateCooling = 1.
    alphadir_rateWarming = 1.
    kappa_rateWarming = 1.
    nu_rateWarming = 1.

    force_prior_increase = False
    force_prior_increase_rate = 10.

    def initialize(self):
        targetclass = np.r_[[isinstance(
            dirpart, PetroTargetMisfit) for dirpart in self.inversion.directiveList.dList]]
        if ~np.any(targetclass):
            raise Exception(
                'You need to have a PetroTargetMisfit directives to use the PetroBetaReWeighting directive')
        else:
            self.targetclass = np.where(targetclass)[0][-1]
            self.DMtarget = np.sum(
                np.r_[self.dmisfit.multipliers] *
                self.inversion.directiveList.dList[self.targetclass].DMtarget
            )
            self.previous_score = copy.deepcopy(
                self.inversion.directiveList.dList[self.targetclass].phims()
            )
            self.previous_dmlist = self.inversion.directiveList.dList[
                self.targetclass].dmlist
            self.CLtarget = self.inversion.directiveList.dList[
                self.targetclass].CLtarget

        updategaussianclass = np.r_[[isinstance(
            dirpart, GaussianMixtureUpdateModel) for dirpart in self.inversion.directiveList.dList]]
        if ~np.any(updategaussianclass):
            self.DMtarget = None
        else:
            updategaussianclass = np.where(updategaussianclass)[0][-1]
            self.updategaussianclass = self.inversion.directiveList.dList[
                updategaussianclass]

    def endIter(self):

        self.DM = self.inversion.directiveList.dList[self.targetclass].DM
        self.dmlist = self.inversion.directiveList.dList[
            self.targetclass].dmlist
        self.DMtarget = self.inversion.directiveList.dList[
            self.targetclass].DMtarget
        self.TotalDMtarget = np.sum(
            np.r_[self.dmisfit.multipliers] * self.inversion.directiveList.dList[self.targetclass].DMtarget)
        self.score = self.inversion.directiveList.dList[
            self.targetclass].phims()

        if self.DM:
            self.mode = 2
            self.mode2_iter += 1
            if self.mode2_iter == 1 and self.force_prior_increase:
                if self.ratio_in_gamma_warming:
                    ratio = self.score / self.CLtarget
                else:
                    ratio = 1.
                self.updategaussianclass.alphadir *= self.force_prior_increase_rate * ratio
                self.updategaussianclass.alphadir = np.minimum(
                    self.gamma_max *
                    np.ones_like(self.updategaussianclass.alphadir),
                    self.updategaussianclass.alphadir
                )
                self.updategaussianclass.kappa *= self.force_prior_increase_rate * ratio
                self.updategaussianclass.kappa = np.minimum(
                    self.gamma_max *
                    np.ones_like(self.updategaussianclass.kappa),
                    self.updategaussianclass.kappa
                )
                self.updategaussianclass.nu *= self.force_prior_increase_rate * ratio
                self.updategaussianclass.nu = np.minimum(
                    self.gamma_max *
                    np.ones_like(self.updategaussianclass.nu),
                    self.updategaussianclass.nu
                )

                if self.verbose:
                    print(
                        'Mode 2 started. Increased GMM Prior. New confidences:\n',
                        'nu: ', self.updategaussianclass.nu,
                        '\nkappa: ', self.updategaussianclass.kappa,
                        '\nalphadir: ', self.updategaussianclass.alphadir
                    )

        if self.opt.iter > 0 and self.opt.iter % self.UpdateRate == 0:
            if self.verbose:
                print('progress', self.dmlist, '><',
                      (1. - self.progress) * self.previous_dmlist)
            if np.any(
                [
                    np.all(
                        [
                            np.all(
                                self.dmlist > (1. - self.progress) *
                                self.previous_dmlist
                            ),
                            not self.DM,
                            self.mode == 1
                        ]
                    ),
                    np.all(
                        [
                            np.all(
                                self.dmlist > (
                                    1. + self.tolerance) * self.DMtarget
                            ),
                            self.mode == 2
                        ]
                    ),
                ]
            ):

                if np.all([self.invProb.beta > self.betamin]):

                    ratio = 1.
                    indx = self.dmlist > (1. + self.tolerance) * self.DMtarget
                    if np.any(indx) and self.ratio_in_cooling:
                        ratio = np.max(
                            [self.dmlist[indx] / self.DMtarget[indx]])
                    self.invProb.beta /= (self.rateCooling * ratio)

                    if self.verbose:
                        print('update beta for countering plateau')

            elif np.all([self.DM,
                         self.mode == 2]):

                if np.all([self.invProb.beta < self.betamax]):

                    ratio = np.min(self.DMtarget / self.dmlist)
                    self.invProb.beta = self.rateWarming * self.invProb.beta * ratio

                    if self.verbose:
                        print('update beta for clustering')

                if np.all([
                    self.update_prior_confidence,
                    self.score > self.CLtarget,
                    self.score > (1. - self.progress_gamma_cooling) *
                    self.previous_score,
                    self.mode2_iter > 1]
                ):
                    if self.ratio_in_gamma_cooling:
                        ratio = self.score / self.CLtarget
                    else:
                        ratio = 1.
                    self.updategaussianclass.alphadir /= self.alphadir_rateCooling * ratio
                    self.updategaussianclass.alphadir = np.maximum(
                        self.gamma_min *
                        np.ones_like(self.updategaussianclass.alphadir),
                        self.updategaussianclass.alphadir
                    )
                    self.updategaussianclass.kappa /= self.kappa_rateCooling * ratio
                    self.updategaussianclass.kappa = np.maximum(
                        self.gamma_min *
                        np.ones_like(self.updategaussianclass.kappa),
                        self.updategaussianclass.kappa
                    )
                    self.updategaussianclass.nu /= self.nu_rateCooling * ratio
                    self.updategaussianclass.nu = np.maximum(
                        self.gamma_min *
                        np.ones_like(self.updategaussianclass.nu),
                        self.updategaussianclass.nu
                    )

                    if self.verbose:
                        print(
                            'Decreased GMM Prior. New confidences:\n',
                            'nu: ', self.updategaussianclass.nu,
                            '\nkappa: ', self.updategaussianclass.kappa,
                            '\nalphadir: ', self.updategaussianclass.alphadir
                        )

                elif np.all([
                    self.update_prior_confidence,
                    self.score > self.CLtarget,
                    self.score < (1. - self.progress_gamma_warming) *
                    self.previous_score,
                    self.mode2_iter > 1]
                ):
                    if self.ratio_in_gamma_warming:
                        ratio = self.score / self.CLtarget
                    else:
                        ratio = 1.
                    self.updategaussianclass.alphadir *= self.alphadir_rateWarming * ratio
                    self.updategaussianclass.alphadir = np.minimum(
                        self.gamma_max *
                        np.ones_like(self.updategaussianclass.alphadir),
                        self.updategaussianclass.alphadir
                    )
                    self.updategaussianclass.kappa *= self.kappa_rateWarming * ratio
                    self.updategaussianclass.kappa = np.minimum(
                        self.gamma_max *
                        np.ones_like(self.updategaussianclass.kappa),
                        self.updategaussianclass.kappa
                    )
                    self.updategaussianclass.nu *= self.nu_rateWarming * ratio
                    self.updategaussianclass.nu = np.minimum(
                        self.gamma_max *
                        np.ones_like(self.updategaussianclass.nu),
                        self.updategaussianclass.nu
                    )

                    if self.verbose:
                        print(
                            'Increased GMM Prior. New confidences:\n',
                            'nu: ', self.updategaussianclass.nu,
                            '\nkappa: ', self.updategaussianclass.kappa,
                            '\nalphadir: ', self.updategaussianclass.alphadir
                        )
            elif np.all([not self.DM,
                         self.mode == 2]):

                if np.all([self.invProb.beta > self.betamin]):

                    ratio = 1.
                    indx = self.dmlist > (1. + self.tolerance) * self.DMtarget
                    if np.any(indx) and self.ratio_in_cooling:
                        ratio = np.max(
                            [self.dmlist[indx] / self.DMtarget[indx]])
                    self.invProb.beta /= (self.rateCooling * ratio)

                    if self.verbose:
                        print('update beta for countering plateau')

        self.previous_score = copy.deepcopy(self.score)
        self.previous_dmlist = copy.deepcopy(
            self.inversion.directiveList.dList[self.targetclass].dmlist)


class AddMrefInSmooth(InversionDirective):

    # Chi factor for Data Misfit
    chifact = 1.
    phi_d_target = None
    wait_till_stable = False
    tolerance = 0.
    verbose = False

    def initialize(self):
        targetclass = np.r_[[isinstance(
            dirpart, PetroTargetMisfit) for dirpart in self.inversion.directiveList.dList]]
        if ~np.any(targetclass):
            self.DMtarget = None
        else:
            self.targetclass = np.where(targetclass)[0][-1]
            self._DMtarget = self.inversion.directiveList.dList[
                self.targetclass].DMtarget

        if getattr(
            self.invProb.reg.objfcts[0],
            'objfcts',
            None
        ) is not None:
            petrosmallness = np.where(np.r_[
                [
                    (
                        isinstance(
                            regpart,
                            Regularization.SimplePetroRegularization
                        ) or
                        isinstance(
                            regpart,
                            Regularization.PetroRegularization
                        ) or
                        isinstance(
                            regpart,
                            Regularization.SimplePetroWithMappingRegularization
                        )
                    )
                    for regpart in self.invProb.reg.objfcts
                ]
            ])[0][0]
            self.petrosmallness = petrosmallness
            if self.debug:
                print(type(self.invProb.reg.objfcts[self.petrosmallness]))
            self._regmode = 1
        else:
            self._regmode = 2

        if self._regmode == 1:
            self.petroregularizer = self.invProb.reg.objfcts[
                self.petrosmallness]
        else:
            self.petroregularizer = self.invProb.reg

        if getattr(
            self.invProb.reg.objfcts[0],
            'objfcts',
            None
        ) is not None:
            self.nbr = np.sum(
                [
                    len(self.invProb.reg.objfcts[i].objfcts)
                    for i in range(len(self.invProb.reg.objfcts))
                ]
            )
            self.Smooth = np.r_[
                [
                    (np.r_[
                        i, j,
                        ((isinstance(regpart, Regularization.SmoothDeriv) or
                          isinstance(regpart, Regularization.SimpleSmoothDeriv) or
                          isinstance(regpart, Regularization.SparseDeriv)) and not
                         (isinstance(regobjcts, Regularization.SimplePetroRegularization) or
                          isinstance(regobjcts, Regularization.PetroRegularization) or
                          isinstance(regobjcts, Regularization.SimplePetroWithMappingRegularization))
                         )])
                    for i, regobjcts in enumerate(self.invProb.reg.objfcts)
                    for j, regpart in enumerate(regobjcts.objfcts)
                ]
            ]
            self._regmode = 1
        else:
            self.nbr = len(self.invProb.reg.objfcts)
            self.Smooth = np.r_[
                [
                    (
                        isinstance(regpart, Regularization.SmoothDeriv) or
                        isinstance(regpart, Regularization.SimpleSmoothDeriv) or
                          isinstance(regpart, Regularization.SparseDeriv)
                    )
                    for regpart in self.invProb.reg.objfcts
                ]
            ]
            self._regmode = 2

        self.previous_membership = self.petroregularizer.membership(
            self.petroregularizer.mref)

    @property
    def DMtarget(self):
        if getattr(self, '_DMtarget', None) is None:
            self.phi_d_target = 0.5 * self.invProb.dmisfit.survey.nD
            self._DMtarget = self.chifact * self.phi_d_target
        return self._DMtarget

    @DMtarget.setter
    def DMtarget(self, val):
        self._DMtarget = val

    def endIter(self):
        self.DM = self.inversion.directiveList.dList[self.targetclass].DM
        self.membership = self.petroregularizer.membership(
            self.petroregularizer.mref)

        same_mref = np.all(self.membership == self.previous_membership)
        percent_diff = (len(self.membership) - np.count_nonzero(
                    self.previous_membership == self.membership
                ))/len(self.membership)
        if self.verbose:
            print(
                'mref changes in ',
                len(self.membership) - np.count_nonzero(
                    self.previous_membership == self.membership
                ),
                ' places'
            )
        if self.DM and (same_mref or not self.wait_till_stable or percent_diff<=self.tolerance):
            self.invProb.reg.mrefInSmooth = True
            self.petroregularizer.mrefInSmooth = True

            if self._regmode == 2:
                for i in range(self.nbr):
                    if self.Smooth[i]:
                        self.invProb.reg.objfcts[
                            i].mref = self.petroregularizer.mref
                if self.verbose:
                    print('add mref to Smoothness. Percent_diff is ', percent_diff)

            elif self._regmode == 1:
                for i in range(self.nbr):
                    if self.Smooth[i, 2]:
                        idx = self.Smooth[i, :2]
                        if self.debug:
                            print(type(self.invProb.reg.objfcts[
                                  idx[0]].objfcts[idx[1]]))
                        self.invProb.reg.objfcts[idx[0]].objfcts[
                            idx[1]].mref = self.petroregularizer.mref
                if self.verbose:
                    print('add mref to Smoothness. Percent_diff is ', percent_diff)

        self.previous_membership = copy.deepcopy(self.membership)

###############################################################################
#                                                                             #
#         Directives for Sensivity Weighting in DC                            #
#                                                                             #
###############################################################################


class UpdateSensitivityWeights(InversionDirective):
    """
    Directive to take care of re-weighting
    the non-linear magnetic problems.
    """

    mapping = None
    JtJdiag = None
    everyIter = True
    threshold = 1e-12
    switch = True

    def initialize(self):

        # Calculate and update sensitivity
        # for optimization and regularization
        self.update()

    def endIter(self):

        if self.everyIter:
            # Update inverse problem
            self.update()

    def update(self):

        # Get sum square of columns of J
        self.getJtJdiag()

        # Compute normalized weights
        self.wr = self.getWr()

        # Send a copy of JtJdiag for the preconditioner
        self.updateOpt()

        # Update the regularization
        self.updateReg()

    def getJtJdiag(self):
        """
            Compute explicitely the main diagonal of JtJ
            Good for any problem where J is formed explicitely
        """
        self.JtJdiag = []

        m = self.invProb.model

        for prob, survey, dmisfit in zip(
            self.prob,
            self.survey,
            self.dmisfit.objfcts
        ):

            if getattr(prob, 'getJtJdiag', None) is None:
                assert getattr(prob, 'getJ', None) is not None, (
                    "Problem does not have a getJ attribute." +
                    "Cannot form the sensitivity explicitely"
                )

                self.JtJdiag += [Utils.mkvc(np.sum((dmisfit.W*prob.getJ(m))**(2.), axis=0))]
            else:
                self.JtJdiag += [prob.getJtJdiag(m)]

        return self.JtJdiag

    def getWr(self):
        """
            Take the diagonal of JtJ and return
            a normalized sensitivty weighting vector
        """

        wr = np.zeros_like(self.invProb.model)
        if self.switch:
            for prob_JtJ, prob, dmisfit in zip(self.JtJdiag, self.prob, self.dmisfit.objfcts):

                wr += prob_JtJ + self.threshold

            wr = wr**0.5
            wr /= wr.max()
        else:
            wr += 1.

        return wr

    def updateReg(self):
        """
            Update the cell weights with the approximated sensitivity
        """

        for reg in self.reg.objfcts:
            reg.cell_weights = reg.mapping * (self.wr)

    def updateOpt(self):
        """
            Update a copy of JtJdiag to optimization for preconditioner
        """
        # if self.ComboMisfitFun:
        JtJdiag = np.zeros_like(self.invProb.model)
        for _, JtJ, _ in zip(self.prob, self.JtJdiag, self.dmisfit.objfcts):

            JtJdiag += JtJ

        self.opt.JtJdiag = JtJdiag


class Update_DC_Wr(InversionDirective):
    """
        Update the sensitivity wegithing for the DC2D problem
    """

    wrType = 'sensitivityW'
    changeMref = False
    eps = 1e-8

    def initialize(self):

        m = self.invProb.model
        Jmat = self.prob[0].getJ(m, self.prob[0].fields(m))

        if self.wrType == 'sensitivityW':
            wr = np.sum((Jmat)**2., axis=0)**0.5 + self.eps
            wr = wr / wr.max()
            # for reg in self.reg.objfcts:
            self.reg.objfcts[0].cell_weights = self.reg.mapping * wr

        # self.opt.approxHinv = None
        JtJdiag = np.sum((self.dmisfit.W * Jmat)**2., axis=0)

        # Create the pre-conditioner
        self.regDiag = np.zeros_like(self.invProb.model)

        for reg in self.reg.objfcts:
            # Check if he has wire
            if getattr(reg.mapping, 'P', None) is None:
                self.regDiag += (reg.W.T * reg.W).diagonal()
            else:
                # He is a snitch!
                self.regDiag += reg.mapping.P.T * (reg.W.T * reg.W).diagonal()

        diagA = JtJdiag + self.invProb.beta * self.regDiag

        PC = Utils.sdiag((diagA)**-1.)
        self.opt.approxHinv = PC

    def endIter(self):

        m = self.invProb.model
        Jmat = self.prob[0].getJ(m, self.prob[0].fields(m))

        wr = np.sum((Jmat)**2. + self.eps**2., axis=0)**0.5
        wr = wr / wr.max()
        if self.wrType == 'sensitivityW':
            # for reg in self.reg.objfcts:
            self.reg.objfcts[0].cell_weights = self.reg.mapping * wr

        if self.changeMref:

            # mref = np.median(m)
            mref = np.sum(wr * m) / np.sum(wr)
            # print(self.reg.objfcts[0].cell_weights.min())

            print('Updating mref:' + str(np.exp(mref)) + 'S/m')

            for reg in self.reg.objfcts:
                reg.mref = np.ones_like(m) * mref

        # self.opt.approxHinv = None
        JtJdiag = np.sum((self.dmisfit.W * Jmat)**2., axis=0)

        # Create the pre-conditioner
        self.regDiag = np.zeros_like(self.invProb.model)

        for reg in self.reg.objfcts:
            # Check if he has wire
            if getattr(reg.mapping, 'P', None) is None:
                self.regDiag += (reg.W.T * reg.W).diagonal()
            else:
                # He is a snitch!
                self.regDiag += reg.mapping.P.T * (reg.W.T * reg.W).diagonal()

        diagA = JtJdiag + self.invProb.beta * self.regDiag

        PC = Utils.sdiag((diagA)**-1.)
        self.opt.approxHinv = PC<|MERGE_RESOLUTION|>--- conflicted
+++ resolved
@@ -1,13 +1,11 @@
 from __future__ import print_function
-from . import (
-    Utils, Regularization,
-    ObjectiveFunction, DataMisfit
-)
-
+from . import Utils
+from . import Regularization, DataMisfit, ObjectiveFunction
+from . import Maps
 import numpy as np
 import matplotlib.pyplot as plt
 import warnings
-import copy
+from .Utils import mkvc
 
 class InversionDirective(object):
     """InversionDirective"""
@@ -63,7 +61,7 @@
         )
 
         if isinstance(value, Regularization.BaseComboRegularization):
-            value = 1 * value  # turn it into a combo objective function
+            value = 1*value  # turn it into a combo objective function
         self._reg = value
 
     @property
@@ -76,14 +74,14 @@
     def dmisfit(self, value):
 
         assert any([
-            isinstance(value, dmisfittype) for dmisfittype in
-            self._dmisfitPair
-        ]), "Misfit must be in {}, not {}".format(
-            self._dmisfitPair, type(value)
+                isinstance(value, dmisfittype) for dmisfittype in
+                self._dmisfitPair
+        ]), "Regularization must be in {}, not {}".format(
+                self._dmisfitPair, type(value)
         )
 
         if not isinstance(value, ObjectiveFunction.ComboObjectiveFunction):
-            value = 1 * value  # turn it into a combo objective function
+            value = 1*value  # turn it into a combo objective function
         self._dmisfit = value
 
     @property
@@ -93,9 +91,6 @@
            return a list of surveys for each dmisfit [survey1, survey2, ... ]
         """
         return [objfcts.survey for objfcts in self.dmisfit.objfcts]
-
-        # else:
-        #     return self.dmisfit.survey
 
     @property
     def prob(self):
@@ -184,8 +179,6 @@
 
     beta0 = None       #: The initial Beta (regularization parameter)
     beta0_ratio = 1e2  #: estimateBeta0 is used with this ratio
-    ninit = 1          #: number of vector for estimation.
-    seed = 518936      #: Random Seed
 
     def initialize(self):
         """
@@ -212,7 +205,6 @@
             :rtype: float
             :return: beta0
         """
-        np.random.seed(self.seed)
 
         if self.debug:
             print('Calculating the beta0 parameter.')
@@ -220,25 +212,22 @@
         m = self.invProb.model
         f = self.invProb.getFields(m, store=True, deleteWarmstart=False)
 
-        ratio = []
-        for i in range(self.ninit):
-            x0 = np.random.rand(*m.shape)
-            t, b = 0, 0
-            i_count = 0
-            for mult, dmis in zip(self.dmisfit.multipliers, self.dmisfit.objfcts):
-                # check if f is list
-                if len(self.dmisfit.objfcts) > 1:
-                    t += mult * x0.dot(dmis.deriv2(m, x0, f=f[i_count]))
-                    i_count += 1
-                else:
-                    t += mult * x0.dot(dmis.deriv2(m, x0, f=f))
-            for mult, reg in zip(self.reg.multipliers, self.reg.objfcts):
-                b += mult * x0.dot(reg.deriv2(m, v=x0))
-            ratio.append(t / b)
-
-        self.ratio = ratio
-        self.beta0 = self.beta0_ratio * np.median(ratio)
-
+        # Fix the seed for random vector for consistent result
+        np.random.seed(1)
+        x0 = np.random.rand(*m.shape)
+
+        t, b = 0, 0
+        i_count = 0
+        for dmis, reg in zip(self.dmisfit.objfcts, self.reg.objfcts):
+            # check if f is list
+            if len(self.dmisfit.objfcts) > 1:
+                t += x0.dot(dmis.deriv2(m, x0, f=f[i_count]))
+            else:
+                t += x0.dot(dmis.deriv2(m, x0, f=f))
+            b += x0.dot(reg.deriv2(m, v=x0))
+            i_count += 1
+
+        self.beta0 = self.beta0_ratio*(t/b)
         self.invProb.beta = self.beta0
 
 
@@ -260,11 +249,8 @@
 
 class TargetMisfit(InversionDirective):
     """
-     ... note:: Currently this target misfit is not set up for joint inversion.
-     Get `in touch <https://github.com/simpeg/simpeg/issues/new>`_
-     if you would like to help with the upgrade; or check out PetroTargetMisfit
+    ... note:: Currently the target misfit is not set up for joint inversions. Get `in touch <https://github.com/simpeg/simpeg/issues/new>`_ if you would like to help with the upgrade!
     """
-
     chifact = 1.
     phi_d_star = None
 
@@ -322,8 +308,7 @@
     """SaveModelEveryIteration"""
 
     def initialize(self):
-        print(
-            "SimPEG.SaveModelEveryIteration will save your models as: '###-{0!s}.npy'".format(self.fileName))
+        print("SimPEG.SaveModelEveryIteration will save your models as: '###-{0!s}.npy'".format(self.fileName))
 
     def endIter(self):
         np.save('{0:03d}-{1!s}'.format(
@@ -351,7 +336,7 @@
                 "SimPEG.SaveOutputEveryIteration will save your inversion "
                 "progress as: '###-{0!s}.txt'".format(self.fileName)
             )
-            f = open(self.fileName + '.txt', 'w')
+            f = open(self.fileName+'.txt', 'w')
             self.header = "  #     beta     phi_d     phi_m   phi_m_small     phi_m_smoomth_x     phi_m_smoomth_y     phi_m_smoomth_z      phi\n"
             f.write(self.header)
             f.close()
@@ -370,44 +355,24 @@
     def endIter(self):
 
         phi_s, phi_x, phi_y, phi_z = 0, 0, 0, 0
-        if getattr(self.reg.objfcts[0], 'objfcts', None) is not None:
-            for reg in self.reg.objfcts:
-                phi_s += (
-                    reg.objfcts[0](self.invProb.model) * reg.alpha_s
+        for reg in self.reg.objfcts:
+            phi_s += (
+                reg.objfcts[0](self.invProb.model) * reg.alpha_s
+            )
+            phi_x += (
+                reg.objfcts[1](self.invProb.model) * reg.alpha_x
+            )
+
+            if reg.regmesh.dim == 2:
+                phi_y += (
+                    reg.objfcts[2](self.invProb.model) * reg.alpha_y
                 )
-                phi_x += (
-                    reg.objfcts[1](self.invProb.model) * reg.alpha_x
-                )
-
-                if reg.regmesh.dim == 2:
-                    phi_y += (
-                        reg.objfcts[2](self.invProb.model) * reg.alpha_y
-                    )
-                elif reg.regmesh.dim == 3:
-                    phi_y += (
-                        reg.objfcts[2](self.invProb.model) * reg.alpha_y
-                    )
-                    phi_z += (
-                        reg.objfcts[3](self.invProb.model) * reg.alpha_z
-                    )
-        elif getattr(self.reg.objfcts[0], 'objfcts', None) is None:
-            phi_s += (
-                self.reg.objfcts[0](self.invProb.model) * self.reg.alpha_s
-            )
-            phi_x += (
-                self.reg.objfcts[1](self.invProb.model) * self.reg.alpha_x
-            )
-
-            if self.reg.regmesh.dim == 2:
+            elif reg.regmesh.dim == 3:
                 phi_y += (
-                    self.reg.objfcts[2](self.invProb.model) * self.reg.alpha_y
-                )
-            elif self.reg.regmesh.dim == 3:
-                phi_y += (
-                    self.reg.objfcts[2](self.invProb.model) * self.reg.alpha_y
+                    reg.objfcts[2](self.invProb.model) * reg.alpha_y
                 )
                 phi_z += (
-                    self.reg.objfcts[3](self.invProb.model) * self.reg.alpha_z
+                    reg.objfcts[3](self.invProb.model) * reg.alpha_z
                 )
 
         self.beta.append(self.invProb.beta)
@@ -420,25 +385,25 @@
         self.phi.append(self.opt.f)
 
         if self.save_txt:
-            f = open(self.fileName + '.txt', 'a')
+            f = open(self.fileName+'.txt', 'a')
             f.write(
                 ' {0:3d} {1:1.4e} {2:1.4e} {3:1.4e} {4:1.4e} {5:1.4e} '
                 '{6:1.4e}  {7:1.4e}  {8:1.4e}\n'.format(
                     self.opt.iter,
-                    self.beta[self.opt.iter - 1],
-                    self.phi_d[self.opt.iter - 1],
-                    self.phi_m[self.opt.iter - 1],
-                    self.phi_m_small[self.opt.iter - 1],
-                    self.phi_m_smooth_x[self.opt.iter - 1],
-                    self.phi_m_smooth_y[self.opt.iter - 1],
-                    self.phi_m_smooth_z[self.opt.iter - 1],
-                    self.phi[self.opt.iter - 1]
+                    self.beta[self.opt.iter-1],
+                    self.phi_d[self.opt.iter-1],
+                    self.phi_m[self.opt.iter-1],
+                    self.phi_m_small[self.opt.iter-1],
+                    self.phi_m_smooth_x[self.opt.iter-1],
+                    self.phi_m_smooth_y[self.opt.iter-1],
+                    self.phi_m_smooth_z[self.opt.iter-1],
+                    self.phi[self.opt.iter-1]
                 )
             )
             f.close()
 
     def load_results(self):
-        results = np.loadtxt(self.fileName + str(".txt"), comments="#")
+        results = np.loadtxt(self.fileName+str(".txt"), comments="#")
         self.beta = results[:, 1]
         self.phi_d = results[:, 2]
         self.phi_m = results[:, 3]
@@ -448,8 +413,8 @@
         self.phi_m_smooth_z = results[:, 7]
 
         self.phi_m_smooth = (
-            self.phi_m_smooth_x + self.phi_m_smooth_y + self.phi_m_smooth_z
-        )
+                self.phi_m_smooth_x + self.phi_m_smooth_y + self.phi_m_smooth_z
+                )
 
         self.f = results[:, 7]
 
@@ -463,18 +428,12 @@
             self.i_target = i_target
 
     def plot_misfit_curves(
-<<<<<<< HEAD
-        self, fname=None, dpi=None,
-        plot_phi_m=True, plot_small=False,
-        plot_smooth=False):
-=======
         self, fname=None, dpi=300,
         plot_small_smooth=False,
         plot_phi_m=True,
         plot_small=False,
         plot_smooth=False
     ):
->>>>>>> 5ed62e0b
 
         self.target_misfit = self.invProb.dmisfit.prob.survey.nD / 2.
         self.i_target = None
@@ -485,24 +444,9 @@
                 i_target += 1
             self.i_target = i_target
 
-        fig = plt.figure(figsize=(10, 4))
+        fig = plt.figure(figsize=(5, 2))
         ax = plt.subplot(111)
         ax_1 = ax.twinx()
-<<<<<<< HEAD
-        ax.semilogy(np.arange(len(self.phi_d)), self.phi_d, 'ko-', lw=2, label="$\phi_d$")
-        if plot_phi_m:
-            ax_1.semilogy(np.arange(len(self.phi_d)), self.phi_m, 'bo-', lw=2,label="$\phi_m$")
-        if plot_small:
-            ax_1.semilogy(np.arange(len(self.phi_d)), self.phi_m_small, 'ro-', label="small")
-        if plot_smooth:
-            ax_1.semilogy(np.arange(len(self.phi_d)), self.phi_m_smooth_x, 'gx-',label="smooth_x")
-            ax_1.semilogy(np.arange(len(self.phi_d)), self.phi_m_smooth_y, 'gx-',label="smooth_y")
-            ax_1.semilogy(np.arange(len(self.phi_d)), self.phi_m_smooth_z, 'gx-',label="smooth_z")
-
-
-        ax.plot(np.r_[ax.get_xlim()[0], ax.get_xlim()[1]],
-                np.ones(2) * self.target_misfit, 'k:', label='target misfit')
-=======
         ax.semilogy(
             np.arange(len(self.phi_d)),
             self.phi_d, 'k-', lw=2,
@@ -544,24 +488,14 @@
 
         ax.plot(np.r_[ax.get_xlim()[0], ax.get_xlim()[1]],
                 np.ones(2) * self.target_misfit, 'k:')
->>>>>>> 5ed62e0b
         ax.set_xlabel("Iteration")
         ax.set_ylabel("$\phi_d$")
         ax_1.set_ylabel("$\phi_m$", color='r')
         ax_1.tick_params(axis='y', which='both', colors='red')
 
-<<<<<<< HEAD
-        ax.legend(loc=1)
-        ax_1.legend(loc=2)
-
-        plt.show()
-        if fname is not None:
-            fig.savefig(fname, dpi=dpi, bbox_inches='tight', pad_inches=0)
-=======
         plt.show()
         if fname is not None:
             fig.savefig(fname, dpi=dpi)
->>>>>>> 5ed62e0b
 
     def plot_tikhonov_curves(self, fname=None, dpi=200):
 
@@ -595,12 +529,9 @@
         ax3.set_ylabel("$\phi_d$", fontsize=14)
 
         if self.i_target is not None:
-            ax1.plot(self.beta[self.i_target], self.phi_d[
-                     self.i_target], 'k*', ms=10)
-            ax2.plot(self.beta[self.i_target], self.phi_m[
-                     self.i_target], 'k*', ms=10)
-            ax3.plot(self.phi_m[self.i_target], self.phi_d[
-                     self.i_target], 'k*', ms=10)
+            ax1.plot(self.beta[self.i_target], self.phi_d[self.i_target], 'k*', ms=10)
+            ax2.plot(self.beta[self.i_target], self.phi_m[self.i_target], 'k*', ms=10)
+            ax3.plot(self.phi_m[self.i_target], self.phi_d[self.i_target], 'k*', ms=10)
 
         for ax in [ax1, ax2, ax3]:
             ax.set_xscale("linear")
@@ -622,8 +553,7 @@
     saveOnDisk = False
 
     def initialize(self):
-        print(
-            "SimPEG.SaveOutputDictEveryIteration will save your inversion progress as dictionary: '###-{0!s}.npz'".format(self.fileName))
+        print("SimPEG.SaveOutputDictEveryIteration will save your inversion progress as dictionary: '###-{0!s}.npz'".format(self.fileName))
 
     def endIter(self):
 
@@ -708,7 +638,7 @@
             for survey in self.survey:
                 nD += survey.nD
 
-            self._target = nD * 0.5 * self.chifact_target
+            self._target = nD*0.5*self.chifact_target
 
         return self._target
 
@@ -722,11 +652,11 @@
             if isinstance(self.survey, list):
                 self._start = 0
                 for survey in self.survey:
-                    self._start += survey.nD * 0.5 * self.chifact_start
+                    self._start += survey.nD*0.5*self.chifact_start
 
             else:
 
-                self._start = self.survey.nD * 0.5 * self.chifact_start
+                self._start = self.survey.nD*0.5*self.chifact_start
         return self._start
 
     @start.setter
@@ -749,8 +679,7 @@
 
         for reg in self.reg.objfcts:
             for comp in reg.objfcts:
-                self.f_old += np.sum(comp.f_m**2. / (comp.f_m **
-                                                     2. + comp.epsilon**2.)**(1 - comp.norm / 2.))
+                self.f_old += np.sum(comp.f_m**2. / (comp.f_m**2. + comp.epsilon**2.)**(1 - comp.norm/2.))
 
         self.phi_dm = []
         self.phi_dmx = []
@@ -803,7 +732,7 @@
             for comp in reg.objfcts:
                 phim_new += np.sum(
                     comp.f_m**2. /
-                    (comp.f_m**2. + comp.epsilon**2.)**(1 - comp.norm / 2.)
+                    (comp.f_m**2. + comp.epsilon**2.)**(1 - comp.norm/2.)
                 )
 
         # Update the model used by the regularization
@@ -818,12 +747,12 @@
 
         # Only update after GN iterations
         if np.all([
-            (self.opt.iter - self.iterStart) % self.minGNiter == 0,
+            (self.opt.iter-self.iterStart) % self.minGNiter == 0,
             self.mode != 1
         ]):
 
             if self.fix_Jmatrix:
-                print(">> Fix Jmatrix")
+                print (">> Fix Jmatrix")
                 self.invProb.dmisfit.prob.fix_Jmatrix = True
 
             # Check for maximum number of IRLS cycles
@@ -968,14 +897,14 @@
             eps_p = reg.epsilon
             norm_p = 2  # self.reg.objfcts[0].norms[0]
             f_m = abs(reg.f_m)
-            max_p += [np.max(eps_p**(1 - norm_p / 2.) * f_m /
-                             (f_m**2. + eps_p**2.)**(1 - norm_p / 2.))]
+            max_p += [np.max(eps_p**(1-norm_p/2.)*f_m /
+                      (f_m**2. + eps_p**2.)**(1-norm_p/2.))]
 
         max_p = np.asarray(max_p)
 
         max_s = [np.pi, np.pi]
         for obj, var in zip(self.reg.objfcts[1:], max_s):
-            obj.scale = max_p.max() / var
+            obj.scale = max_p.max()/var
 
     def validate(self, directiveList):
         # check if a linear preconditioner is in the list, if not warn else
@@ -1012,12 +941,12 @@
 
         if getattr(self.opt, 'approxHinv', None) is None:
 
-            m = self.invProb.model
-
             if getattr(self.opt, 'JtJdiag', None) is None:
 
                 JtJdiag = np.zeros_like(self.invProb.model)
                 for prob, dmisfit in zip(self.prob, self.dmisfit.objfcts):
+
+                    m = self.invProb.model
 
                     if getattr(prob, 'getJtJdiag', None) is None:
                         assert getattr(prob, 'getJ', None) is not None, (
@@ -1033,8 +962,8 @@
             # Update the pre-conditioner
             reg_diag = np.zeros_like(self.invProb.model)
             for reg in self.reg.objfcts:
-                W = reg.deriv2(m)
-                reg_diag += self.invProb.beta * W.diagonal()
+                reg_diag += self.invProb.beta*(reg.W.T*reg.W).diagonal()
+
             Hdiag = self.opt.JtJdiag + reg_diag
 
             PC = Utils.sdiag(Hdiag**-1.)
@@ -1046,12 +975,12 @@
             return
 
         if getattr(self.opt, 'approxHinv', None) is not None:
-            m = self.invProb.model
+
             # Update the pre-conditioner
             reg_diag = np.zeros_like(self.invProb.model)
             for reg in self.reg.objfcts:
-                W = reg.deriv2(m)
-                reg_diag += self.invProb.beta * W.diagonal()
+                reg_diag += self.invProb.beta*(reg.W.T*reg.W).diagonal()
+
             Hdiag = self.opt.JtJdiag + reg_diag
 
             PC = Utils.sdiag(Hdiag**-1.)
@@ -1071,7 +1000,7 @@
 
             m = self.invProb.model
             if self.k is None:
-                self.k = int(self.survey.nD / 10)
+                self.k = int(self.survey.nD/10)
 
             def JtJv(v):
 
@@ -1083,1154 +1012,6 @@
             JtJdiag = JtJdiag / max(JtJdiag)
 
             self.reg.wght = JtJdiag
-
-
-###############################################################################
-#                                                                             #
-#         Directives for Petrophysically-Constrained Regularization           #
-#                                                                             #
-###############################################################################
-
-class GaussianMixtureUpdateModel(InversionDirective):
-
-    coolingFactor = 1.
-    coolingRate = 1
-    update_covariances = False
-    verbose = False
-    alphadir = None
-    nu = None
-    kappa = None
-    fixed_membership = None
-    keep_ref_fixed_in_Smooth = True
-
-    def initialize(self):
-        if getattr(
-            self.invProb.reg.objfcts[0],
-            'objfcts',
-            None
-        ) is not None:
-            petrosmallness = np.where(np.r_[
-                [
-                    (
-                        isinstance(
-                            regpart,
-                            Regularization.SimplePetroRegularization
-                        ) or
-                        isinstance(
-                            regpart,
-                            Regularization.PetroRegularization
-                        ) or
-                        isinstance(
-                            regpart,
-                            Regularization.SimplePetroWithMappingRegularization
-                        )
-                    )
-                    for regpart in self.invProb.reg.objfcts
-                ]
-            ])[0][0]
-            self.petrosmallness = petrosmallness
-            if self.debug:
-                print(type(self.invProb.reg.objfcts[self.petrosmallness]))
-            self._regmode = 1
-        else:
-            self._regmode = 2
-
-    def endIter(self):
-
-        m = self.invProb.model
-        if self._regmode == 1:
-            self.petroregularizer = self.invProb.reg.objfcts[
-                self.petrosmallness]
-            modellist = self.invProb.reg.objfcts[
-                self.petrosmallness].wiresmap * m
-        else:
-            self.petroregularizer = self.invProb.reg
-            modellist = self.invProb.reg.wiresmap * m
-        model = np.c_[
-            [a * b for a, b in zip(self.petroregularizer.maplist, modellist)]].T
-
-        if (self.alphadir is None):
-            self.alphadir = (self.petroregularizer.gamma) * \
-                np.ones(self.petroregularizer.GMmref.n_components)
-        if (self.nu is None):
-            self.nu = self.petroregularizer.gamma * \
-                np.ones(self.petroregularizer.GMmref.n_components)
-        if (self.kappa is None):
-            self.kappa = self.petroregularizer.gamma * \
-                np.ones(self.petroregularizer.GMmref.n_components)
-
-        if self.petroregularizer.mrefInSmooth and self.keep_ref_fixed_in_Smooth:
-            self.fixed_membership = self.petroregularizer.membership(
-                self.petroregularizer.mref)
-
-        # TEMPORARY FOR WEIGHTS ACCROSS THE MESH
-        self.petroregularizer.GMmodel.weights_ = self.petroregularizer.GMmref.weights_
-
-        clfupdate = Utils.GaussianMixtureWithPrior(
-            GMref=self.petroregularizer.GMmref,
-            alphadir=self.alphadir,
-            kappa=self.kappa,
-            nu=self.nu,
-            verbose=self.verbose,
-            prior_type='semi',
-            update_covariances=self.update_covariances,
-            max_iter=self.petroregularizer.GMmodel.max_iter,
-            n_init=self.petroregularizer.GMmodel.n_init,
-            reg_covar=self.petroregularizer.GMmodel.reg_covar,
-            weights_init=self.petroregularizer.GMmodel.weights_,
-            means_init=self.petroregularizer.GMmodel.means_,
-            precisions_init=self.petroregularizer.GMmodel.precisions_,
-            random_state=self.petroregularizer.GMmodel.random_state,
-            tol=self.petroregularizer.GMmodel.tol,
-            verbose_interval=self.petroregularizer.GMmodel.verbose_interval,
-            warm_start=self.petroregularizer.GMmodel.warm_start,
-            fixed_membership=self.fixed_membership,
-        )
-        clfupdate = clfupdate.fit(model)
-        #Utils.order_cluster(clfupdate, self.petroregularizer.GMmref)
-        self.petroregularizer.GMmodel = clfupdate
-        if self.fixed_membership is None:
-            membership = clfupdate.predict(model)
-            if self._regmode == 1:
-                self.invProb.reg.objfcts[self.petrosmallness].mref = Utils.mkvc(
-                    clfupdate.means_[membership])
-                self.invProb.reg.objfcts[
-                    self.petrosmallness]._r_second_deriv = None
-            else:
-                self.invProb.reg.mref = Utils.mkvc(
-                    clfupdate.means_[membership])
-                self.invProb.reg._r_second_deriv = None
-        else:
-            self.petroregularizer.mref = Utils.mkvc(
-                clfupdate.means_[self.fixed_membership])
-
-
-
-
-class UpdateReference(InversionDirective):
-
-    def initialize(self):
-        if getattr(
-            self.invProb.reg.objfcts[0],
-            'objfcts',
-            None
-        ) is not None:
-            petrosmallness = np.where(np.r_[
-                [
-                    (
-                        isinstance(
-                            regpart,
-                            Regularization.SimplePetroRegularization
-                        ) or
-                        isinstance(
-                            regpart,
-                            Regularization.PetroRegularization
-                        ) or
-                        isinstance(
-                            regpart,
-                            Regularization.SimplePetroWithMappingRegularization
-                        )
-                    )
-                    for regpart in self.invProb.reg.objfcts
-                ]
-            ])[0][0]
-            self.petrosmallness = petrosmallness
-            if self.debug:
-                print(type(self.invProb.reg.objfcts[self.petrosmallness]))
-            self._regmode = 1
-        else:
-            self._regmode = 2
-
-        if self._regmode == 1:
-            self.petroregularizer = self.invProb.reg.objfcts[
-                self.petrosmallness]
-        else:
-            self.petroregularizer = self.invProb.reg
-
-    def endIter(self):
-        m = self.invProb.model
-        modellist = self.petroregularizer.wiresmap * m
-        model = np.c_[
-            [a * b for a, b in zip(self.petroregularizer.maplist, modellist)]].T
-
-        membership = self.petroregularizer.GMmref.predict(model)
-        self.petroregularizer.mref = Utils.mkvc(
-            self.petroregularizer.GMmref.means_[membership])
-        self.petroregularizer.objfcts[0]._r_second_deriv = None
-
-
-class SmoothUpdateReferenceModel(InversionDirective):
-
-    neighbors = None
-    distance = 2
-    weigthed_random_walk = True
-    compute_score = False
-    maxit = None
-    verbose = False
-    method = 'ICM'  # 'Gibbs'
-    offdiag = 0.
-    indiag = 1.
-    Pottmatrix = None
-    log_univar = None
-
-    def endIter(self):
-        mesh = self.invProb.reg._mesh
-        if self.neighbors is None:
-            self.neighbors = 2 * mesh.dim
-
-        m = self.invProb.model
-        modellist = self.invProb.reg.wiresmap * m
-        model = np.c_[
-            [a * b for a, b in zip(self.invProb.reg.maplist, modellist)]].T
-        minit = self.invProb.reg.GMmodel.predict(model)
-
-        indActive = self.invProb.reg.indActive
-
-        if self.Pottmatrix is None:
-            n_unit = self.invProb.reg.GMmodel.n_components
-            Pott = np.ones([n_unit, n_unit]) * self.offdiag
-            for i in range(Pott.shape[0]):
-                Pott[i, i] = self.indiag
-            self.Pottmatrix = Pott
-
-        # if self.log_univar is None:
-        _, self.log_univar = self.invProb.reg.GMmodel._estimate_log_prob_resp(
-            model
-        )
-
-        if self.method == 'Gibbs':
-            denoised = Utils.GibbsSampling_PottsDenoising(
-                mesh, minit,
-                self.log_univar,
-                self.Pottmatrix,
-                indActive=indActive,
-                neighbors=self.neighbors,
-                norm=self.distance,
-                weighted_selection=self.weigthed_random_walk,
-                compute_score=self.compute_score,
-                maxit=self.maxit,
-                verbose=self.verbose
-            )
-        elif self.method == 'ICM':
-            denoised = Utils.ICM_PottsDenoising(
-                mesh, minit,
-                self.log_univar,
-                self.Pottmatrix,
-                indActive=indActive,
-                neighbors=self.neighbors,
-                norm=self.distance,
-                weighted_selection=self.weigthed_random_walk,
-                compute_score=self.compute_score,
-                maxit=self.maxit,
-                verbose=self.verbose
-            )
-
-        self.invProb.reg.mref = Utils.mkvc(
-            self.invProb.reg.GMmodel.means_[denoised[0]])
-
-
-class BoreholeLithologyConstraints(InversionDirective):
-
-    borehole_index = None
-    borehole_lithology = None
-
-    def endIter(self):
-        Utils.order_cluster(
-            self.invProb.reg.GMmodel,
-            self.invProb.reg.GMmref
-        )
-        membership = self.invProb.reg.membership(self.invProb.reg.mref)
-        for bidx, lth in zip(self.borehole_index,self.borehole_lithology):
-            membership[bidx] = lth
-
-        self.invProb.reg.mref = Utils.mkvc(
-            self.invProb.reg.GMmodel.means_[membership]
-        )
-
-
-class BoreholeLithologyConstraintsEllipsoidMixture(InversionDirective):
-
-    borehole_weights = None
-
-    def initialize(self):
-        if getattr(
-            self.invProb.reg.objfcts[0],
-            'objfcts',
-            None
-        ) is not None:
-            petrosmallness = np.where(np.r_[
-                [
-                    (
-                        isinstance(
-                            regpart,
-                            Regularization.SimplePetroRegularization
-                        ) or
-                        isinstance(
-                            regpart,
-                            Regularization.PetroRegularization
-                        ) or
-                        isinstance(
-                            regpart,
-                            Regularization.SimplePetroWithMappingRegularization
-                        )
-                    )
-                    for regpart in self.invProb.reg.objfcts
-                ]
-            ])[0][0]
-            self.petrosmallness = petrosmallness
-            if self.debug:
-                print(type(self.invProb.reg.objfcts[self.petrosmallness]))
-            self._regmode = 1
-        else:
-            self._regmode = 2
-
-        if self._regmode == 1:
-            self.petroregularizer = self.invProb.reg.objfcts[
-                self.petrosmallness]
-        else:
-            self.petroregularizer = self.invProb.reg
-
-    def endIter(self):
-        if not self.petroregularizer.mrefInSmooth:
-            m = self.invProb.model
-            modellist = self.petroregularizer.wiresmap * m
-            model = np.c_[
-                [
-                    a * b for a, b in zip(
-                        self.petroregularizer.maplist, modellist
-                    )
-                ]
-            ].T
-            self.petroregularizer.GMmodel.weights_ = self.borehole_weights
-            membership = self.petroregularizer.GMmodel.predict(model)
-            self.petroregularizer.mref = Utils.mkvc(
-                self.petroregularizer.GMmodel.means_[membership])
-
-
-class AlphasSmoothEstimate_ByEig(InversionDirective):
-    """AlhaEstimate"""
-
-    alpha0 = 1.       #: The initial Alha (regularization parameter)
-    alpha0_ratio = 1e-2  #: estimateAlha0 is used with this ratio
-    ninit = 10
-    verbose = False
-    debug = False
-
-    def initialize(self):
-        """
-        """
-        if getattr(
-            self.invProb.reg.objfcts[0],
-            'objfcts',
-            None
-        ) is not None:
-            nbr = np.sum(
-                [
-                    len(self.invProb.reg.objfcts[i].objfcts)
-                    for i in range(len(self.invProb.reg.objfcts))
-                ]
-            )
-            Small = np.r_[
-                [
-                    (np.r_[
-                        i, j,
-                        (
-                            isinstance(regpart, Regularization.SimplePetroWithMappingSmallness) or
-                            isinstance(regpart, Regularization.SimplePetroSmallness) or
-                            isinstance(regpart, Regularization.PetroSmallness)
-                        )
-                    ])
-                    for i, regobjcts in enumerate(self.invProb.reg.objfcts)
-                    for j, regpart in enumerate(regobjcts.objfcts)
-                ]
-            ]
-            Small = Small[Small[:, 2] == 1][:, :2][0]
-
-            if self.debug:
-                print(type(self.invProb.reg.objfcts[
-                      Small[0]].objfcts[Small[1]]))
-
-            Smooth = np.r_[
-                [
-                    (np.r_[
-                        i, j,
-                        ((isinstance(regpart, Regularization.SmoothDeriv) or
-                          isinstance(regpart, Regularization.SimpleSmoothDeriv) or
-                          isinstance(regpart, Regularization.SparseDeriv)) and not
-                         (isinstance(regobjcts, Regularization.SimplePetroRegularization) or
-                          isinstance(regobjcts, Regularization.PetroRegularization) or
-                          isinstance(regobjcts, Regularization.SimplePetroWithMappingRegularization))
-                         )])
-                    for i, regobjcts in enumerate(self.invProb.reg.objfcts)
-                    for j, regpart in enumerate(regobjcts.objfcts)
-                ]
-            ]
-            mode = 1
-        else:
-            nbr = len(self.invProb.reg.objfcts)
-            Smooth = np.r_[
-                [
-                    (
-                        isinstance(regpart, Regularization.SmoothDeriv) or
-                        isinstance(regpart, Regularization.SimpleSmoothDeriv) or
-                          isinstance(regpart, Regularization.SparseDeriv)
-                    )
-                    for regpart in self.invProb.reg.objfcts
-                ]
-            ]
-            mode = 2
-
-        if not isinstance(self.alpha0_ratio, np.ndarray):
-            self.alpha0_ratio = self.alpha0_ratio * np.ones(nbr)
-
-        if not isinstance(self.alpha0, np.ndarray):
-            self.alpha0 = self.alpha0 * np.ones(nbr)
-
-        if self.debug:
-            print('Calculating the Alpha0 parameter.')
-
-        m = self.invProb.model
-
-        if mode == 2:
-            for i in range(nbr):
-                ratio = []
-                if Smooth[i]:
-                    for j in range(self.ninit):
-                        x0 = np.random.rand(m.shape[0])
-                        t = x0.dot(self.invProb.reg.objfcts[0].deriv2(m, v=x0))
-                        b = x0.dot(self.invProb.reg.objfcts[i].deriv2(m, v=x0))
-                        ratio.append(t / b)
-
-                    self.alpha0[i] *= self.alpha0_ratio[i] * np.median(ratio)
-                    mtype = self.invProb.reg.objfcts[i]._multiplier_pair
-                    setattr(self.invProb.reg, mtype, self.alpha0[i])
-
-        elif mode == 1:
-            for i in range(nbr):
-                ratio = []
-                if Smooth[i, 2]:
-                    idx = Smooth[i, :2]
-                    if self.debug:
-                        print(type(self.invProb.reg.objfcts[
-                              idx[0]].objfcts[idx[1]]))
-
-                    for j in range(self.ninit):
-                        x0 = np.random.rand(m.shape[0])
-                        t = x0.dot(self.invProb.reg.objfcts[
-                            Small[0]].objfcts[Small[1]].deriv2(m, v=x0))
-                        b = x0.dot(self.invProb.reg.objfcts[
-                            idx[0]].objfcts[idx[1]].deriv2(m, v=x0))
-                        ratio.append(t / b)
-
-                    self.alpha0[i] *= self.alpha0_ratio[i] * np.median(ratio)
-                    mtype = self.invProb.reg.objfcts[
-                        idx[0]].objfcts[idx[1]]._multiplier_pair
-                    setattr(self.invProb.reg.objfcts[
-                        idx[0]], mtype, self.alpha0[i])
-
-        if self.verbose:
-            print('Alpha scales: ', self.invProb.reg.multipliers)
-            if mode == 1:
-                for objf in self.invProb.reg.objfcts:
-                    print('Alpha scales: ', objf.multipliers)
-
-
-class PetroTargetMisfit(InversionDirective):
-
-    verbose = False
-    # Chi factor for Data Misfit
-    chifact = 1.
-    phi_d_star = None
-
-    # Chifact for Clustering/Smallness
-    TriggerSmall = True
-    chiSmall = 1.
-    phi_ms_star = None
-
-    # Tolerance for Distribution parameters
-    TriggerTheta = False
-    ToleranceTheta = 1.
-    distance_norm = np.inf
-
-    AllStop = False
-    DM = False
-    CL = False
-    DP = False
-
-    def initialize(self):
-        self.dmlist = np.r_[[dmis(self.invProb.model)
-                             for dmis in self.dmisfit.objfcts]]
-
-        if getattr(
-            self.invProb.reg.objfcts[0],
-            'objfcts',
-            None
-        ) is not None:
-            Small = np.r_[
-                [
-                    (np.r_[
-                        i, j,
-                        (
-                            isinstance(regpart, Regularization.SimplePetroWithMappingSmallness) or
-                            isinstance(regpart, Regularization.SimplePetroSmallness) or
-                            isinstance(regpart, Regularization.PetroSmallness)
-                        )
-                    ])
-                    for i, regobjcts in enumerate(self.invProb.reg.objfcts)
-                    for j, regpart in enumerate(regobjcts.objfcts)
-                ]
-            ]
-            if Small[Small[:, 2] == 1][:, :2].size == 0:
-                warnings.warn(
-                    'There is no petroregularization. No Smallness target possible'
-                )
-                self.Small = -1
-            else:
-                self.Small = Small[Small[:, 2] == 1][:, :2][0]
-
-                if self.debug:
-                    print(type(self.invProb.reg.objfcts[
-                        self.Small[0]].objfcts[self.Small[1]]))
-
-            self._regmode = 1
-
-        else:
-            Small = np.r_[
-                [
-                    (np.r_[
-                        j,
-                        (
-                            isinstance(regpart, Regularization.SimplePetroWithMappingSmallness) or
-                            isinstance(regpart, Regularization.SimplePetroSmallness) or
-                            isinstance(regpart, Regularization.PetroSmallness)
-                        )
-                    ])
-
-                    for j, regpart in enumerate(self.invProb.reg.objfcts)
-                ]
-            ]
-            if Small[Small[:, 1] == 1][:, :1].size == 0:
-                warnings.warn(
-                    'There is no petroregularization. No Smallness target possible'
-                )
-                self.Small = -1
-            else:
-                self.Small = Small[Small[:, 1] == 1][:, :1][0]
-
-                if self.debug:
-                    print(type(self.invProb.reg.objfcts[
-                        self.Small[0]]))
-
-            self._regmode = 2
-
-    @property
-    def DMtarget(self):
-        if getattr(self, '_DMtarget', None) is None:
-            # the factor of 0.5 is because we do phid = 0.5*|| dpred - dobs||^2
-            if self.phi_d_star is None:
-                # Check if it is a ComboObjective
-                if isinstance(self.dmisfit, ObjectiveFunction.ComboObjectiveFunction):
-                    self.phi_d_star = np.r_[
-                        [0.5 * survey.nD for survey in self.survey]]
-                else:
-                    self.phi_d_star = np.r_[
-                        [0.5 * self.invProb.dmisfit.survey.nD]]
-
-            self._DMtarget = self.chifact * self.phi_d_star
-        return self._DMtarget
-
-    @DMtarget.setter
-    def DMtarget(self, val):
-        self._DMtarget = val
-
-    @property
-    def CLtarget(self):
-        if getattr(self, '_CLtarget', None) is None:
-            # the factor of 0.5 is because we do phid = 0.5*|| dpred - dobs||^2
-            if self.phi_ms_star is None:
-                # Expected value is number of active cells * number of physical
-                # properties
-                self.phi_ms_star = 0.5 * len(self.invProb.model)
-
-            self._CLtarget = self.chiSmall * self.phi_ms_star
-        return self._CLtarget
-
-    @CLtarget.setter
-    def CLtarget(self, val):
-        self._CLtarget = val
-
-    def phims(self):
-        if np.any(self.Small == -1):
-            return self.invProb.reg.objfcts[0](self.invProb.model)
-        elif self._regmode == 2:
-            return self.invProb.reg.objfcts[self.Small[0]](
-                self.invProb.model, externalW=False
-            )
-        else:
-            return self.invProb.reg.objfcts[self.Small[0]].objfcts[self.Small[1]](
-                self.invProb.model, externalW=False
-            )
-
-    def ThetaTarget(self):
-        maxdiff = 0.
-
-        for i in range(self.invProb.reg.GMmodel.n_components):
-            meandiff = np.linalg.norm((self.invProb.reg.GMmodel.means_[i] - self.invProb.reg.GMmref.means_[i]) / self.invProb.reg.GMmref.means_[i],
-                                      ord=self.distance_norm)
-            maxdiff = np.maximum(maxdiff, meandiff)
-
-            if self.invProb.reg.GMmodel.covariance_type == 'full' or self.invProb.reg.GMmodel.covariance_type == 'spherical':
-                covdiff = np.linalg.norm((self.invProb.reg.GMmodel.covariances_[i] - self.invProb.reg.GMmref.covariances_[i]) / self.invProb.reg.GMmref.covariances_[i],
-                                         ord=self.distance_norm)
-            else:
-                covdiff = np.linalg.norm((self.invProb.reg.GMmodel.covariances_ - self.invProb.reg.GMmref.covariances_) / self.invProb.reg.GMmref.covariances_,
-                                         ord=self.distance_norm)
-            maxdiff = np.maximum(maxdiff, covdiff)
-
-            pidiff = np.linalg.norm([(self.invProb.reg.GMmodel.weights_[i] - self.invProb.reg.GMmref.weights_[i]) / self.invProb.reg.GMmref.weights_[i]],
-                                    ord=self.distance_norm)
-            maxdiff = np.maximum(maxdiff, pidiff)
-
-        return maxdiff
-
-    def endIter(self):
-
-        self.AllStop = False
-        self.DM = False
-        self.CL = True
-        self.DP = True
-        self.dmlist = np.r_[[dmis(self.invProb.model)
-                             for dmis in self.dmisfit.objfcts]]
-        self.targetlist = np.r_[
-            [dm < tgt for dm, tgt in zip(self.dmlist, self.DMtarget)]]
-
-        if np.all(self.targetlist):
-            self.DM = True
-
-        if (self.TriggerSmall and np.any(self.Small != -1)):
-            if (self.phims() > self.CLtarget):
-                self.CL = False
-
-        if (self.TriggerTheta):
-            if (self.ThetaTarget() > self.ToleranceTheta):
-                self.DP = False
-
-        self.AllStop = self.DM and self.CL and self.DP
-        if self.verbose:
-            print(
-                'DM: ', self.dmlist, self.targetlist,
-                '; CL: ', self.phims(), self.CL,
-                '; DP: ', self.DP,
-                '; All:', self.AllStop
-            )
-        if self.AllStop:
-            self.opt.stopNextIteration = True
-
-
-class ScalingEstimate_ByEig(InversionDirective):
-    """BetaEstimate"""
-
-    Chi0 = None       #: The initial Beta (regularization parameter)
-    Chi0_ratio = 1  #: estimateBeta0 is used with this ratio
-    ninit = 1
-    verbose = False
-
-    def initialize(self):
-        """
-           Assume only 2 data misfits
-        """
-
-        if self.debug:
-            print('Calculating the scaling parameter.')
-
-        if len(self.dmisfit.objfcts) == 1:
-            raise Exception('This Directives only applies ot joint inversion')
-
-        m = self.invProb.model
-        f = self.invProb.getFields(m, store=True, deleteWarmstart=False)
-
-        ratio = []
-        for i in range(self.ninit):
-            x0 = np.random.rand(*m.shape)
-            t, b = 0, 0
-            t = x0.dot(self.dmisfit.objfcts[0].deriv2(m, x0, f=f[0]))
-            b = x0.dot(self.dmisfit.objfcts[1].deriv2(m, x0, f=f[1]))
-            ratio.append(t / b)
-
-        self.ratio = ratio
-        self.Chi0 = self.Chi0_ratio * np.median(ratio)
-        self.dmisfit.multipliers[0] = 1.
-        self.dmisfit.multipliers[1] = self.Chi0
-        self.dmisfit.multipliers /= np.sum(self.dmisfit.multipliers)
-
-        if self.verbose:
-            print('Scale Multipliers: ', self.dmisfit.multipliers)
-
-
-class JointScalingSchedule(InversionDirective):
-
-    verbose = False
-    tolerance = 0.02
-    progress = 0.02
-    rateCooling = 1.
-    rateWarming = 1.
-    mode = 1
-    chimax = 1e10
-    chimin = 1e-10
-    UpdateRate = 3
-
-    def initialize(self):
-
-        targetclass = np.r_[[isinstance(
-            dirpart, PetroTargetMisfit) for dirpart in self.inversion.directiveList.dList]]
-        if ~np.any(targetclass):
-            self.DMtarget = None
-        else:
-            self.targetclass = np.where(targetclass)[0][-1]
-            self.DMtarget = self.inversion.directiveList.dList[
-                self.targetclass].DMtarget
-
-    def endIter(self):
-
-        self.dmlist = self.inversion.directiveList.dList[
-            self.targetclass].dmlist
-
-        if np.any(self.dmlist < self.DMtarget):
-            self.mode = 2
-        else:
-            self.mode = 1
-
-        if self.opt.iter > 0 and self.opt.iter % self.UpdateRate == 0:
-
-            if self.mode == 2:
-
-                if np.all(np.r_[self.dmisfit.multipliers] > self.chimin) and np.all(np.r_[self.dmisfit.multipliers] < self.chimax):
-
-                    # Assume only 2 data misfit
-                    indx = self.dmlist > self.DMtarget
-                    if np.any(indx):
-                        self.dmisfit.multipliers[np.where(
-                            indx)[0][0]] *= self.rateWarming * (self.DMtarget[~indx] / self.dmlist[~indx])[0]
-                        self.dmisfit.multipliers = self.dmisfit.multipliers / \
-                            np.sum(self.dmisfit.multipliers)
-
-                        if self.verbose:
-                            print('update scaling for data misfit')
-                            print('new scale:', self.dmisfit.multipliers)
-
-
-class PetroBetaReWeighting(InversionDirective):
-
-    verbose = False
-    tolerance = 0.02
-    progress = 0.02
-    rateCooling = 2.
-    rateWarming = 1.
-    mode = 1
-    mode2_iter = 0
-    betamax = 1e10
-    betamin = 1e-10
-    UpdateRate = 1
-    ratio_in_cooling = False
-
-    update_prior_confidence = False
-    progress_gamma_warming = 0.02
-    progress_gamma_cooling = 0.02
-    gamma_max = 1e10
-    gamma_min = 1e-1
-    ratio_in_gamma_cooling = True
-    ratio_in_gamma_warming = True
-    alphadir_rateCooling = 1.
-    kappa_rateCooling = 1.
-    nu_rateCooling = 1.
-    alphadir_rateWarming = 1.
-    kappa_rateWarming = 1.
-    nu_rateWarming = 1.
-
-    force_prior_increase = False
-    force_prior_increase_rate = 10.
-
-    def initialize(self):
-        targetclass = np.r_[[isinstance(
-            dirpart, PetroTargetMisfit) for dirpart in self.inversion.directiveList.dList]]
-        if ~np.any(targetclass):
-            raise Exception(
-                'You need to have a PetroTargetMisfit directives to use the PetroBetaReWeighting directive')
-        else:
-            self.targetclass = np.where(targetclass)[0][-1]
-            self.DMtarget = np.sum(
-                np.r_[self.dmisfit.multipliers] *
-                self.inversion.directiveList.dList[self.targetclass].DMtarget
-            )
-            self.previous_score = copy.deepcopy(
-                self.inversion.directiveList.dList[self.targetclass].phims()
-            )
-            self.previous_dmlist = self.inversion.directiveList.dList[
-                self.targetclass].dmlist
-            self.CLtarget = self.inversion.directiveList.dList[
-                self.targetclass].CLtarget
-
-        updategaussianclass = np.r_[[isinstance(
-            dirpart, GaussianMixtureUpdateModel) for dirpart in self.inversion.directiveList.dList]]
-        if ~np.any(updategaussianclass):
-            self.DMtarget = None
-        else:
-            updategaussianclass = np.where(updategaussianclass)[0][-1]
-            self.updategaussianclass = self.inversion.directiveList.dList[
-                updategaussianclass]
-
-    def endIter(self):
-
-        self.DM = self.inversion.directiveList.dList[self.targetclass].DM
-        self.dmlist = self.inversion.directiveList.dList[
-            self.targetclass].dmlist
-        self.DMtarget = self.inversion.directiveList.dList[
-            self.targetclass].DMtarget
-        self.TotalDMtarget = np.sum(
-            np.r_[self.dmisfit.multipliers] * self.inversion.directiveList.dList[self.targetclass].DMtarget)
-        self.score = self.inversion.directiveList.dList[
-            self.targetclass].phims()
-
-        if self.DM:
-            self.mode = 2
-            self.mode2_iter += 1
-            if self.mode2_iter == 1 and self.force_prior_increase:
-                if self.ratio_in_gamma_warming:
-                    ratio = self.score / self.CLtarget
-                else:
-                    ratio = 1.
-                self.updategaussianclass.alphadir *= self.force_prior_increase_rate * ratio
-                self.updategaussianclass.alphadir = np.minimum(
-                    self.gamma_max *
-                    np.ones_like(self.updategaussianclass.alphadir),
-                    self.updategaussianclass.alphadir
-                )
-                self.updategaussianclass.kappa *= self.force_prior_increase_rate * ratio
-                self.updategaussianclass.kappa = np.minimum(
-                    self.gamma_max *
-                    np.ones_like(self.updategaussianclass.kappa),
-                    self.updategaussianclass.kappa
-                )
-                self.updategaussianclass.nu *= self.force_prior_increase_rate * ratio
-                self.updategaussianclass.nu = np.minimum(
-                    self.gamma_max *
-                    np.ones_like(self.updategaussianclass.nu),
-                    self.updategaussianclass.nu
-                )
-
-                if self.verbose:
-                    print(
-                        'Mode 2 started. Increased GMM Prior. New confidences:\n',
-                        'nu: ', self.updategaussianclass.nu,
-                        '\nkappa: ', self.updategaussianclass.kappa,
-                        '\nalphadir: ', self.updategaussianclass.alphadir
-                    )
-
-        if self.opt.iter > 0 and self.opt.iter % self.UpdateRate == 0:
-            if self.verbose:
-                print('progress', self.dmlist, '><',
-                      (1. - self.progress) * self.previous_dmlist)
-            if np.any(
-                [
-                    np.all(
-                        [
-                            np.all(
-                                self.dmlist > (1. - self.progress) *
-                                self.previous_dmlist
-                            ),
-                            not self.DM,
-                            self.mode == 1
-                        ]
-                    ),
-                    np.all(
-                        [
-                            np.all(
-                                self.dmlist > (
-                                    1. + self.tolerance) * self.DMtarget
-                            ),
-                            self.mode == 2
-                        ]
-                    ),
-                ]
-            ):
-
-                if np.all([self.invProb.beta > self.betamin]):
-
-                    ratio = 1.
-                    indx = self.dmlist > (1. + self.tolerance) * self.DMtarget
-                    if np.any(indx) and self.ratio_in_cooling:
-                        ratio = np.max(
-                            [self.dmlist[indx] / self.DMtarget[indx]])
-                    self.invProb.beta /= (self.rateCooling * ratio)
-
-                    if self.verbose:
-                        print('update beta for countering plateau')
-
-            elif np.all([self.DM,
-                         self.mode == 2]):
-
-                if np.all([self.invProb.beta < self.betamax]):
-
-                    ratio = np.min(self.DMtarget / self.dmlist)
-                    self.invProb.beta = self.rateWarming * self.invProb.beta * ratio
-
-                    if self.verbose:
-                        print('update beta for clustering')
-
-                if np.all([
-                    self.update_prior_confidence,
-                    self.score > self.CLtarget,
-                    self.score > (1. - self.progress_gamma_cooling) *
-                    self.previous_score,
-                    self.mode2_iter > 1]
-                ):
-                    if self.ratio_in_gamma_cooling:
-                        ratio = self.score / self.CLtarget
-                    else:
-                        ratio = 1.
-                    self.updategaussianclass.alphadir /= self.alphadir_rateCooling * ratio
-                    self.updategaussianclass.alphadir = np.maximum(
-                        self.gamma_min *
-                        np.ones_like(self.updategaussianclass.alphadir),
-                        self.updategaussianclass.alphadir
-                    )
-                    self.updategaussianclass.kappa /= self.kappa_rateCooling * ratio
-                    self.updategaussianclass.kappa = np.maximum(
-                        self.gamma_min *
-                        np.ones_like(self.updategaussianclass.kappa),
-                        self.updategaussianclass.kappa
-                    )
-                    self.updategaussianclass.nu /= self.nu_rateCooling * ratio
-                    self.updategaussianclass.nu = np.maximum(
-                        self.gamma_min *
-                        np.ones_like(self.updategaussianclass.nu),
-                        self.updategaussianclass.nu
-                    )
-
-                    if self.verbose:
-                        print(
-                            'Decreased GMM Prior. New confidences:\n',
-                            'nu: ', self.updategaussianclass.nu,
-                            '\nkappa: ', self.updategaussianclass.kappa,
-                            '\nalphadir: ', self.updategaussianclass.alphadir
-                        )
-
-                elif np.all([
-                    self.update_prior_confidence,
-                    self.score > self.CLtarget,
-                    self.score < (1. - self.progress_gamma_warming) *
-                    self.previous_score,
-                    self.mode2_iter > 1]
-                ):
-                    if self.ratio_in_gamma_warming:
-                        ratio = self.score / self.CLtarget
-                    else:
-                        ratio = 1.
-                    self.updategaussianclass.alphadir *= self.alphadir_rateWarming * ratio
-                    self.updategaussianclass.alphadir = np.minimum(
-                        self.gamma_max *
-                        np.ones_like(self.updategaussianclass.alphadir),
-                        self.updategaussianclass.alphadir
-                    )
-                    self.updategaussianclass.kappa *= self.kappa_rateWarming * ratio
-                    self.updategaussianclass.kappa = np.minimum(
-                        self.gamma_max *
-                        np.ones_like(self.updategaussianclass.kappa),
-                        self.updategaussianclass.kappa
-                    )
-                    self.updategaussianclass.nu *= self.nu_rateWarming * ratio
-                    self.updategaussianclass.nu = np.minimum(
-                        self.gamma_max *
-                        np.ones_like(self.updategaussianclass.nu),
-                        self.updategaussianclass.nu
-                    )
-
-                    if self.verbose:
-                        print(
-                            'Increased GMM Prior. New confidences:\n',
-                            'nu: ', self.updategaussianclass.nu,
-                            '\nkappa: ', self.updategaussianclass.kappa,
-                            '\nalphadir: ', self.updategaussianclass.alphadir
-                        )
-            elif np.all([not self.DM,
-                         self.mode == 2]):
-
-                if np.all([self.invProb.beta > self.betamin]):
-
-                    ratio = 1.
-                    indx = self.dmlist > (1. + self.tolerance) * self.DMtarget
-                    if np.any(indx) and self.ratio_in_cooling:
-                        ratio = np.max(
-                            [self.dmlist[indx] / self.DMtarget[indx]])
-                    self.invProb.beta /= (self.rateCooling * ratio)
-
-                    if self.verbose:
-                        print('update beta for countering plateau')
-
-        self.previous_score = copy.deepcopy(self.score)
-        self.previous_dmlist = copy.deepcopy(
-            self.inversion.directiveList.dList[self.targetclass].dmlist)
-
-
-class AddMrefInSmooth(InversionDirective):
-
-    # Chi factor for Data Misfit
-    chifact = 1.
-    phi_d_target = None
-    wait_till_stable = False
-    tolerance = 0.
-    verbose = False
-
-    def initialize(self):
-        targetclass = np.r_[[isinstance(
-            dirpart, PetroTargetMisfit) for dirpart in self.inversion.directiveList.dList]]
-        if ~np.any(targetclass):
-            self.DMtarget = None
-        else:
-            self.targetclass = np.where(targetclass)[0][-1]
-            self._DMtarget = self.inversion.directiveList.dList[
-                self.targetclass].DMtarget
-
-        if getattr(
-            self.invProb.reg.objfcts[0],
-            'objfcts',
-            None
-        ) is not None:
-            petrosmallness = np.where(np.r_[
-                [
-                    (
-                        isinstance(
-                            regpart,
-                            Regularization.SimplePetroRegularization
-                        ) or
-                        isinstance(
-                            regpart,
-                            Regularization.PetroRegularization
-                        ) or
-                        isinstance(
-                            regpart,
-                            Regularization.SimplePetroWithMappingRegularization
-                        )
-                    )
-                    for regpart in self.invProb.reg.objfcts
-                ]
-            ])[0][0]
-            self.petrosmallness = petrosmallness
-            if self.debug:
-                print(type(self.invProb.reg.objfcts[self.petrosmallness]))
-            self._regmode = 1
-        else:
-            self._regmode = 2
-
-        if self._regmode == 1:
-            self.petroregularizer = self.invProb.reg.objfcts[
-                self.petrosmallness]
-        else:
-            self.petroregularizer = self.invProb.reg
-
-        if getattr(
-            self.invProb.reg.objfcts[0],
-            'objfcts',
-            None
-        ) is not None:
-            self.nbr = np.sum(
-                [
-                    len(self.invProb.reg.objfcts[i].objfcts)
-                    for i in range(len(self.invProb.reg.objfcts))
-                ]
-            )
-            self.Smooth = np.r_[
-                [
-                    (np.r_[
-                        i, j,
-                        ((isinstance(regpart, Regularization.SmoothDeriv) or
-                          isinstance(regpart, Regularization.SimpleSmoothDeriv) or
-                          isinstance(regpart, Regularization.SparseDeriv)) and not
-                         (isinstance(regobjcts, Regularization.SimplePetroRegularization) or
-                          isinstance(regobjcts, Regularization.PetroRegularization) or
-                          isinstance(regobjcts, Regularization.SimplePetroWithMappingRegularization))
-                         )])
-                    for i, regobjcts in enumerate(self.invProb.reg.objfcts)
-                    for j, regpart in enumerate(regobjcts.objfcts)
-                ]
-            ]
-            self._regmode = 1
-        else:
-            self.nbr = len(self.invProb.reg.objfcts)
-            self.Smooth = np.r_[
-                [
-                    (
-                        isinstance(regpart, Regularization.SmoothDeriv) or
-                        isinstance(regpart, Regularization.SimpleSmoothDeriv) or
-                          isinstance(regpart, Regularization.SparseDeriv)
-                    )
-                    for regpart in self.invProb.reg.objfcts
-                ]
-            ]
-            self._regmode = 2
-
-        self.previous_membership = self.petroregularizer.membership(
-            self.petroregularizer.mref)
-
-    @property
-    def DMtarget(self):
-        if getattr(self, '_DMtarget', None) is None:
-            self.phi_d_target = 0.5 * self.invProb.dmisfit.survey.nD
-            self._DMtarget = self.chifact * self.phi_d_target
-        return self._DMtarget
-
-    @DMtarget.setter
-    def DMtarget(self, val):
-        self._DMtarget = val
-
-    def endIter(self):
-        self.DM = self.inversion.directiveList.dList[self.targetclass].DM
-        self.membership = self.petroregularizer.membership(
-            self.petroregularizer.mref)
-
-        same_mref = np.all(self.membership == self.previous_membership)
-        percent_diff = (len(self.membership) - np.count_nonzero(
-                    self.previous_membership == self.membership
-                ))/len(self.membership)
-        if self.verbose:
-            print(
-                'mref changes in ',
-                len(self.membership) - np.count_nonzero(
-                    self.previous_membership == self.membership
-                ),
-                ' places'
-            )
-        if self.DM and (same_mref or not self.wait_till_stable or percent_diff<=self.tolerance):
-            self.invProb.reg.mrefInSmooth = True
-            self.petroregularizer.mrefInSmooth = True
-
-            if self._regmode == 2:
-                for i in range(self.nbr):
-                    if self.Smooth[i]:
-                        self.invProb.reg.objfcts[
-                            i].mref = self.petroregularizer.mref
-                if self.verbose:
-                    print('add mref to Smoothness. Percent_diff is ', percent_diff)
-
-            elif self._regmode == 1:
-                for i in range(self.nbr):
-                    if self.Smooth[i, 2]:
-                        idx = self.Smooth[i, :2]
-                        if self.debug:
-                            print(type(self.invProb.reg.objfcts[
-                                  idx[0]].objfcts[idx[1]]))
-                        self.invProb.reg.objfcts[idx[0]].objfcts[
-                            idx[1]].mref = self.petroregularizer.mref
-                if self.verbose:
-                    print('add mref to Smoothness. Percent_diff is ', percent_diff)
-
-        self.previous_membership = copy.deepcopy(self.membership)
-
-###############################################################################
-#                                                                             #
-#         Directives for Sensivity Weighting in DC                            #
-#                                                                             #
-###############################################################################
 
 
 class UpdateSensitivityWeights(InversionDirective):
@@ -2278,13 +1059,12 @@
         """
         self.JtJdiag = []
 
-        m = self.invProb.model
-
         for prob, survey, dmisfit in zip(
             self.prob,
             self.survey,
             self.dmisfit.objfcts
         ):
+            m = self.invProb.model
 
             if getattr(prob, 'getJtJdiag', None) is None:
                 assert getattr(prob, 'getJ', None) is not None, (
@@ -2292,7 +1072,9 @@
                     "Cannot form the sensitivity explicitely"
                 )
 
-                self.JtJdiag += [Utils.mkvc(np.sum((dmisfit.W*prob.getJ(m))**(2.), axis=0))]
+
+
+                self.JtJdiag += [mkvc(np.sum((dmisfit.W*prob.getJ(m))**(2.), axis=0))]
             else:
                 self.JtJdiag += [prob.getJtJdiag(m)]
 
@@ -2331,89 +1113,10 @@
         """
         # if self.ComboMisfitFun:
         JtJdiag = np.zeros_like(self.invProb.model)
-        for _, JtJ, _ in zip(self.prob, self.JtJdiag, self.dmisfit.objfcts):
+        for prob, JtJ, dmisfit in zip(
+            self.prob, self.JtJdiag, self.dmisfit.objfcts
+        ):
 
             JtJdiag += JtJ
 
-        self.opt.JtJdiag = JtJdiag
-
-
-class Update_DC_Wr(InversionDirective):
-    """
-        Update the sensitivity wegithing for the DC2D problem
-    """
-
-    wrType = 'sensitivityW'
-    changeMref = False
-    eps = 1e-8
-
-    def initialize(self):
-
-        m = self.invProb.model
-        Jmat = self.prob[0].getJ(m, self.prob[0].fields(m))
-
-        if self.wrType == 'sensitivityW':
-            wr = np.sum((Jmat)**2., axis=0)**0.5 + self.eps
-            wr = wr / wr.max()
-            # for reg in self.reg.objfcts:
-            self.reg.objfcts[0].cell_weights = self.reg.mapping * wr
-
-        # self.opt.approxHinv = None
-        JtJdiag = np.sum((self.dmisfit.W * Jmat)**2., axis=0)
-
-        # Create the pre-conditioner
-        self.regDiag = np.zeros_like(self.invProb.model)
-
-        for reg in self.reg.objfcts:
-            # Check if he has wire
-            if getattr(reg.mapping, 'P', None) is None:
-                self.regDiag += (reg.W.T * reg.W).diagonal()
-            else:
-                # He is a snitch!
-                self.regDiag += reg.mapping.P.T * (reg.W.T * reg.W).diagonal()
-
-        diagA = JtJdiag + self.invProb.beta * self.regDiag
-
-        PC = Utils.sdiag((diagA)**-1.)
-        self.opt.approxHinv = PC
-
-    def endIter(self):
-
-        m = self.invProb.model
-        Jmat = self.prob[0].getJ(m, self.prob[0].fields(m))
-
-        wr = np.sum((Jmat)**2. + self.eps**2., axis=0)**0.5
-        wr = wr / wr.max()
-        if self.wrType == 'sensitivityW':
-            # for reg in self.reg.objfcts:
-            self.reg.objfcts[0].cell_weights = self.reg.mapping * wr
-
-        if self.changeMref:
-
-            # mref = np.median(m)
-            mref = np.sum(wr * m) / np.sum(wr)
-            # print(self.reg.objfcts[0].cell_weights.min())
-
-            print('Updating mref:' + str(np.exp(mref)) + 'S/m')
-
-            for reg in self.reg.objfcts:
-                reg.mref = np.ones_like(m) * mref
-
-        # self.opt.approxHinv = None
-        JtJdiag = np.sum((self.dmisfit.W * Jmat)**2., axis=0)
-
-        # Create the pre-conditioner
-        self.regDiag = np.zeros_like(self.invProb.model)
-
-        for reg in self.reg.objfcts:
-            # Check if he has wire
-            if getattr(reg.mapping, 'P', None) is None:
-                self.regDiag += (reg.W.T * reg.W).diagonal()
-            else:
-                # He is a snitch!
-                self.regDiag += reg.mapping.P.T * (reg.W.T * reg.W).diagonal()
-
-        diagA = JtJdiag + self.invProb.beta * self.regDiag
-
-        PC = Utils.sdiag((diagA)**-1.)
-        self.opt.approxHinv = PC+        self.opt.JtJdiag = JtJdiag