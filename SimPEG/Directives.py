--- conflicted
+++ resolved
@@ -1,10 +1,7 @@
 from __future__ import print_function
 from . import Utils
-<<<<<<< HEAD
-=======
 from . import Regularization, DataMisfit, ObjectiveFunction
 from . import Maps
->>>>>>> 8d72c99e
 import numpy as np
 import scipy.sparse as sp
 import warnings
@@ -56,27 +53,23 @@
     @property
     def reg(self):
         if getattr(self, '_reg', None) is None:
-<<<<<<< HEAD
-            self.reg = self.invProb.reg  # go through the setter
-=======
             self._reg = self.invProb.reg
->>>>>>> 8d72c99e
+
         return self._reg
 
     @reg.setter
     def reg(self, value):
-<<<<<<< HEAD
+
         if isinstance(value, Regularization.BaseComboRegularization):
             value = 1*value  # turn it into a combo objective function
         self._reg = value
-=======
-        assert any([isinstance(value, regtype) for regtype in self._regPair]),(
+
+        assert any([isinstance(value, regtype) for regtype in self._regPair]), (
             "Regularization must be in {}, not {}".format(
                 self._regPair, type(value)
             )
         )
         self._reg = reg
->>>>>>> 8d72c99e
 
     @property
     def dmisfit(self):
@@ -621,7 +614,7 @@
                 self.invProb.beta = (self.invProb.beta * self.target /
                                      self.invProb.phi_d)
 
-<<<<<<< HEAD
+
     def regScale(self):
         """
             Update the scales used by regularization
@@ -642,7 +635,9 @@
             norm_tp = reg.norms[1]
             max_tp = np.max(eps_tp**(1-norm_tp/2.)*f_m /
                             (f_m**2. + eps_tp**2.)**(1-norm_tp/2.))
-=======
+
+            reg.scale = max_a/max_tp
+
     def validate(self, directiveList):
         # check if a linear preconditioner is in the list, if not warn else
         # assert that it is listed after the IRLS directive
@@ -665,10 +660,6 @@
             )
         return True
 
->>>>>>> 8d72c99e
-
-            reg.scale = max_a/max_tp
-
 
 class UpdatePreCond(InversionDirective):
     """
@@ -902,7 +893,6 @@
         for reg in self.reg.objfcts:
             reg.cell_weights = reg.mapping * self.wr
 
-
     def updateOpt(self):
         """
             Update a copy of JtJdiag to optimization for preconditioner
@@ -919,9 +909,6 @@
                 JtJdiag[prob.chiMap.index] += JtJ
 
         self.opt.JtJdiag = JtJdiag
-
-        # else:
-        #     self.opt.JtJdiag = self.JtJdiag[0]
 
 
 class ProjSpherical(InversionDirective):
@@ -961,107 +948,6 @@
         self.opt.xc = m
 
 
-class JointAmpMVI(InversionDirective):
-    """
-        Directive controlling the joint inversion of
-        magnetic amplitude data and MVI. Use the vector
-        magnetization model (M) to update the linear amplitude
-        operator.
-
-    """
-
-    amp = None
-
-    def initialize(self):
-
-        # Get current MVI model and update MAI sensitivity
-        # if isinstance(self.prob, list):
-
-        m = self.invProb.model
-        for prob in self.prob:
-
-            if isinstance(prob, Magnetics.MagneticVector):
-                if prob.coordinate_system == 'spherical':
-                    xyz = Magnetics.atp2xyz(prob.chiMap * m)
-
-                elif prob.coordinate_system == 'cartesian':
-                    xyz = prob.chiMap * m
-
-            if isinstance(prob, Magnetics.MagneticAmplitude):
-                self.amp = prob.chiMap * m
-
-        for prob in self.prob:
-            if isinstance(prob, Magnetics.MagneticAmplitude):
-
-                nC = prob.chiMap.shape[0]
-
-                mcol = xyz.reshape((nC, 3), order='F')
-                amp = np.sum(mcol**2., axis=1)**0.5
-                M = Utils.sdiag(1./amp) * mcol
-                prob.M = M
-
-                # if prob.chi is None:
-                #     prob.chi = prob.chiMap * m
-
-                #     ampW = (amp/amp.max() + 1e-1)**-1.
-                #     prob.W = ampW
-
-                # if isinstance(prob, Magnetics.MagneticVector):
-
-                #     if (prob.coordinate_system == 'cartesian') and (self.amp is not None):
-
-                #         ampW = (self.amp/self.amp.max() + 1e-1)**-1.
-                #         prob.W = np.r_[ampW, ampW, ampW]
-
-        else:
-            assert("This directive needs to used on a ComboObjective")
-
-    def endIter(self):
-
-        # Get current MVI model and update magnetization model for MAI
-        if isinstance(self.prob, list):
-            # maxJtvec = []
-
-            m = self.invProb.model
-            for prob in self.prob:
-
-                if isinstance(prob, Magnetics.MagneticVector):
-                    if prob.coordinate_system == 'spherical':
-                        xyz = Magnetics.atp2xyz(prob.chiMap * m)
-
-                    elif prob.coordinate_system == 'cartesian':
-                        xyz = prob.chiMap * m
-
-                if isinstance(prob, Magnetics.MagneticAmplitude):
-                    self.amp = prob.chiMap * m
-
-            for prob in self.prob:
-                if isinstance(prob, Magnetics.MagneticAmplitude):
-
-                    nC = prob.chiMap.shape[0]
-
-                    mcol = xyz.reshape((nC, 3), order='F')
-                    amp = np.sum(mcol**2., axis=1)**0.5
-
-                    M = Utils.sdiag(1./amp) * mcol
-
-                    prob.M = M
-                    prob._Mxyz = None
-
-                    # if prob.chi is None:
-                    #     prob.chi = prob.chiMap * m
-
-                    # ampW = (amp/amp.max() + 1e-2)**-1.
-                    # prob.W = ampW
-
-                if isinstance(prob, Magnetics.MagneticVector):
-
-                    if (prob.coordinate_system == 'cartesian') and (self.amp is not None):
-
-                        ampW = (self.amp/self.amp.max() + 1e-2)**-1.
-                        prob.W = np.r_[ampW, ampW, ampW]
-
-
 class UpdateApproxJtJ(InversionDirective):
     """
         Create approx-sensitivity base weighting using the probing method
