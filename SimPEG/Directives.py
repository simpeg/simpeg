from __future__ import print_function
from . import Utils
import numpy as np
import warnings
from . import Maps
from .PF import Magnetics, MagneticsDriver
from . import Regularization
from . import Mesh

class InversionDirective(object):
    """InversionDirective"""

    debug = False    #: Print debugging information

    def __init__(self, **kwargs):
        Utils.setKwargs(self, **kwargs)

    @property
    def inversion(self):
        """This is the inversion of the InversionDirective instance."""
        return getattr(self, '_inversion', None)

    @inversion.setter
    def inversion(self, i):
        if getattr(self, '_inversion', None) is not None:
            warnings.warn(
                'InversionDirective {0!s} has switched to a new inversion.'
                .format(self.__class__.__name__)
            )
        self._inversion = i

    @property
    def invProb(self):
        return self.inversion.invProb

    @property
    def opt(self):
        return self.invProb.opt

    @property
    def reg(self):
        return self.invProb.reg

    @property
    def dmisfit(self):
        return self.invProb.dmisfit

    @property
    def survey(self):
        return self.dmisfit.survey

    @property
    def prob(self):
        return self.dmisfit.prob

    def initialize(self):
        pass

    def endIter(self):
        pass

    def finish(self):
        pass


class DirectiveList(object):

    dList = None   #: The list of Directives

    def __init__(self, *directives, **kwargs):
        self.dList = []
        for d in directives:
            assert isinstance(d, InversionDirective), (
                'All directives must be InversionDirectives not {}'
                .format(type(d))
            )
            self.dList.append(d)
        Utils.setKwargs(self, **kwargs)

    @property
    def debug(self):
        return getattr(self, '_debug', False)

    @debug.setter
    def debug(self, value):
        for d in self.dList:
            d.debug = value
        self._debug = value

    @property
    def inversion(self):
        """This is the inversion of the InversionDirective instance."""
        return getattr(self, '_inversion', None)

    @inversion.setter
    def inversion(self, i):
        if self.inversion is i:
            return
        if getattr(self, '_inversion', None) is not None:
            warnings.warn(
                '{0!s} has switched to a new inversion.'
                .format(self.__class__.__name__)
            )
        for d in self.dList:
            d.inversion = i
        self._inversion = i

    def call(self, ruleType):
        if self.dList is None:
            if self.debug:
                print('DirectiveList is None, no directives to call!')
            return

        directives = ['initialize', 'endIter', 'finish']
        assert ruleType in directives, (
            'Directive type must be in ["{0!s}"]'
            .format('", "'.join(directives))
        )
        for r in self.dList:
            getattr(r, ruleType)()


class BetaEstimate_ByEig(InversionDirective):
    """BetaEstimate"""

    beta0 = None       #: The initial Beta (regularization parameter)
    beta0_ratio = 1e2  #: estimateBeta0 is used with this ratio

    def initialize(self):
        """
            The initial beta is calculated by comparing the estimated
            eigenvalues of JtJ and WtW.

            To estimate the eigenvector of **A**, we will use one iteration
            of the *Power Method*:

            .. math::

                \mathbf{x_1 = A x_0}

            Given this (very course) approximation of the eigenvector, we can
            use the *Rayleigh quotient* to approximate the largest eigenvalue.

            .. math::

                \lambda_0 = \\frac{\mathbf{x^\\top A x}}{\mathbf{x^\\top x}}

            We will approximate the largest eigenvalue for both JtJ and WtW,
            and use some ratio of the quotient to estimate beta0.

            .. math::

                \\beta_0 = \gamma \\frac{\mathbf{x^\\top J^\\top J x}}{\mathbf{x^\\top W^\\top W x}}

            :rtype: float
            :return: beta0
        """

        if self.debug:
            print('Calculating the beta0 parameter.')

        m = self.invProb.model
        f = self.invProb.getFields(m, store=True, deleteWarmstart=False)

        x0 = np.random.rand(*m.shape)
        t = x0.dot(self.dmisfit.deriv2(m, x0, f=f))
        b = x0.dot(self.reg.deriv2(m, v=x0))
        self.beta0 = self.beta0_ratio*(t/b)

        self.invProb.beta = self.beta0


class BetaSchedule(InversionDirective):
    """BetaSchedule"""

    coolingFactor = 8.
    coolingRate = 3

    def endIter(self):
        if self.opt.iter > 0 and self.opt.iter % self.coolingRate == 0:
            if self.debug:
                print(
                    'BetaSchedule is cooling Beta. Iteration: {0:d}'
                    .format(self.opt.iter)
                )
            self.invProb.beta /= self.coolingFactor


class TargetMisfit(InversionDirective):

    chifact = 1.
    phi_d_star = None

    @property
    def target(self):
        if getattr(self, '_target', None) is None:
            # the factor of 0.5 is because we do phid = 0.5*|| dpred - dobs||^2
            if self.phi_d_star is None:
                self.phi_d_star = 0.5 * self.survey.nD
            self._target = self.chifact * self.phi_d_star
        return self._target

    @target.setter
    def target(self, val):
        self._target = val

    def endIter(self):
        if self.invProb.phi_d < self.target:
            self.opt.stopNextIteration = True


class SaveEveryIteration(InversionDirective):

    @property
    def name(self):
        if getattr(self, '_name', None) is None:
            self._name = 'InversionModel'
        return self._name

    @name.setter
    def name(self, value):
        self._name = value

    @property
    def fileName(self):
        if getattr(self, '_fileName', None) is None:
            from datetime import datetime
            self._fileName = '{0!s}-{1!s}'.format(
                self.name, datetime.now().strftime('%Y-%m-%d-%H-%M')
            )
        return self._fileName

    @fileName.setter
    def fileName(self, value):
        self._fileName = value


class SaveModelEveryIteration(SaveEveryIteration):
    """SaveModelEveryIteration"""

    def initialize(self):
        print("SimPEG.SaveModelEveryIteration will save your models as: '###-{0!s}.npy'".format(self.fileName))

    def endIter(self):
        np.save('{0:03d}-{1!s}'.format(
            self.opt.iter, self.fileName), self.opt.xc
        )

class SaveUBCModelEveryIteration(SaveEveryIteration):
    """SaveModelEveryIteration"""

    def initialize(self):
        print("SimPEG.SaveModelEveryIteration will save your models in UBC format as: '###-{0!s}.sus'".format(self.fileName))

    def endIter(self):

        Mesh.TensorMesh.writeModelUBC(self.reg.mesh, self.fileName + str(self.opt.iter) + '.sus', self.opt.xc)

class SaveUBCVectorsEveryIteration(SaveEveryIteration):
    """SaveModelEveryIteration"""

    onlyLast = True
    def initialize(self):
        print("SimPEG.SaveModelEveryIteration will save your models in UBC format as: '###-{0!s}.sus'".format(self.fileName))

    def endIter(self):

        nC = self.prob.mesh.nC
        vec_xyz = Magnetics.atp2xyz(self.opt.xc)
        vec = vec_xyz.reshape(nC , 3, order='F')

        if self.onlyLast:
            MagneticsDriver.writeVectorUBC(self.prob.mesh, self.fileName + '.fld', vec)
            Mesh.TensorMesh.writeModelUBC(self.prob.mesh, self.fileName + '_amp.sus',self.opt.xc[:nC])
            Mesh.TensorMesh.writeModelUBC(self.prob.mesh, self.fileName + '_phi.sus',self.opt.xc[2*nC:])
            Mesh.TensorMesh.writeModelUBC(self.prob.mesh, self.fileName + '_theta.sus',self.opt.xc[nC:2*nC])

        else:
            MagneticsDriver.writeVectorUBC(self.prob.mesh,  self.fileName + str(self.opt.iter) + '.fld', vec)
            Mesh.TensorMesh.writeModelUBC(self.prob.mesh, self.fileName + str(self.opt.iter) + '_amp.sus',self.opt.xc[:nC])
            Mesh.TensorMesh.writeModelUBC(self.prob.mesh, self.fileName + str(self.opt.iter) + '_phi.sus',self.opt.xc[2*nC:])
            Mesh.TensorMesh.writeModelUBC(self.prob.mesh, self.fileName + str(self.opt.iter) + '_theta.sus',self.opt.xc[nC:2*nC])

class SaveOutputEveryIteration(SaveEveryIteration):
    """SaveModelEveryIteration"""

    def initialize(self):
        print("SimPEG.SaveOutputEveryIteration will save your inversion progress as: '###-{0!s}.txt'".format(self.fileName))
        f = open(self.fileName+'.txt', 'w')
        f.write("  #     beta     phi_d     phi_m       f\n")
        f.close()

    def endIter(self):
        f = open(self.fileName+'.txt', 'a')
        f.write(' {0:3d} {1:1.4e} {2:1.4e} {3:1.4e} {4:1.4e}\n'.format(self.opt.iter, self.invProb.beta, self.invProb.phi_d, self.invProb.phi_m, self.opt.f))
        f.close()


class SaveOutputDictEveryIteration(SaveEveryIteration):
    """
        Saves inversion parameters at every iteraion.
    """

    def initialize(self):
        print("SimPEG.SaveOutputDictEveryIteration will save your inversion progress as dictionary: '###-{0!s}.npz'".format(self.fileName))

    def endIter(self):

        # Initialize the output dict
        outDict = {}
        # Save the data.
        outDict['iter'] = self.opt.iter
        outDict['beta'] = self.invProb.beta
        outDict['phi_d'] = self.invProb.phi_d
        outDict['phi_m'] = self.invProb.phi_m
        outDict['phi_ms'] = self.reg._evalSmall(self.invProb.model)
        outDict['phi_mx'] = self.reg._evalSmoothx(self.invProb.model)
        outDict['phi_my'] = self.reg._evalSmoothy(self.invProb.model) if self.prob.mesh.dim >= 2 else 'NaN'
        outDict['phi_mz'] = self.reg._evalSmoothz(self.invProb.model) if self.prob.mesh.dim == 3 else 'NaN'
        outDict['f'] = self.opt.f
        outDict['m'] = self.invProb.model
        outDict['dpred'] = self.invProb.dpred

        # Save the file as a npz
        np.savez('{:03d}-{:s}'.format(self.opt.iter,self.fileName), outDict)


class Update_IRLS(InversionDirective):

    gamma = None
    phi_d_last = None
    f_old = None
    f_min_change = 1e-2
    beta_tol = 5e-2
    prctile = 95
    chifact = 1.
<<<<<<< HEAD
=======
    l2model = None
>>>>>>> f2de9670

    # Solving parameter for IRLS (mode:2)
    IRLSiter = 0
    minGNiter = 5
    maxIRLSiter = 10
    iterStart = 0

    # Beta schedule
    coolingFactor = 2.
    coolingRate = 1
    ComboObjFun = False
<<<<<<< HEAD
    updateBeta = True
=======
>>>>>>> f2de9670
    mode = 1

    @property
    def target(self):
        if getattr(self, '_target', None) is None:
            self._target = self.survey.nD*0.5*self.chifact
        return self._target

    @target.setter
    def target(self, val):
        self._target = val

    def initialize(self):

        # Check if it is a ComboObjective
        if not isinstance(self.reg, Regularization.BaseComboRegularization):

            # It is a Combo objective, so will have to loop
            self.ComboObjFun = True

        if self.mode == 1:

            if self.ComboObjFun:

                self.norms = []
                for reg in self.reg.objfcts:
                    self.norms.append(reg.norms)
                    reg.norms = [2., 2., 2., 2.]

            else:
                # Store assigned norms for later use - start with l2
                self.norms = self.reg.norms
                self.reg.norms = [2., 2., 2., 2.]

    def endIter(self):

        # After reaching target misfit with l2-norm, switch to IRLS (mode:2)
        if np.all([self.invProb.phi_d < self.target, self.mode == 1]):
            print("Convergence with smooth l2-norm regularization: Start IRLS steps...")

            self.mode = 2
            self.coolingFactor = 1.
            self.coolingRate = 1
            self.iterStart = self.opt.iter
            self.phi_d_last = self.invProb.phi_d
            self.invProb.phi_m_last = self.reg(self.invProb.model)

            if getattr(self, 'f_old', None) is None:
                self.f_old = self.reg(self.invProb.model)

            self.coolingFactor = 1.
            self.coolingRate = 1
            self.iterStart = self.opt.iter
            self.phi_d_last = self.invProb.phi_d
            self.invProb.phi_m_last = self.reg(self.invProb.model)

            # print(' iter', self.opt.iter, 'beta',self.invProb.beta,'phid', self.invProb.phi_d)
            if getattr(self, 'f_old', None) is None:
                self.f_old = self.reg(self.invProb.model)#self.invProb.evalFunction(self.invProb.model, return_g=False, return_H=False)

            # Either use the supplied epsilon, or fix base on distribution of
            # model values
            if self.ComboObjFun:

                for reg in self.reg.objfcts:

<<<<<<< HEAD
                    #indl, indu = ii*self.reg.regmesh.nC, (ii+1)*self.reg.regmesh.nC

                    if getattr(reg, 'eps_p', None) is None:

                        mtemp = self.reg[ii].mapping * self.invProb.model
                        reg.eps_p = np.percentile(np.abs(mtemp), self.prctile)

                    elif getattr(reg, 'eps_q', None) is None:
                        mtemp = self.reg[ii].mapping * self.invProb.model
                        reg.eps_q = np.percentile(np.abs(reg.regmesh.cellDiffxStencil*mtemp), self.prctile)

            else:
                if getattr(self.reg, 'eps_p', None) is None:
=======
                    ## NEED TO CHANGE THE DEFAULT VALUE TO SOMETHING ELSE
                    ## @lheagy
                    if reg.eps_p == 0.1:

                        mtemp = reg.mapping * self.invProb.model
                        reg.eps_p = np.percentile(np.abs(mtemp), self.prctile)

                    if reg.eps_q == 0.1:
                        mtemp = reg.mapping * self.invProb.model
                        reg.eps_q = np.percentile(np.abs(reg.regmesh.cellDiffxStencil*mtemp), self.prctile)

            else:
                if self.reg.eps_p == 0.1:
>>>>>>> f2de9670

                    mtemp = self.reg.mapping * self.invProb.model
                    self.reg.eps_p = np.percentile(np.abs(mtemp), self.prctile)

<<<<<<< HEAD
                elif getattr(self.reg, 'eps_q', None) is None:
=======
                if self.reg.eps_q == 0.1:
>>>>>>> f2de9670
                    mtemp = self.reg.mapping * self.invProb.model
                    self.reg.eps_q = np.percentile(np.abs(self.reg.regmesh.cellDiffxStencil*mtemp), self.prctile)


            # Re-assign the norms
            if self.ComboObjFun:
                for reg, norms in zip(self.reg.objfcts, self.norms):
                    reg.norms = norms
                    print("L[p qx qy qz]-norm : " + str(reg.norms))

            else:
                self.reg.norms = self.norms
                print("L[p qx qy qz]-norm : " + str(self.reg.norms))

<<<<<<< HEAD


            if self.ComboObjFun:
                    for reg in self.reg.objfcts:
                        reg.model = self.invProb.model


            else:
                self.reg.model = self.invProb.model


            self.reg.l2model = self.invProb.model.copy()


            # Re-assign the norms
            if self.ComboObjFun:
                # vec_xyz = Magnetics.atp2xyz(self.reg.l2model)
                # vec = vec_xyz.reshape(self.prob.mesh.nC, 3, order='F')
                # MagneticsDriver.writeVectorUBC(self.prob.mesh, 'MVI_l2norm.fld', vec)

                for reg in self.reg.objfcts:
                    print("eps_p: " + str(reg.eps_p) +
                          " eps_q: " + str(reg.eps_q))

            else:
                print("eps_p: " + str(self.reg.eps_p) + " eps_q: " + str(self.reg.eps_q))

=======
            if self.ComboObjFun:
                    for reg in self.reg.objfcts:
                        reg.model = self.invProb.model

            else:
                self.reg.model = self.invProb.model

            self.l2model = self.invProb.model.copy()

            # Re-assign the norms
            if self.ComboObjFun:
                for reg in self.reg.objfcts:
                    print("eps_p: " + str(reg.eps_p) +
                          " eps_q: " + str(reg.eps_q))

            else:
                print("eps_p: " + str(self.reg.eps_p) + " eps_q: " + str(self.reg.eps_q))
>>>>>>> f2de9670

        # Beta Schedule
        if np.all([self.opt.iter > 0, self.opt.iter % self.coolingRate == 0]):
            if self.debug: print('BetaSchedule is cooling Beta. Iteration: {0:d}'.format(self.opt.iter))
            self.invProb.beta /= self.coolingFactor

        # Only update after GN iterations
        if np.all([(self.opt.iter-self.iterStart) % self.minGNiter == 0, self.mode == 2]):


            # Check for maximum number of IRLS cycles
            if self.IRLSiter == self.maxIRLSiter:
                print("Reach maximum number of IRLS cycles: {0:d}".format(self.maxIRLSiter))
                self.opt.stopNextIteration = True
                return

            else:
                # Update the model used in the regularization
                if self.ComboObjFun:
                    for reg in self.reg.objfcts:
                        reg.model = self.invProb.model

                else:
                    self.reg.model = self.invProb.model

                self.IRLSiter += 1

<<<<<<< HEAD
            # f,g = self.invProb.evalFunction(self.invProb.model,return_g=True, return_H=False)
            # print('MAX deriv',np.max(np.abs(g)))

            # Reset the regularization matrices so that it is
            # recalculated for current model. Do it to all levels of comboObj
            for reg in self.reg.objfcts:

=======
            # Reset the regularization matrices so that it is
            # recalculated for current model. Do it to all levels of comboObj
            for reg in self.reg.objfcts:

>>>>>>> f2de9670
                # If comboObj, go down one more level
                if self.ComboObjFun:
                    for comp in reg.objfcts:
                        comp.stashedR = None
                        comp.gamma = 1.
                else:
                    reg.stashedR = None
                    reg.gamma = 1.

            # Compute new model objective function value
            phim_new = self.reg(self.invProb.model)

            # phim_new = self.reg(self.invProb.model)
            self.f_change = np.abs(self.f_old - phim_new) / self.f_old

            print("Regularization decrease: {0:6.3e}".format((self.f_change)))
            # Check if the function has changed enough
            if self.f_change < self.f_min_change and self.IRLSiter > 1:
                print("Minimum decrease in regularization. End of IRLS")
                self.opt.stopNextIteration = True
                return
            else:
                self.f_old = phim_new

            # Update gamma to scale the regularization between IRLS iterations
            gamma = self.invProb.phi_m_last / phim_new
            for reg in self.reg.objfcts:

                # If comboObj, go down one more level
                if self.ComboObjFun:
                    for comp in reg.objfcts:
                        comp.stashedR = None
                        comp.gamma = gamma
                else:
                    reg.stashedR = None
                    reg.gamma = gamma

            # Check if misfit is within the tolerance, otherwise scale beta
            val = self.invProb.phi_d / self.target

<<<<<<< HEAD
            if np.all([np.abs(1.-val) > self.beta_tol, self.updateBeta]):
=======
            if np.all([np.abs(1.-val) > self.beta_tol, self.IRLSiter > 1]):
>>>>>>> f2de9670
                self.invProb.beta = (self.invProb.beta * self.target /
                                     self.invProb.phi_d)


class Update_lin_PreCond(InversionDirective):
    """
    Create a Jacobi preconditioner for the linear problem
    """
    onlyOnStart = False
    mapping = None
    ComboObjFun = False

    def initialize(self):

        # Check if it is a ComboObjective
        if not isinstance(self.reg, Regularization.BaseComboRegularization):

            # It is a Combo objective, so will have to loop
            self.ComboObjFun = True

        if getattr(self, 'mapping', None) is None:
            self.mapping = Maps.IdentityMap(nP=self.reg.mapping.nP)

        if getattr(self.opt, 'approxHinv', None) is None:

            # Update the pre-conditioner
            if self.ComboObjFun:

                reg_diag = []
                for reg in self.reg.objfcts:
                    reg_diag.append(self.invProb.beta*(reg.W.T*reg.W).diagonal())

                diagA = np.sum(self.prob.G**2., axis=0) + np.hstack(reg_diag)

            else:
<<<<<<< HEAD
                diagA = np.sum(self.prob.G**2., axis=0) + self.invProb.beta*(self.reg.W.T*self.reg.W).diagonal()
=======
                diagA = (np.sum(self.prob.G**2., axis=0) +
                         self.invProb.beta*(self.reg.W.T*self.reg.W).diagonal())
>>>>>>> f2de9670

            PC = Utils.sdiag((self.mapping.deriv(None).T * diagA)**-1.)
            self.opt.approxHinv = PC

    def endIter(self):
        # Cool the threshold parameter
        if self.onlyOnStart is True:
            return

        if getattr(self.opt, 'approxHinv', None) is not None:
            # Update the pre-conditioner
            # Update the pre-conditioner
            if self.ComboObjFun:

                reg_diag = []
                for reg in self.reg.objfcts:
                    reg_diag.append(self.invProb.beta*(reg.W.T*reg.W).diagonal())

                diagA = np.sum(self.prob.G**2., axis=0) + np.hstack(reg_diag)

            else:
<<<<<<< HEAD
                diagA = np.sum(self.prob.G**2., axis=0) + self.invProb.beta*(self.reg.W.T*self.reg.W).diagonal()
=======
                diagA = (np.sum(self.prob.G**2., axis=0) +
                         self.invProb.beta*(self.reg.W.T*self.reg.W).diagonal())
>>>>>>> f2de9670

            PC = Utils.sdiag((self.mapping.deriv(None).T * diagA)**-1.)
            self.opt.approxHinv = PC


class Update_Wj(InversionDirective):
    """
        Create approx-sensitivity base weighting using the probing method
    """
    k = None  # Number of probing cycles
    itr = None  # Iteration number to update Wj, or always update if None

    def endIter(self):

        if self.itr is None or self.itr == self.opt.iter:

            m = self.invProb.model
            if self.k is None:
                self.k = int(self.survey.nD/10)

            def JtJv(v):

                Jv = self.prob.Jvec(m, v)

                return self.prob.Jtvec(m, Jv)

            JtJdiag = Utils.diagEst(JtJv, len(m), k=self.k)
            JtJdiag = JtJdiag / max(JtJdiag)

            self.reg.wght = JtJdiag


class Amplitude_Inv_Iter(InversionDirective):
    """
    Directive to take care of re-weighting and pre-conditioning of
    the non-linear magnetic amplitude problem.

    """
    ptype = 'Amp'
    test = False
    mapping = None
    ComboObjFun = False

    def initialize(self):

        # Check if it is a ComboObjective
        if not isinstance(self.reg, Regularization.BaseComboRegularization):

            # It is a Combo objective, so will have to loop
            self.ComboObjFun = True

        self.reg.JtJdiag = self.getJtJdiag()

        # if self.test:

        #     wr = np.sum(self.prob.G**2., axis=0)**0.5
        #     wr = wr / wr.max()

        # else:
        wr = self.reg.JtJdiag**0.5
        wr = wr / wr.max()

        if self.ComboObjFun:
            for reg in self.reg.objfcts:
                reg.cell_weights = wr
                reg.model = self.opt.xc
        else:
            self.reg.cell_weights = wr

        if self.ptype == 'MVI-S':

            for reg in self.reg.objfcts[1:]:
                eps_a = self.reg.objfcts[0].eps_p
                norm_a = self.reg.objfcts[0].norms[0]
                f_m = self.reg.objfcts[0].objfcts[0].f_m
                max_a = np.max(eps_a**(1-norm_a/2.)*f_m/
                                (f_m**2. + eps_a**2.)**(1-norm_a/2.))

                eps_tp = reg.eps_q
                f_m = reg.objfcts[1].f_m
                norm_tp = reg.norms[1]
                max_tp = np.max(eps_a**(1-norm_a/2.)*f_m/
                                (f_m**2. + eps_a**2.)**(1-norm_a/2.))


                reg.scale = max_a/max_tp
                print(max_a,max_tp, reg.scale)
                reg.cell_weights *= reg.scale

        # Update the pre-conditioner
        if self.ComboObjFun:

            reg_diag = []
            for reg in self.reg.objfcts:
                reg_diag.append(self.invProb.beta*(reg.W.T*reg.W).diagonal())

            diagA = self.reg.JtJdiag + np.hstack(reg_diag)

        else:
            diagA = self.reg.JtJdiag + self.invProb.beta*(self.reg.W.T*self.reg.W).diagonal()

        PC = Utils.sdiag((diagA)**-1.)
        self.opt.approxHinv = PC

        # if getattr(self.opt, 'approxHinv', None) is None:
        #     diagA = self.reg.JtJdiag + self.invProb.beta*(self.reg.W.T*self.reg.W).diagonal()
        #     PC = Utils.sdiag((self.prob.chiMap.deriv(None).T * diagA)**-1.)
        #     self.opt.approxHinv = PC

    def endIter(self):

        # Re-initialize the field derivatives
        if self.ptype == 'Amp':
            self.prob._dfdm = None
            self.prob.chi = self.invProb.model
        elif self.ptype == 'MVI-S':
            self.prob._S = None

        self.reg.JtJdiag = self.getJtJdiag()

        if not self.test:
            wr = self.reg.JtJdiag**0.5
            wr = wr / wr.max()

            if self.ComboObjFun:
                for reg in self.reg.objfcts:
                    reg.cell_weights = wr * reg.scale

            else:
                self.reg.cell_weights = wr * self.reg.scale

        if self.ptype == 'MVI-S':

            for reg in self.reg.objfcts[1:]:
                eps_a = self.reg.objfcts[0].eps_p
                norm_a = self.reg.objfcts[0].norms[0]
                f_m = self.reg.objfcts[0].objfcts[0].f_m
                max_a = np.max(eps_a**(1-norm_a/2.)*f_m/
                                (f_m**2. + eps_a**2.)**(1-norm_a/2.))

                eps_tp = reg.eps_q
                f_m = reg.objfcts[1].f_m
                norm_tp = reg.norms[1]
                max_tp = np.max(eps_a**(1-norm_a/2.)*f_m/
                                (f_m**2. + eps_a**2.)**(1-norm_a/2.))


                reg.scale = max_a/max_tp
                print(max_a,max_tp, reg.scale)
                reg.cell_weights *= reg.scale

        # if np.all([self.ptype == 'MVI-S', self.test is not True]):

        #     scl = self.reg.eps_p[0]
        #     self.reg.alpha_x[1:] = [scl/self.reg.eps_q[i+1] for i in range(2)]
        #     self.reg.alpha_y[1:] = [scl/self.reg.eps_q[i+1] for i in range(2)]
        #     self.reg.alpha_z[1:] = [scl/self.reg.eps_q[i+1] for i in range(2)]

        if getattr(self.opt, 'approxHinv', None) is not None:
            # Update the pre-conditioner
            # Update the pre-conditioner
            if self.ComboObjFun:

                reg_diag = []
                for reg in self.reg.objfcts:
                    reg_diag.append(self.invProb.beta*(reg.W.T*reg.W).diagonal())

                diagA = self.reg.JtJdiag + np.hstack(reg_diag)

            else:
                diagA = self.reg.JtJdiag + self.invProb.beta*(self.reg.W.T*self.reg.W).diagonal()

            PC = Utils.sdiag(( diagA)**-1.)
            self.opt.approxHinv = PC

        #f,g = self.invProb.evalFunction(self.invProb.model,return_g=True, return_H=False)
        #print('dphim MAX after pre-con update', np.max(self.regDeriv(self.invProb.model)))
        #print('MAX deriv after pre-con update',np.max(np.abs(g)))

    def getJtJdiag(self):
        """
            Compute explicitely the main diagonal of JtJ for linear problem
        """
        nC = self.prob.chiMap.shape[0]
        nD = self.survey.nD

        JtJdiag = np.zeros(nC)

        if self.ptype == 'Amp':
            for ii in range(nC):

                JtJdiag[ii] = np.sum((self.prob.dfdm*self.prob.G[:, ii])**2.)

        elif self.ptype == 'MVI-S':

            for ii in range(nD):

                JtJdiag += (self.prob.G[ii, :] * self.prob.S)**2.

            JtJdiag += 1e-10

        return JtJdiag


class ProjSpherical(InversionDirective):

    def initialize(self):

        x = self.invProb.model
        # Convert to cartesian than back to avoid over rotation
        xyz = Magnetics.atp2xyz(x)
        m = Magnetics.xyz2atp(xyz)

        self.invProb.model = m
        self.prob.chi = m
        self.opt.xc = m

    def endIter(self):

        x = self.invProb.model
        # Convert to cartesian than back to avoid over rotation
        xyz = Magnetics.atp2xyz(x)
        m = Magnetics.xyz2atp(xyz)

        self.invProb.model = m
        self.invProb.phi_m_last = self.reg(m)
        self.prob.chi = m
        self.opt.xc = m<|MERGE_RESOLUTION|>--- conflicted
+++ resolved
@@ -334,10 +334,8 @@
     beta_tol = 5e-2
     prctile = 95
     chifact = 1.
-<<<<<<< HEAD
-=======
+
     l2model = None
->>>>>>> f2de9670
 
     # Solving parameter for IRLS (mode:2)
     IRLSiter = 0
@@ -349,10 +347,9 @@
     coolingFactor = 2.
     coolingRate = 1
     ComboObjFun = False
-<<<<<<< HEAD
+
     updateBeta = True
-=======
->>>>>>> f2de9670
+
     mode = 1
 
     @property
@@ -419,21 +416,6 @@
 
                 for reg in self.reg.objfcts:
 
-<<<<<<< HEAD
-                    #indl, indu = ii*self.reg.regmesh.nC, (ii+1)*self.reg.regmesh.nC
-
-                    if getattr(reg, 'eps_p', None) is None:
-
-                        mtemp = self.reg[ii].mapping * self.invProb.model
-                        reg.eps_p = np.percentile(np.abs(mtemp), self.prctile)
-
-                    elif getattr(reg, 'eps_q', None) is None:
-                        mtemp = self.reg[ii].mapping * self.invProb.model
-                        reg.eps_q = np.percentile(np.abs(reg.regmesh.cellDiffxStencil*mtemp), self.prctile)
-
-            else:
-                if getattr(self.reg, 'eps_p', None) is None:
-=======
                     ## NEED TO CHANGE THE DEFAULT VALUE TO SOMETHING ELSE
                     ## @lheagy
                     if reg.eps_p == 0.1:
@@ -447,16 +429,13 @@
 
             else:
                 if self.reg.eps_p == 0.1:
->>>>>>> f2de9670
+
 
                     mtemp = self.reg.mapping * self.invProb.model
                     self.reg.eps_p = np.percentile(np.abs(mtemp), self.prctile)
 
-<<<<<<< HEAD
-                elif getattr(self.reg, 'eps_q', None) is None:
-=======
                 if self.reg.eps_q == 0.1:
->>>>>>> f2de9670
+
                     mtemp = self.reg.mapping * self.invProb.model
                     self.reg.eps_q = np.percentile(np.abs(self.reg.regmesh.cellDiffxStencil*mtemp), self.prctile)
 
@@ -471,35 +450,7 @@
                 self.reg.norms = self.norms
                 print("L[p qx qy qz]-norm : " + str(self.reg.norms))
 
-<<<<<<< HEAD
-
-
-            if self.ComboObjFun:
-                    for reg in self.reg.objfcts:
-                        reg.model = self.invProb.model
-
-
-            else:
-                self.reg.model = self.invProb.model
-
-
-            self.reg.l2model = self.invProb.model.copy()
-
-
-            # Re-assign the norms
-            if self.ComboObjFun:
-                # vec_xyz = Magnetics.atp2xyz(self.reg.l2model)
-                # vec = vec_xyz.reshape(self.prob.mesh.nC, 3, order='F')
-                # MagneticsDriver.writeVectorUBC(self.prob.mesh, 'MVI_l2norm.fld', vec)
-
-                for reg in self.reg.objfcts:
-                    print("eps_p: " + str(reg.eps_p) +
-                          " eps_q: " + str(reg.eps_q))
-
-            else:
-                print("eps_p: " + str(self.reg.eps_p) + " eps_q: " + str(self.reg.eps_q))
-
-=======
+
             if self.ComboObjFun:
                     for reg in self.reg.objfcts:
                         reg.model = self.invProb.model
@@ -517,7 +468,7 @@
 
             else:
                 print("eps_p: " + str(self.reg.eps_p) + " eps_q: " + str(self.reg.eps_q))
->>>>>>> f2de9670
+
 
         # Beta Schedule
         if np.all([self.opt.iter > 0, self.opt.iter % self.coolingRate == 0]):
@@ -545,20 +496,10 @@
 
                 self.IRLSiter += 1
 
-<<<<<<< HEAD
-            # f,g = self.invProb.evalFunction(self.invProb.model,return_g=True, return_H=False)
-            # print('MAX deriv',np.max(np.abs(g)))
-
             # Reset the regularization matrices so that it is
             # recalculated for current model. Do it to all levels of comboObj
             for reg in self.reg.objfcts:
 
-=======
-            # Reset the regularization matrices so that it is
-            # recalculated for current model. Do it to all levels of comboObj
-            for reg in self.reg.objfcts:
-
->>>>>>> f2de9670
                 # If comboObj, go down one more level
                 if self.ComboObjFun:
                     for comp in reg.objfcts:
@@ -599,11 +540,8 @@
             # Check if misfit is within the tolerance, otherwise scale beta
             val = self.invProb.phi_d / self.target
 
-<<<<<<< HEAD
             if np.all([np.abs(1.-val) > self.beta_tol, self.updateBeta]):
-=======
-            if np.all([np.abs(1.-val) > self.beta_tol, self.IRLSiter > 1]):
->>>>>>> f2de9670
+
                 self.invProb.beta = (self.invProb.beta * self.target /
                                      self.invProb.phi_d)
 
@@ -639,12 +577,9 @@
                 diagA = np.sum(self.prob.G**2., axis=0) + np.hstack(reg_diag)
 
             else:
-<<<<<<< HEAD
-                diagA = np.sum(self.prob.G**2., axis=0) + self.invProb.beta*(self.reg.W.T*self.reg.W).diagonal()
-=======
+
                 diagA = (np.sum(self.prob.G**2., axis=0) +
                          self.invProb.beta*(self.reg.W.T*self.reg.W).diagonal())
->>>>>>> f2de9670
 
             PC = Utils.sdiag((self.mapping.deriv(None).T * diagA)**-1.)
             self.opt.approxHinv = PC
@@ -666,12 +601,10 @@
                 diagA = np.sum(self.prob.G**2., axis=0) + np.hstack(reg_diag)
 
             else:
-<<<<<<< HEAD
-                diagA = np.sum(self.prob.G**2., axis=0) + self.invProb.beta*(self.reg.W.T*self.reg.W).diagonal()
-=======
+
                 diagA = (np.sum(self.prob.G**2., axis=0) +
                          self.invProb.beta*(self.reg.W.T*self.reg.W).diagonal())
->>>>>>> f2de9670
+
 
             PC = Utils.sdiag((self.mapping.deriv(None).T * diagA)**-1.)
             self.opt.approxHinv = PC
