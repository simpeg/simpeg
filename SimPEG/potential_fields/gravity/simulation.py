from __future__ import print_function
from ...utils.code_utils import deprecate_class
from SimPEG import utils
from SimPEG.utils import mkvc, sdiag
from SimPEG import props
from ...simulation import BaseSimulation
from ..base import BasePFSimulation
import scipy.constants as constants
import numpy as np


class Simulation3DIntegral(BasePFSimulation):
    """
    Gravity simulation in integral form.

    """

    rho, rhoMap, rhoDeriv = props.Invertible("Physical property", default=1.0)

    def __init__(self, mesh, **kwargs):
        super().__init__(mesh, **kwargs)
        self._G = None
        self._gtg_diagonal = None
        self.modelMap = self.rhoMap

    def fields(self, m):
        self.model = m

        if self.store_sensitivities == "forward_only":
            self.model = m
            # Compute the linear operation without forming the full dense G
            fields = mkvc(self.linear_operator())
        else:
            fields = self.G @ (self.rhoMap @ m).astype(np.float32)

        return np.asarray(fields)

    def getJtJdiag(self, m, W=None):
        """
        Return the diagonal of JtJ
        """
        self.model = m

        if W is None:
            W = np.ones(self.survey.nD)
        else:
            W = W.diagonal() ** 2
        if getattr(self, "_gtg_diagonal", None) is None:

            diag = np.zeros(self.G.shape[1])
            for i in range(len(W)):
                diag += W[i] * (self.G[i] * self.G[i])
            self._gtg_diagonal = diag
        else:
            diag = self._gtg_diagonal
        return mkvc((sdiag(np.sqrt(diag)) @ self.rhoDeriv).power(2).sum(axis=0))

    def getJ(self, m, f=None):
        """
        Sensitivity matrix
        """
        return self.G.dot(self.rhoDeriv)

    def Jvec(self, m, v, f=None):
        """
        Sensitivity times a vector
        """
        dmu_dm_v = self.rhoDeriv @ v
        return self.G @ dmu_dm_v.astype(np.float32)

    def Jtvec(self, m, v, f=None):
        """
        Sensitivity transposed times a vector
        """
        Jtvec = self.G.T @ v.astype(np.float32)
        return np.asarray(self.rhoDeriv.T @ Jtvec)

    @property
    def G(self):
        """
        Gravity forward operator
        """
        if getattr(self, "_G", None) is None:

            self._G = self.linear_operator()

        return self._G

    @property
    def gtg_diagonal(self):
        """
        Diagonal of GtG
        """
        if getattr(self, "_gtg_diagonal", None) is None:

            return None

        return self._gtg_diagonal

    def evaluate_integral(self, receiver_location, components):
        """
        Compute the forward linear relationship between the model and the physics at a point
        and for all components of the survey.

        :param numpy.ndarray receiver_location:  array with shape (n_receivers, 3)
            Array of receiver locations as x, y, z columns.
        :param list[str] components: List of gravity components chosen from:
            'gx', 'gy', 'gz', 'gxx', 'gxy', 'gxz', 'gyy', 'gyz', 'gzz', 'guv'

        :rtype numpy.ndarray: rows
        :returns: ndarray with shape (n_components, n_cells)
            Dense array mapping of the contribution of all active cells to data components::

                rows =
                    g_1 = [g_1x g_1y g_1z]
                    g_2 = [g_2x g_2y g_2z]
                           ...
                    g_c = [g_cx g_cy g_cz]

        """
        tol1 = 1e-4
        tol2 = 1e-10

        # base cell dimensions
<<<<<<< HEAD
        min_hx, min_hy = self.mesh.hx.min(), self.mesh.hy.min()
        if self.mesh.hz is None:
            min_hz = min_hx
        else:
            min_hz = self.mesh.hz.min()
=======
        min_hx, min_hy, min_hz = (
            self.mesh.hx.min(),
            self.mesh.hy.min(),
            self.mesh.hz.min(),
        )
>>>>>>> 3cc8e786

        dx = self.Xn - receiver_location[0]
        dx[np.abs(dx) / min_hx < tol1] = tol1 * min_hx
        dy = self.Yn - receiver_location[1]
        dy[np.abs(dy) / min_hy < tol1] = tol1 * min_hy
        dz = self.Zn - receiver_location[2]
        dz[np.abs(dz) / min_hz < tol1] = tol1 * min_hz

        rows = {component: np.zeros(self.Xn.shape[0]) for component in components}

        gxx = np.zeros(self.Xn.shape[0])
        gyy = np.zeros(self.Xn.shape[0])

        for aa in range(2):
            for bb in range(2):
                for cc in range(2):

                    r = (
                        mkvc(dx[:, aa]) ** 2
                        + mkvc(dy[:, bb]) ** 2
                        + mkvc(dz[:, cc]) ** 2
                    ) ** (0.50)

                    dz_r = dz[:, cc] + r
                    dy_r = dy[:, bb] + r
                    dx_r = dx[:, aa] + r

                    dxr = dx[:, aa] * r
                    dyr = dy[:, bb] * r
                    dzr = dz[:, cc] * r

                    dydz = dy[:, bb] * dz[:, cc]
                    dxdy = dx[:, aa] * dy[:, bb]
                    dxdz = dx[:, aa] * dz[:, cc]

                    if "gx" in components:
                        rows["gx"] += (
                            (-1) ** aa
                            * (-1) ** bb
                            * (-1) ** cc
                            * (
                                dy[:, bb] * np.log(dz_r)
                                + dz[:, cc] * np.log(dy_r)
                                - dx[:, aa] * np.arctan(dydz / dxr)
                            )
                        )

                    if "gy" in components:
                        rows["gy"] += (
                            (-1) ** aa
                            * (-1) ** bb
                            * (-1) ** cc
                            * (
                                dx[:, aa] * np.log(dz_r)
                                + dz[:, cc] * np.log(dx_r)
                                - dy[:, bb] * np.arctan(dxdz / dyr)
                            )
                        )

                    if "gz" in components:
                        rows["gz"] += (
                            (-1) ** aa
                            * (-1) ** bb
                            * (-1) ** cc
                            * (
                                dx[:, aa] * np.log(dy_r)
                                + dy[:, bb] * np.log(dx_r)
                                - dz[:, cc] * np.arctan(dxdy / dzr)
                            )
                        )

                    arg = dy[:, bb] * dz[:, cc] / dxr

                    if (
                        ("gxx" in components)
                        or ("gzz" in components)
                        or ("guv" in components)
                    ):
                        gxx -= (
                            (-1) ** aa
                            * (-1) ** bb
                            * (-1) ** cc
                            * (
                                dxdy / (r * dz_r)
                                + dxdz / (r * dy_r)
                                - np.arctan(arg)
                                + dx[:, aa]
                                * (1.0 / (1 + arg ** 2.0))
                                * dydz
                                / dxr ** 2.0
                                * (r + dx[:, aa] ** 2.0 / r)
                            )
                        )

                    if "gxy" in components:
                        rows["gxy"] -= (
                            (-1) ** aa
                            * (-1) ** bb
                            * (-1) ** cc
                            * (
                                np.log(dz_r)
                                + dy[:, bb] ** 2.0 / (r * dz_r)
                                + dz[:, cc] / r
                                - 1.0
                                / (1 + arg ** 2.0)
                                * (dz[:, cc] / r ** 2)
                                * (r - dy[:, bb] ** 2.0 / r)
                            )
                        )

                    if "gxz" in components:
                        rows["gxz"] -= (
                            (-1) ** aa
                            * (-1) ** bb
                            * (-1) ** cc
                            * (
                                np.log(dy_r)
                                + dz[:, cc] ** 2.0 / (r * dy_r)
                                + dy[:, bb] / r
                                - 1.0
                                / (1 + arg ** 2.0)
                                * (dy[:, bb] / (r ** 2))
                                * (r - dz[:, cc] ** 2.0 / r)
                            )
                        )

                    arg = dx[:, aa] * dz[:, cc] / dyr

                    if (
                        ("gyy" in components)
                        or ("gzz" in components)
                        or ("guv" in components)
                    ):
                        gyy -= (
                            (-1) ** aa
                            * (-1) ** bb
                            * (-1) ** cc
                            * (
                                dxdy / (r * dz_r)
                                + dydz / (r * dx_r)
                                - np.arctan(arg)
                                + dy[:, bb]
                                * (1.0 / (1 + arg ** 2.0))
                                * dxdz
                                / dyr ** 2.0
                                * (r + dy[:, bb] ** 2.0 / r)
                            )
                        )

                    if "gyz" in components:
                        rows["gyz"] -= (
                            (-1) ** aa
                            * (-1) ** bb
                            * (-1) ** cc
                            * (
                                np.log(dx_r)
                                + dz[:, cc] ** 2.0 / (r * (dx_r))
                                + dx[:, aa] / r
                                - 1.0
                                / (1 + arg ** 2.0)
                                * (dx[:, aa] / (r ** 2))
                                * (r - dz[:, cc] ** 2.0 / r)
                            )
                        )

        if "gyy" in components:
            rows["gyy"] = gyy

        if "gxx" in components:
            rows["gxx"] = gxx

        if "gzz" in components:
            rows["gzz"] = -gxx - gyy

        if "guv" in components:
            rows["guv"] = -0.5 * (gxx - gyy)

        for component in components:
            if len(component) == 3:
                rows[component] *= constants.G * 1e12  # conversion for Eotvos
            else:
                rows[component] *= constants.G * 1e8  # conversion for mGal

        return np.vstack([rows[component] for component in components])


class Simulation3DDifferential(BaseSimulation):
    """
    Gravity in differential equations!
    """

    _deprecate_main_map = "rhoMap"

    rho, rhoMap, rhoDeriv = props.Invertible("Specific density (g/cc)", default=1.0)

    solver = None

    def __init__(self, mesh, **kwargs):
        BaseSimulation.__init__(self, mesh, **kwargs)

        self.mesh.setCellGradBC("dirichlet")

        self._Div = self.mesh.cellGrad

    @property
    def MfI(self):
        return self._MfI

    @property
    def Mfi(self):
        return self._Mfi

    def makeMassMatrices(self, m):
        self.model = m
        self._Mfi = self.mesh.getFaceInnerProduct()
        self._MfI = utils.sdiag(1.0 / self._Mfi.diagonal())

    def getRHS(self, m):
        """"""

        Mc = utils.sdiag(self.mesh.vol)

        self.model = m
        rho = self.rho

        return Mc * rho

    def getA(self, m):
        """
        GetA creates and returns the A matrix for the Gravity nodal problem

        The A matrix has the form:

        .. math ::

            \mathbf{A} =  \Div(\MfMui)^{-1}\Div^{T}

        """
        return -self._Div.T * self.Mfi * self._Div

    def fields(self, m):
        """
        Return magnetic potential (u) and flux (B)
        u: defined on the cell nodes [nC x 1]
        gField: defined on the cell faces [nF x 1]

        After we compute u, then we update B.

        .. math ::

            \mathbf{B}_s = (\MfMui)^{-1}\mathbf{M}^f_{\mu_0^{-1}}\mathbf{B}_0-\mathbf{B}_0 -(\MfMui)^{-1}\Div^T \mathbf{u}

        """
        from scipy.constants import G as NewtG

        self.makeMassMatrices(m)
        A = self.getA(m)
        RHS = self.getRHS(m)

        Ainv = self.solver(A)
        u = Ainv * RHS

        gField = 4.0 * np.pi * NewtG * 1e8 * self._Div * u

        return {"G": gField, "u": u}


############
# Deprecated
############


@deprecate_class(removal_version="0.16.0", future_warn=True)
class GravityIntegral(Simulation3DIntegral):
    pass


@deprecate_class(removal_version="0.16.0", future_warn=True)
class Problem3D_Diff(Simulation3DDifferential):
    pass<|MERGE_RESOLUTION|>--- conflicted
+++ resolved
@@ -122,19 +122,11 @@
         tol2 = 1e-10
 
         # base cell dimensions
-<<<<<<< HEAD
         min_hx, min_hy = self.mesh.hx.min(), self.mesh.hy.min()
         if self.mesh.hz is None:
             min_hz = min_hx
         else:
             min_hz = self.mesh.hz.min()
-=======
-        min_hx, min_hy, min_hz = (
-            self.mesh.hx.min(),
-            self.mesh.hy.min(),
-            self.mesh.hz.min(),
-        )
->>>>>>> 3cc8e786
 
         dx = self.Xn - receiver_location[0]
         dx[np.abs(dx) / min_hx < tol1] = tol1 * min_hx
