import numpy as np
import scipy.constants as constants
from geoana.kernels import prism_fz, prism_fzx, prism_fzy, prism_fzz
from scipy.constants import G as NewtG

from SimPEG import props
from SimPEG.utils import mkvc, sdiag

from ...base import BasePDESimulation
<<<<<<< HEAD
from ..base import BaseEquivalentSourceLayerSimulation, BasePFSimulation
from .survey import Survey
=======
from ..base import BasePFSimulation, BaseEquivalentSourceLayerSimulation
import scipy.constants as constants
from scipy.constants import G as NewtG
import numpy as np
from geoana.kernels import (
    prism_fz,
    prism_fzz,
    prism_fzx,
    prism_fzy,
)
>>>>>>> 541c0747


class Simulation3DIntegral(BasePFSimulation):
    """
    Gravity simulation in integral form.

    """

    rho, rhoMap, rhoDeriv = props.Invertible("Density")

    def __init__(self, mesh, rho=None, rhoMap=None, **kwargs):
        super().__init__(mesh, **kwargs)
        self.rho = rho
        self.rhoMap = rhoMap
        self._G = None
        self._gtg_diagonal = None
        self.modelMap = self.rhoMap

    def fields(self, m):
        self.model = m

        if self.store_sensitivities == "forward_only":
            # Compute the linear operation without forming the full dense G
            fields = mkvc(self.linear_operator())
        else:
            fields = self.G @ (self.rho).astype(np.float32)

        return np.asarray(fields)

    def getJtJdiag(self, m, W=None):
        """
        Return the diagonal of JtJ
        """
        self.model = m

        if W is None:
            W = np.ones(self.survey.nD)
        else:
            W = W.diagonal() ** 2
        if getattr(self, "_gtg_diagonal", None) is None:

            diag = np.zeros(self.G.shape[1])
            for i in range(len(W)):
                diag += W[i] * (self.G[i] * self.G[i])
            self._gtg_diagonal = diag
        else:
            diag = self._gtg_diagonal
        return mkvc((sdiag(np.sqrt(diag)) @ self.rhoDeriv).power(2).sum(axis=0))

    def getJ(self, m, f=None):
        """
        Sensitivity matrix
        """
        return self.G.dot(self.rhoDeriv)

    def Jvec(self, m, v, f=None):
        """
        Sensitivity times a vector
        """
        dmu_dm_v = self.rhoDeriv @ v
        return self.G @ dmu_dm_v.astype(np.float32)

    def Jtvec(self, m, v, f=None):
        """
        Sensitivity transposed times a vector
        """
        Jtvec = self.G.T @ v.astype(np.float32)
        return np.asarray(self.rhoDeriv.T @ Jtvec)

    @property
    def G(self):
        """
        Gravity forward operator
        """
        if getattr(self, "_G", None) is None:
            self._G = self.linear_operator()

        return self._G

    @property
    def gtg_diagonal(self):
        """
        Diagonal of GtG
        """
        if getattr(self, "_gtg_diagonal", None) is None:

            return None

        return self._gtg_diagonal

    def evaluate_integral(self, receiver_location, components):
        """
        Compute the forward linear relationship between the model and the physics at a point
        and for all components of the survey.

        :param numpy.ndarray receiver_location:  array with shape (n_receivers, 3)
            Array of receiver locations as x, y, z columns.
        :param list[str] components: List of gravity components chosen from:
            'gx', 'gy', 'gz', 'gxx', 'gxy', 'gxz', 'gyy', 'gyz', 'gzz', 'guv'
        :param float tolerance: Small constant to avoid singularity near nodes and edges.
        :rtype numpy.ndarray: rows
        :returns: ndarray with shape (n_components, n_cells)
            Dense array mapping of the contribution of all active cells to data components::

                rows =
                    g_1 = [g_1x g_1y g_1z]
                    g_2 = [g_2x g_2y g_2z]
                           ...
                    g_c = [g_cx g_cy g_cz]

        """
        dr = self._nodes - receiver_location
        dx = dr[..., 0]
        dy = dr[..., 1]
        dz = dr[..., 2]

        node_evals = {}
        if "gx" in components:
            node_evals["gx"] = prism_fz(dy, dz, dx)
        if "gy" in components:
            node_evals["gy"] = prism_fz(dz, dx, dy)
        if "gz" in components:
            node_evals["gz"] = prism_fz(dx, dy, dz)
        if "gxy" in components:
            node_evals["gxy"] = prism_fzx(dy, dz, dx)
        if "gxz" in components:
            node_evals["gxz"] = prism_fzx(dx, dy, dz)
        if "gyz" in components:
            node_evals["gyz"] = prism_fzy(dx, dy, dz)
        if "gxx" in components or "guv" in components:
            node_evals["gxx"] = prism_fzz(dy, dz, dx)
        if "gyy" in components or "guv" in components:
            node_evals["gyy"] = prism_fzz(dz, dx, dy)
            if "guv" in components:
                node_evals["guv"] = (node_evals["gyy"] - node_evals["gxx"]) * 0.5
                # (NN - EE) / 2
        inside_adjust = False
        if "gzz" in components:
            if "gxx" not in node_evals or "gyy" not in node_evals:
                node_evals["gzz"] = prism_fzz(dx, dy, dz)
            else:
                inside_adjust = True
                # The below need to be adjusted for observation points within a cell.
                # because `gxx + gyy + gzz = -4 * pi * G * rho`
                # gzz = - gxx - gyy - 4 * np.pi * G * rho[in_cell]
                node_evals["gzz"] = -node_evals["gxx"] - node_evals["gyy"]

        rows = {}
        for component in set(components):
            vals = node_evals[component]
            if self._unique_inv is not None:
                vals = vals[self._unique_inv]
            cell_vals = (
                vals[0]
                - vals[1]
                - vals[2]
                + vals[3]
                - vals[4]
                + vals[5]
                + vals[6]
                - vals[7]
            )
            if inside_adjust and component == "gzz":
                # should subtract 4 * pi to the cell containing the observation point
                # just need a little logic to find the containing cell
                # cell_vals[inside_cell] += 4 * np.pi
                pass
            if self.store_sensitivities == "forward_only":
                rows[component] = cell_vals @ self.rho
            else:
                rows[component] = cell_vals
            if len(component) == 3:
                rows[component] *= constants.G * 1e12  # conversion for Eotvos
            else:
                rows[component] *= constants.G * 1e8  # conversion for mGal

        return np.stack([rows[component] for component in components])


class SimulationEquivalentSourceLayer(
    BaseEquivalentSourceLayerSimulation, Simulation3DIntegral
):
    """
    Equivalent source layer simulations

    Parameters
    ----------
    mesh : discretize.BaseMesh
        A 2D tensor or tree mesh defining discretization along the x and y directions
    cell_z_top : numpy.ndarray or float
        Define the elevations for the top face of all cells in the layer. If an array it should be the same size as
        the active cell set.
    cell_z_bottom : numpy.ndarray or float
        Define the elevations for the bottom face of all cells in the layer. If an array it should be the same size as
        the active cell set.
    """


class Simulation3DDifferential(BasePDESimulation):
    r"""Finite volume simulation class for gravity.

    Notes
    -----
    From Blakely (1996), the scalar potential :math:`\phi` outside the source region
    is obtained by solving a Poisson's equation:

    .. math::
        \nabla^2 \phi = 4 \pi \gamma \rho

    where :math:`\gamma` is the gravitational constant and :math:`\rho` defines the
    distribution of density within the source region.

    Applying the finite volumn method, we can solve the Poisson's equation on a
    3D voxel grid according to:

    .. math::
        \big [ \mathbf{D M_f D^T} \big ] \mathbf{u} = - \mathbf{M_c \, \rho}
    """

    rho, rhoMap, rhoDeriv = props.Invertible("Specific density (g/cc)")

    def __init__(self, mesh, rho=1.0, rhoMap=None, **kwargs):
        super().__init__(mesh, **kwargs)
        self.rho = rho
        self.rhoMap = rhoMap

        self._Div = self.mesh.face_divergence

    def getRHS(self):
        """Return right-hand side for the linear system"""
        Mc = self.Mcc
        rho = self.rho
        return -Mc * rho

    def getA(self):
        r"""
        GetA creates and returns the A matrix for the Gravity nodal problem

        The A matrix has the form:

        .. math ::

            \mathbf{A} =  \Div(\Mf Mui)^{-1}\Div^{T}
        """
        # Constructs A with 0 dirichlet
        if getattr(self, "_A", None) is None:
            self._A = self._Div * self.Mf * self._Div.T.tocsr()
        return self._A

    def fields(self, m=None):
        r"""Compute fields

        **INCOMPLETE**

        Parameters
        ----------
        m: (nP) np.ndarray
            The model

        Returns
        -------
        dict
            The fields
        """
        if m is not None:
            self.model = m

        A = self.getA()
        RHS = self.getRHS()

        Ainv = self.solver(A)
        u = Ainv * RHS

        gField = 4.0 * np.pi * NewtG * 1e8 * self._Div * u

        return {"G": gField, "u": u}<|MERGE_RESOLUTION|>--- conflicted
+++ resolved
@@ -7,21 +7,7 @@
 from SimPEG.utils import mkvc, sdiag
 
 from ...base import BasePDESimulation
-<<<<<<< HEAD
 from ..base import BaseEquivalentSourceLayerSimulation, BasePFSimulation
-from .survey import Survey
-=======
-from ..base import BasePFSimulation, BaseEquivalentSourceLayerSimulation
-import scipy.constants as constants
-from scipy.constants import G as NewtG
-import numpy as np
-from geoana.kernels import (
-    prism_fz,
-    prism_fzz,
-    prism_fzx,
-    prism_fzy,
-)
->>>>>>> 541c0747
 
 
 class Simulation3DIntegral(BasePFSimulation):
