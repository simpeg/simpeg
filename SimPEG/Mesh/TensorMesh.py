from SimPEG import Utils, np, sp
from BaseMesh import BaseRectangularMesh
from View import TensorView
from DiffOperators import DiffOperators
from InnerProducts import InnerProducts

class BaseTensorMesh(BaseRectangularMesh):

    __metaclass__ = Utils.SimPEGMetaClass

    _meshType = 'BASETENSOR'

    _unitDimensions = [1, 1, 1]

    def __init__(self, h_in, x0=None):
        assert type(h_in) is list, 'h_in must be a list'
        h = range(len(h_in))
        for i, h_i in enumerate(h_in):
            if type(h_i) in [int, long, float]:
                # This gives you something over the unit cube.
                h_i = self._unitDimensions[i] * np.ones(int(h_i))/int(h_i)
            assert type(h_i) == np.ndarray, ("h[%i] is not a numpy array." % i)
            assert len(h_i.shape) == 1, ("h[%i] must be a 1D numpy array." % i)
            h[i] = h_i[:] # make a copy.

        BaseRectangularMesh.__init__(self, np.array([x.size for x in h]), x0)
        assert len(h) == len(self.x0), "Dimension mismatch. x0 != len(h)"

        # Ensure h contains 1D vectors
        self._h = [Utils.mkvc(x.astype(float)) for x in h]

    @property
    def h(self):
        """h is a list containing the cell widths of the tensor mesh in each dimension."""
        return self._h

    @property
    def hx(self):
        "Width of cells in the x direction"
        return self._h[0]

    @property
    def hy(self):
        "Width of cells in the y direction"
        return None if self.dim < 2 else self._h[1]

    @property
    def hz(self):
        "Width of cells in the z direction"
        return None if self.dim < 3 else self._h[2]

    @property
    def vectorNx(self):
        """Nodal grid vector (1D) in the x direction."""
        return np.r_[0., self.hx.cumsum()] + self.x0[0]

    @property
    def vectorNy(self):
        """Nodal grid vector (1D) in the y direction."""
        return None if self.dim < 2 else np.r_[0., self.hy.cumsum()] + self.x0[1]

    @property
    def vectorNz(self):
        """Nodal grid vector (1D) in the z direction."""
        return None if self.dim < 3 else np.r_[0., self.hz.cumsum()] + self.x0[2]

    @property
    def vectorCCx(self):
        """Cell-centered grid vector (1D) in the x direction."""
        return np.r_[0, self.hx[:-1].cumsum()] + self.hx*0.5 + self.x0[0]

    @property
    def vectorCCy(self):
        """Cell-centered grid vector (1D) in the y direction."""
        return None if self.dim < 2 else np.r_[0, self.hy[:-1].cumsum()] + self.hy*0.5 + self.x0[1]

    @property
    def vectorCCz(self):
        """Cell-centered grid vector (1D) in the z direction."""
        return None if self.dim < 3 else np.r_[0, self.hz[:-1].cumsum()] + self.hz*0.5 + self.x0[2]

    @property
    def gridCC(self):
        """Cell-centered grid."""
        if getattr(self, '_gridCC', None) is None:
            self._gridCC = Utils.ndgrid(self.getTensor('CC'))
        return self._gridCC

    @property
    def gridN(self):
        """Nodal grid."""
        if getattr(self, '_gridN', None) is None:
            self._gridN = Utils.ndgrid(self.getTensor('N'))
        return self._gridN

    @property
    def gridFx(self):
        """Face staggered grid in the x direction."""
        if getattr(self, '_gridFx', None) is None:
            self._gridFx = Utils.ndgrid(self.getTensor('Fx'))
        return self._gridFx

    @property
    def gridFy(self):
        """Face staggered grid in the y direction."""
        if getattr(self, '_gridFy', None) is None and self.dim > 1:
            self._gridFy = Utils.ndgrid(self.getTensor('Fy'))
        return self._gridFy

    @property
    def gridFz(self):
        """Face staggered grid in the z direction."""
        if getattr(self, '_gridFz', None) is None and self.dim > 2:
            self._gridFz = Utils.ndgrid(self.getTensor('Fz'))
        return self._gridFz

    @property
    def gridEx(self):
        """Edge staggered grid in the x direction."""
        if getattr(self, '_gridEx', None) is None:
            self._gridEx = Utils.ndgrid(self.getTensor('Ex'))
        return self._gridEx

    @property
    def gridEy(self):
        """Edge staggered grid in the y direction."""
        if getattr(self, '_gridEy', None) is None and self.dim > 1:
            self._gridEy = Utils.ndgrid(self.getTensor('Ey'))
        return self._gridEy

    @property
    def gridEz(self):
        """Edge staggered grid in the z direction."""
        if getattr(self, '_gridEz', None) is None and self.dim > 2:
            self._gridEz = Utils.ndgrid(self.getTensor('Ez'))
        return self._gridEz

    def getTensor(self, locType):
        """ Returns a tensor list.

        :param str locType: What tensor (see below)
        :rtype: list
        :return: list of the tensors that make up the mesh.

        locType can be::

            'Ex'    -> x-component of field defined on edges
            'Ey'    -> y-component of field defined on edges
            'Ez'    -> z-component of field defined on edges
            'Fx'    -> x-component of field defined on faces
            'Fy'    -> y-component of field defined on faces
            'Fz'    -> z-component of field defined on faces
            'N'     -> scalar field defined on nodes
            'CC'    -> scalar field defined on cell centers
        """

        if   locType is 'Fx':
            ten = [self.vectorNx , self.vectorCCy, self.vectorCCz]
        elif locType is 'Fy':
            ten = [self.vectorCCx, self.vectorNy , self.vectorCCz]
        elif locType is 'Fz':
            ten = [self.vectorCCx, self.vectorCCy, self.vectorNz ]
        elif locType is 'Ex':
            ten = [self.vectorCCx, self.vectorNy , self.vectorNz ]
        elif locType is 'Ey':
            ten = [self.vectorNx , self.vectorCCy, self.vectorNz ]
        elif locType is 'Ez':
            ten = [self.vectorNx , self.vectorNy , self.vectorCCz]
        elif locType is 'CC':
            ten = [self.vectorCCx, self.vectorCCy, self.vectorCCz]
        elif locType is 'N':
            ten = [self.vectorNx , self.vectorNy , self.vectorNz ]

        return [t for t in ten if t is not None]


class TensorMesh(BaseTensorMesh, TensorView, DiffOperators, InnerProducts):
    """
    TensorMesh is a mesh class that deals with tensor product meshes.

    Any Mesh that has a constant width along the entire axis
    such that it can defined by a single width vector, called 'h'.

    ::

        hx = np.array([1,1,1])
        hy = np.array([1,2])
        hz = np.array([1,1,1,1])

        mesh = Mesh.TensorMesh([hx, hy, hz])

    Example of a padded tensor mesh:

    .. plot::

        from SimPEG import Mesh, Utils
        M = Mesh.TensorMesh(Utils.meshTensors(((10,10),(40,10),(10,10)), ((10,10),(20,10),(0,0))))
        M.plotGrid()

    For a quick tensor mesh on a (10x12x15) unit cube::

        mesh = Mesh.TensorMesh([10, 12, 15])

    """

    __metaclass__ = Utils.SimPEGMetaClass

    _meshType = 'TENSOR'

    def __init__(self, h_in, x0=None):
        BaseTensorMesh.__init__(self, h_in, x0)

    def __str__(self):
        outStr = '  ---- {0:d}-D TensorMesh ----  '.format(self.dim)
        def printH(hx, outStr=''):
            i = -1
            while True:
                i = i + 1
                if i > hx.size:
                    break
                elif i == hx.size:
                    break
                h = hx[i]
                n = 1
                for j in range(i+1, hx.size):
                    if hx[j] == h:
                        n = n + 1
                        i = i + 1
                    else:
                        break

                if n == 1:
                    outStr = outStr + ' {0:.2f},'.format(h)
                else:
                    outStr = outStr + ' {0:d}*{1:.2f},'.format(n,h)

            return outStr[:-1]

        if self.dim == 1:
            outStr = outStr + '\n   x0: {0:.2f}'.format(self.x0[0])
            outStr = outStr + '\n  nCx: {0:d}'.format(self.nCx)
            outStr = outStr + printH(self.hx, outStr='\n   hx:')
            pass
        elif self.dim == 2:
            outStr = outStr + '\n   x0: {0:.2f}'.format(self.x0[0])
            outStr = outStr + '\n   y0: {0:.2f}'.format(self.x0[1])
            outStr = outStr + '\n  nCx: {0:d}'.format(self.nCx)
            outStr = outStr + '\n  nCy: {0:d}'.format(self.nCy)
            outStr = outStr + printH(self.hx, outStr='\n   hx:')
            outStr = outStr + printH(self.hy, outStr='\n   hy:')
        elif self.dim == 3:
            outStr = outStr + '\n   x0: {0:.2f}'.format(self.x0[0])
            outStr = outStr + '\n   y0: {0:.2f}'.format(self.x0[1])
            outStr = outStr + '\n   z0: {0:.2f}'.format(self.x0[2])
            outStr = outStr + '\n  nCx: {0:d}'.format(self.nCx)
            outStr = outStr + '\n  nCy: {0:d}'.format(self.nCy)
            outStr = outStr + '\n  nCz: {0:d}'.format(self.nCz)
            outStr = outStr + printH(self.hx, outStr='\n   hx:')
            outStr = outStr + printH(self.hy, outStr='\n   hy:')
            outStr = outStr + printH(self.hz, outStr='\n   hz:')

        return outStr


    # --------------- Geometries ---------------------
    @property
    def vol(self):
        """Construct cell volumes of the 3D model as 1d array."""
        if getattr(self, '_vol', None) is None:
            vh = self.h
            # Compute cell volumes
            if self.dim == 1:
                self._vol = Utils.mkvc(vh[0])
            elif self.dim == 2:
                # Cell sizes in each direction
                self._vol = Utils.mkvc(np.outer(vh[0], vh[1]))
            elif self.dim == 3:
                # Cell sizes in each direction
                self._vol = Utils.mkvc(np.outer(Utils.mkvc(np.outer(vh[0], vh[1])), vh[2]))
        return self._vol

    @property
    def area(self):
        """Construct face areas of the 3D model as 1d array."""
        if getattr(self, '_area', None) is None:
            # Ensure that we are working with column vectors
            vh = self.h
            # The number of cell centers in each direction
            n = self.vnC
            # Compute areas of cell faces
            if(self.dim == 1):
                self._area = np.ones(n[0]+1)
            elif(self.dim == 2):
                area1 = np.outer(np.ones(n[0]+1), vh[1])
                area2 = np.outer(vh[0], np.ones(n[1]+1))
                self._area = np.r_[Utils.mkvc(area1), Utils.mkvc(area2)]
            elif(self.dim == 3):
                area1 = np.outer(np.ones(n[0]+1), Utils.mkvc(np.outer(vh[1], vh[2])))
                area2 = np.outer(vh[0], Utils.mkvc(np.outer(np.ones(n[1]+1), vh[2])))
                area3 = np.outer(vh[0], Utils.mkvc(np.outer(vh[1], np.ones(n[2]+1))))
                self._area = np.r_[Utils.mkvc(area1), Utils.mkvc(area2), Utils.mkvc(area3)]
        return self._area

    @property
    def edge(self):
        """Construct edge legnths of the 3D model as 1d array."""
        if getattr(self, '_edge', None) is None:
            # Ensure that we are working with column vectors
            vh = self.h
            # The number of cell centers in each direction
            n = self.vnC
            # Compute edge lengths
            if(self.dim == 1):
                self._edge = Utils.mkvc(vh[0])
            elif(self.dim == 2):
                l1 = np.outer(vh[0], np.ones(n[1]+1))
                l2 = np.outer(np.ones(n[0]+1), vh[1])
                self._edge = np.r_[Utils.mkvc(l1), Utils.mkvc(l2)]
            elif(self.dim == 3):
                l1 = np.outer(vh[0], Utils.mkvc(np.outer(np.ones(n[1]+1), np.ones(n[2]+1))))
                l2 = np.outer(np.ones(n[0]+1), Utils.mkvc(np.outer(vh[1], np.ones(n[2]+1))))
                l3 = np.outer(np.ones(n[0]+1), Utils.mkvc(np.outer(np.ones(n[1]+1), vh[2])))
                self._edge = np.r_[Utils.mkvc(l1), Utils.mkvc(l2), Utils.mkvc(l3)]
        return self._edge

    # --------------- Methods ---------------------

<<<<<<< HEAD
    def isInside(self, pts):
=======
    def getTensor(self, locType):
        """ Returns a tensor list.

        :param str locType: What tensor (see below)
        :rtype: list
        :return: list of the tensors that make up the mesh.

        locType can be::

            'Ex'    -> x-component of field defined on edges
            'Ey'    -> y-component of field defined on edges
            'Ez'    -> z-component of field defined on edges
            'Fx'    -> x-component of field defined on faces
            'Fy'    -> y-component of field defined on faces
            'Fz'    -> z-component of field defined on faces
            'N'     -> scalar field defined on nodes
            'CC'    -> scalar field defined on cell centers
        """

        if   locType is 'Fx':
            ten = [self.vectorNx , self.vectorCCy, self.vectorCCz]
        elif locType is 'Fy':
            ten = [self.vectorCCx, self.vectorNy , self.vectorCCz]
        elif locType is 'Fz':
            ten = [self.vectorCCx, self.vectorCCy, self.vectorNz ]
        elif locType is 'Ex':
            ten = [self.vectorCCx, self.vectorNy , self.vectorNz ]
        elif locType is 'Ey':
            ten = [self.vectorNx , self.vectorCCy, self.vectorNz ]
        elif locType is 'Ez':
            ten = [self.vectorNx , self.vectorNy , self.vectorCCz]
        elif locType is 'CC':
            ten = [self.vectorCCx, self.vectorCCy, self.vectorCCz]
        elif locType is 'N':
            ten = [self.vectorNx , self.vectorNy , self.vectorNz ]

        return [t for t in ten if t is not None]


    def isInside(self, pts, locType='N'):
>>>>>>> a0ddf267
        """
        Determines if a set of points are inside a mesh.

        :param numpy.ndarray pts: Location of points to test
        :rtype numpy.ndarray
        :return inside, numpy array of booleans
        """

        tensors = self.getTensor(locType)
        if type(pts) == list:
            pts = np.array(pts)
        assert type(pts) == np.ndarray, "must be a numpy array"
        if self.dim > 1:
            assert pts.shape[1] == self.dim, "must be a column vector of shape (nPts, mesh.dim)"
        elif len(pts.shape) == 1:
            pts = pts[:,np.newaxis]
        else:
            assert pts.shape[1] == self.dim, "must be a column vector of shape (nPts, mesh.dim)"

        inside = np.ones(pts.shape[0],dtype=bool)
        for i, tensor in enumerate(tensors):
            inside = inside & (pts[:,i] >= tensor.min()) & (pts[:,i] <= tensor.max())
        return inside

    def getInterpolationMat(self, loc, locType, zerosOutside=False):
        """ Produces interpolation matrix

        :param numpy.ndarray loc: Location of points to interpolate to
        :param str locType: What to interpolate (see below)
        :rtype: scipy.sparse.csr.csr_matrix
        :return: M, the interpolation matrix

        locType can be::

            'Ex'    -> x-component of field defined on edges
            'Ey'    -> y-component of field defined on edges
            'Ez'    -> z-component of field defined on edges
            'Fx'    -> x-component of field defined on faces
            'Fy'    -> y-component of field defined on faces
            'Fz'    -> z-component of field defined on faces
            'N'     -> scalar field defined on nodes
            'CC'    -> scalar field defined on cell centers
        """

        if type(loc) == list:
            loc = np.array(loc)
        assert type(loc) == np.ndarray, "must be a numpy array"
        if self.dim > 1:
            assert loc.shape[1] == self.dim, "must be a column vector of shape (nPts, mesh.dim)"
        elif len(loc.shape) == 1:
            loc = loc[:,np.newaxis]
        else:
            assert loc.shape[1] == self.dim, "must be a column vector of shape (nPts, mesh.dim)"

        if zerosOutside is False:
            assert np.all(self.isInside(loc)), "Points outside of mesh"
        else:
            indZeros = np.logical_not(self.isInside(loc))
            loc[indZeros, :] = np.array([v.mean() for v in self.getTensor('CC')])

        ind = 0 if 'x' in locType else 1 if 'y' in locType else 2 if 'z' in locType else -1
        if locType in ['Fx','Fy','Fz','Ex','Ey','Ez'] and self.dim >= ind:
            nF_nE = self.vnF if 'F' in locType else self.vnE
            components = [Utils.spzeros(loc.shape[0], n) for n in nF_nE]
            components[ind] = Utils.interpmat(loc, *self.getTensor(locType))
            Q = sp.hstack(components)
        elif locType in ['CC', 'N']:
            Q = Utils.interpmat(loc, *self.getTensor(locType))
        else:
            raise NotImplementedError('getInterpolationMat: locType=='+locType+' and mesh.dim=='+str(self.dim))
        if zerosOutside:
            Q[indZeros, :] = 0
        return Q.tocsr()

if __name__ == '__main__':
    print('Welcome to tensor mesh!')

    testDim = 1
    h1 = 0.3*np.ones(7)
    h1[0] = 0.5
    h1[-1] = 0.6
    h2 = .5 * np.ones(4)
    h3 = .4 * np.ones(6)

    h = [h1, h2, h3]
    h = h[:testDim]

    M = TensorMesh(h)
    print M

    xn = M.plotGrid()
<|MERGE_RESOLUTION|>--- conflicted
+++ resolved
@@ -1,462 +1,419 @@
-from SimPEG import Utils, np, sp
-from BaseMesh import BaseRectangularMesh
-from View import TensorView
-from DiffOperators import DiffOperators
-from InnerProducts import InnerProducts
-
-class BaseTensorMesh(BaseRectangularMesh):
-
-    __metaclass__ = Utils.SimPEGMetaClass
-
-    _meshType = 'BASETENSOR'
-
-    _unitDimensions = [1, 1, 1]
-
-    def __init__(self, h_in, x0=None):
-        assert type(h_in) is list, 'h_in must be a list'
-        h = range(len(h_in))
-        for i, h_i in enumerate(h_in):
-            if type(h_i) in [int, long, float]:
-                # This gives you something over the unit cube.
-                h_i = self._unitDimensions[i] * np.ones(int(h_i))/int(h_i)
-            assert type(h_i) == np.ndarray, ("h[%i] is not a numpy array." % i)
-            assert len(h_i.shape) == 1, ("h[%i] must be a 1D numpy array." % i)
-            h[i] = h_i[:] # make a copy.
-
-        BaseRectangularMesh.__init__(self, np.array([x.size for x in h]), x0)
-        assert len(h) == len(self.x0), "Dimension mismatch. x0 != len(h)"
-
-        # Ensure h contains 1D vectors
-        self._h = [Utils.mkvc(x.astype(float)) for x in h]
-
-    @property
-    def h(self):
-        """h is a list containing the cell widths of the tensor mesh in each dimension."""
-        return self._h
-
-    @property
-    def hx(self):
-        "Width of cells in the x direction"
-        return self._h[0]
-
-    @property
-    def hy(self):
-        "Width of cells in the y direction"
-        return None if self.dim < 2 else self._h[1]
-
-    @property
-    def hz(self):
-        "Width of cells in the z direction"
-        return None if self.dim < 3 else self._h[2]
-
-    @property
-    def vectorNx(self):
-        """Nodal grid vector (1D) in the x direction."""
-        return np.r_[0., self.hx.cumsum()] + self.x0[0]
-
-    @property
-    def vectorNy(self):
-        """Nodal grid vector (1D) in the y direction."""
-        return None if self.dim < 2 else np.r_[0., self.hy.cumsum()] + self.x0[1]
-
-    @property
-    def vectorNz(self):
-        """Nodal grid vector (1D) in the z direction."""
-        return None if self.dim < 3 else np.r_[0., self.hz.cumsum()] + self.x0[2]
-
-    @property
-    def vectorCCx(self):
-        """Cell-centered grid vector (1D) in the x direction."""
-        return np.r_[0, self.hx[:-1].cumsum()] + self.hx*0.5 + self.x0[0]
-
-    @property
-    def vectorCCy(self):
-        """Cell-centered grid vector (1D) in the y direction."""
-        return None if self.dim < 2 else np.r_[0, self.hy[:-1].cumsum()] + self.hy*0.5 + self.x0[1]
-
-    @property
-    def vectorCCz(self):
-        """Cell-centered grid vector (1D) in the z direction."""
-        return None if self.dim < 3 else np.r_[0, self.hz[:-1].cumsum()] + self.hz*0.5 + self.x0[2]
-
-    @property
-    def gridCC(self):
-        """Cell-centered grid."""
-        if getattr(self, '_gridCC', None) is None:
-            self._gridCC = Utils.ndgrid(self.getTensor('CC'))
-        return self._gridCC
-
-    @property
-    def gridN(self):
-        """Nodal grid."""
-        if getattr(self, '_gridN', None) is None:
-            self._gridN = Utils.ndgrid(self.getTensor('N'))
-        return self._gridN
-
-    @property
-    def gridFx(self):
-        """Face staggered grid in the x direction."""
-        if getattr(self, '_gridFx', None) is None:
-            self._gridFx = Utils.ndgrid(self.getTensor('Fx'))
-        return self._gridFx
-
-    @property
-    def gridFy(self):
-        """Face staggered grid in the y direction."""
-        if getattr(self, '_gridFy', None) is None and self.dim > 1:
-            self._gridFy = Utils.ndgrid(self.getTensor('Fy'))
-        return self._gridFy
-
-    @property
-    def gridFz(self):
-        """Face staggered grid in the z direction."""
-        if getattr(self, '_gridFz', None) is None and self.dim > 2:
-            self._gridFz = Utils.ndgrid(self.getTensor('Fz'))
-        return self._gridFz
-
-    @property
-    def gridEx(self):
-        """Edge staggered grid in the x direction."""
-        if getattr(self, '_gridEx', None) is None:
-            self._gridEx = Utils.ndgrid(self.getTensor('Ex'))
-        return self._gridEx
-
-    @property
-    def gridEy(self):
-        """Edge staggered grid in the y direction."""
-        if getattr(self, '_gridEy', None) is None and self.dim > 1:
-            self._gridEy = Utils.ndgrid(self.getTensor('Ey'))
-        return self._gridEy
-
-    @property
-    def gridEz(self):
-        """Edge staggered grid in the z direction."""
-        if getattr(self, '_gridEz', None) is None and self.dim > 2:
-            self._gridEz = Utils.ndgrid(self.getTensor('Ez'))
-        return self._gridEz
-
-    def getTensor(self, locType):
-        """ Returns a tensor list.
-
-        :param str locType: What tensor (see below)
-        :rtype: list
-        :return: list of the tensors that make up the mesh.
-
-        locType can be::
-
-            'Ex'    -> x-component of field defined on edges
-            'Ey'    -> y-component of field defined on edges
-            'Ez'    -> z-component of field defined on edges
-            'Fx'    -> x-component of field defined on faces
-            'Fy'    -> y-component of field defined on faces
-            'Fz'    -> z-component of field defined on faces
-            'N'     -> scalar field defined on nodes
-            'CC'    -> scalar field defined on cell centers
-        """
-
-        if   locType is 'Fx':
-            ten = [self.vectorNx , self.vectorCCy, self.vectorCCz]
-        elif locType is 'Fy':
-            ten = [self.vectorCCx, self.vectorNy , self.vectorCCz]
-        elif locType is 'Fz':
-            ten = [self.vectorCCx, self.vectorCCy, self.vectorNz ]
-        elif locType is 'Ex':
-            ten = [self.vectorCCx, self.vectorNy , self.vectorNz ]
-        elif locType is 'Ey':
-            ten = [self.vectorNx , self.vectorCCy, self.vectorNz ]
-        elif locType is 'Ez':
-            ten = [self.vectorNx , self.vectorNy , self.vectorCCz]
-        elif locType is 'CC':
-            ten = [self.vectorCCx, self.vectorCCy, self.vectorCCz]
-        elif locType is 'N':
-            ten = [self.vectorNx , self.vectorNy , self.vectorNz ]
-
-        return [t for t in ten if t is not None]
-
-
-class TensorMesh(BaseTensorMesh, TensorView, DiffOperators, InnerProducts):
-    """
-    TensorMesh is a mesh class that deals with tensor product meshes.
-
-    Any Mesh that has a constant width along the entire axis
-    such that it can defined by a single width vector, called 'h'.
-
-    ::
-
-        hx = np.array([1,1,1])
-        hy = np.array([1,2])
-        hz = np.array([1,1,1,1])
-
-        mesh = Mesh.TensorMesh([hx, hy, hz])
-
-    Example of a padded tensor mesh:
-
-    .. plot::
-
-        from SimPEG import Mesh, Utils
-        M = Mesh.TensorMesh(Utils.meshTensors(((10,10),(40,10),(10,10)), ((10,10),(20,10),(0,0))))
-        M.plotGrid()
-
-    For a quick tensor mesh on a (10x12x15) unit cube::
-
-        mesh = Mesh.TensorMesh([10, 12, 15])
-
-    """
-
-    __metaclass__ = Utils.SimPEGMetaClass
-
-    _meshType = 'TENSOR'
-
-    def __init__(self, h_in, x0=None):
-        BaseTensorMesh.__init__(self, h_in, x0)
-
-    def __str__(self):
-        outStr = '  ---- {0:d}-D TensorMesh ----  '.format(self.dim)
-        def printH(hx, outStr=''):
-            i = -1
-            while True:
-                i = i + 1
-                if i > hx.size:
-                    break
-                elif i == hx.size:
-                    break
-                h = hx[i]
-                n = 1
-                for j in range(i+1, hx.size):
-                    if hx[j] == h:
-                        n = n + 1
-                        i = i + 1
-                    else:
-                        break
-
-                if n == 1:
-                    outStr = outStr + ' {0:.2f},'.format(h)
-                else:
-                    outStr = outStr + ' {0:d}*{1:.2f},'.format(n,h)
-
-            return outStr[:-1]
-
-        if self.dim == 1:
-            outStr = outStr + '\n   x0: {0:.2f}'.format(self.x0[0])
-            outStr = outStr + '\n  nCx: {0:d}'.format(self.nCx)
-            outStr = outStr + printH(self.hx, outStr='\n   hx:')
-            pass
-        elif self.dim == 2:
-            outStr = outStr + '\n   x0: {0:.2f}'.format(self.x0[0])
-            outStr = outStr + '\n   y0: {0:.2f}'.format(self.x0[1])
-            outStr = outStr + '\n  nCx: {0:d}'.format(self.nCx)
-            outStr = outStr + '\n  nCy: {0:d}'.format(self.nCy)
-            outStr = outStr + printH(self.hx, outStr='\n   hx:')
-            outStr = outStr + printH(self.hy, outStr='\n   hy:')
-        elif self.dim == 3:
-            outStr = outStr + '\n   x0: {0:.2f}'.format(self.x0[0])
-            outStr = outStr + '\n   y0: {0:.2f}'.format(self.x0[1])
-            outStr = outStr + '\n   z0: {0:.2f}'.format(self.x0[2])
-            outStr = outStr + '\n  nCx: {0:d}'.format(self.nCx)
-            outStr = outStr + '\n  nCy: {0:d}'.format(self.nCy)
-            outStr = outStr + '\n  nCz: {0:d}'.format(self.nCz)
-            outStr = outStr + printH(self.hx, outStr='\n   hx:')
-            outStr = outStr + printH(self.hy, outStr='\n   hy:')
-            outStr = outStr + printH(self.hz, outStr='\n   hz:')
-
-        return outStr
-
-
-    # --------------- Geometries ---------------------
-    @property
-    def vol(self):
-        """Construct cell volumes of the 3D model as 1d array."""
-        if getattr(self, '_vol', None) is None:
-            vh = self.h
-            # Compute cell volumes
-            if self.dim == 1:
-                self._vol = Utils.mkvc(vh[0])
-            elif self.dim == 2:
-                # Cell sizes in each direction
-                self._vol = Utils.mkvc(np.outer(vh[0], vh[1]))
-            elif self.dim == 3:
-                # Cell sizes in each direction
-                self._vol = Utils.mkvc(np.outer(Utils.mkvc(np.outer(vh[0], vh[1])), vh[2]))
-        return self._vol
-
-    @property
-    def area(self):
-        """Construct face areas of the 3D model as 1d array."""
-        if getattr(self, '_area', None) is None:
-            # Ensure that we are working with column vectors
-            vh = self.h
-            # The number of cell centers in each direction
-            n = self.vnC
-            # Compute areas of cell faces
-            if(self.dim == 1):
-                self._area = np.ones(n[0]+1)
-            elif(self.dim == 2):
-                area1 = np.outer(np.ones(n[0]+1), vh[1])
-                area2 = np.outer(vh[0], np.ones(n[1]+1))
-                self._area = np.r_[Utils.mkvc(area1), Utils.mkvc(area2)]
-            elif(self.dim == 3):
-                area1 = np.outer(np.ones(n[0]+1), Utils.mkvc(np.outer(vh[1], vh[2])))
-                area2 = np.outer(vh[0], Utils.mkvc(np.outer(np.ones(n[1]+1), vh[2])))
-                area3 = np.outer(vh[0], Utils.mkvc(np.outer(vh[1], np.ones(n[2]+1))))
-                self._area = np.r_[Utils.mkvc(area1), Utils.mkvc(area2), Utils.mkvc(area3)]
-        return self._area
-
-    @property
-    def edge(self):
-        """Construct edge legnths of the 3D model as 1d array."""
-        if getattr(self, '_edge', None) is None:
-            # Ensure that we are working with column vectors
-            vh = self.h
-            # The number of cell centers in each direction
-            n = self.vnC
-            # Compute edge lengths
-            if(self.dim == 1):
-                self._edge = Utils.mkvc(vh[0])
-            elif(self.dim == 2):
-                l1 = np.outer(vh[0], np.ones(n[1]+1))
-                l2 = np.outer(np.ones(n[0]+1), vh[1])
-                self._edge = np.r_[Utils.mkvc(l1), Utils.mkvc(l2)]
-            elif(self.dim == 3):
-                l1 = np.outer(vh[0], Utils.mkvc(np.outer(np.ones(n[1]+1), np.ones(n[2]+1))))
-                l2 = np.outer(np.ones(n[0]+1), Utils.mkvc(np.outer(vh[1], np.ones(n[2]+1))))
-                l3 = np.outer(np.ones(n[0]+1), Utils.mkvc(np.outer(np.ones(n[1]+1), vh[2])))
-                self._edge = np.r_[Utils.mkvc(l1), Utils.mkvc(l2), Utils.mkvc(l3)]
-        return self._edge
-
-    # --------------- Methods ---------------------
-
-<<<<<<< HEAD
-    def isInside(self, pts):
-=======
-    def getTensor(self, locType):
-        """ Returns a tensor list.
-
-        :param str locType: What tensor (see below)
-        :rtype: list
-        :return: list of the tensors that make up the mesh.
-
-        locType can be::
-
-            'Ex'    -> x-component of field defined on edges
-            'Ey'    -> y-component of field defined on edges
-            'Ez'    -> z-component of field defined on edges
-            'Fx'    -> x-component of field defined on faces
-            'Fy'    -> y-component of field defined on faces
-            'Fz'    -> z-component of field defined on faces
-            'N'     -> scalar field defined on nodes
-            'CC'    -> scalar field defined on cell centers
-        """
-
-        if   locType is 'Fx':
-            ten = [self.vectorNx , self.vectorCCy, self.vectorCCz]
-        elif locType is 'Fy':
-            ten = [self.vectorCCx, self.vectorNy , self.vectorCCz]
-        elif locType is 'Fz':
-            ten = [self.vectorCCx, self.vectorCCy, self.vectorNz ]
-        elif locType is 'Ex':
-            ten = [self.vectorCCx, self.vectorNy , self.vectorNz ]
-        elif locType is 'Ey':
-            ten = [self.vectorNx , self.vectorCCy, self.vectorNz ]
-        elif locType is 'Ez':
-            ten = [self.vectorNx , self.vectorNy , self.vectorCCz]
-        elif locType is 'CC':
-            ten = [self.vectorCCx, self.vectorCCy, self.vectorCCz]
-        elif locType is 'N':
-            ten = [self.vectorNx , self.vectorNy , self.vectorNz ]
-
-        return [t for t in ten if t is not None]
-
-
-    def isInside(self, pts, locType='N'):
->>>>>>> a0ddf267
-        """
-        Determines if a set of points are inside a mesh.
-
-        :param numpy.ndarray pts: Location of points to test
-        :rtype numpy.ndarray
-        :return inside, numpy array of booleans
-        """
-
-        tensors = self.getTensor(locType)
-        if type(pts) == list:
-            pts = np.array(pts)
-        assert type(pts) == np.ndarray, "must be a numpy array"
-        if self.dim > 1:
-            assert pts.shape[1] == self.dim, "must be a column vector of shape (nPts, mesh.dim)"
-        elif len(pts.shape) == 1:
-            pts = pts[:,np.newaxis]
-        else:
-            assert pts.shape[1] == self.dim, "must be a column vector of shape (nPts, mesh.dim)"
-
-        inside = np.ones(pts.shape[0],dtype=bool)
-        for i, tensor in enumerate(tensors):
-            inside = inside & (pts[:,i] >= tensor.min()) & (pts[:,i] <= tensor.max())
-        return inside
-
-    def getInterpolationMat(self, loc, locType, zerosOutside=False):
-        """ Produces interpolation matrix
-
-        :param numpy.ndarray loc: Location of points to interpolate to
-        :param str locType: What to interpolate (see below)
-        :rtype: scipy.sparse.csr.csr_matrix
-        :return: M, the interpolation matrix
-
-        locType can be::
-
-            'Ex'    -> x-component of field defined on edges
-            'Ey'    -> y-component of field defined on edges
-            'Ez'    -> z-component of field defined on edges
-            'Fx'    -> x-component of field defined on faces
-            'Fy'    -> y-component of field defined on faces
-            'Fz'    -> z-component of field defined on faces
-            'N'     -> scalar field defined on nodes
-            'CC'    -> scalar field defined on cell centers
-        """
-
-        if type(loc) == list:
-            loc = np.array(loc)
-        assert type(loc) == np.ndarray, "must be a numpy array"
-        if self.dim > 1:
-            assert loc.shape[1] == self.dim, "must be a column vector of shape (nPts, mesh.dim)"
-        elif len(loc.shape) == 1:
-            loc = loc[:,np.newaxis]
-        else:
-            assert loc.shape[1] == self.dim, "must be a column vector of shape (nPts, mesh.dim)"
-
-        if zerosOutside is False:
-            assert np.all(self.isInside(loc)), "Points outside of mesh"
-        else:
-            indZeros = np.logical_not(self.isInside(loc))
-            loc[indZeros, :] = np.array([v.mean() for v in self.getTensor('CC')])
-
-        ind = 0 if 'x' in locType else 1 if 'y' in locType else 2 if 'z' in locType else -1
-        if locType in ['Fx','Fy','Fz','Ex','Ey','Ez'] and self.dim >= ind:
-            nF_nE = self.vnF if 'F' in locType else self.vnE
-            components = [Utils.spzeros(loc.shape[0], n) for n in nF_nE]
-            components[ind] = Utils.interpmat(loc, *self.getTensor(locType))
-            Q = sp.hstack(components)
-        elif locType in ['CC', 'N']:
-            Q = Utils.interpmat(loc, *self.getTensor(locType))
-        else:
-            raise NotImplementedError('getInterpolationMat: locType=='+locType+' and mesh.dim=='+str(self.dim))
-        if zerosOutside:
-            Q[indZeros, :] = 0
-        return Q.tocsr()
-
-if __name__ == '__main__':
-    print('Welcome to tensor mesh!')
-
-    testDim = 1
-    h1 = 0.3*np.ones(7)
-    h1[0] = 0.5
-    h1[-1] = 0.6
-    h2 = .5 * np.ones(4)
-    h3 = .4 * np.ones(6)
-
-    h = [h1, h2, h3]
-    h = h[:testDim]
-
-    M = TensorMesh(h)
-    print M
-
-    xn = M.plotGrid()
+from SimPEG import Utils, np, sp
+from BaseMesh import BaseRectangularMesh
+from View import TensorView
+from DiffOperators import DiffOperators
+from InnerProducts import InnerProducts
+
+class BaseTensorMesh(BaseRectangularMesh):
+
+    __metaclass__ = Utils.SimPEGMetaClass
+
+    _meshType = 'BASETENSOR'
+
+    _unitDimensions = [1, 1, 1]
+
+    def __init__(self, h_in, x0=None):
+        assert type(h_in) is list, 'h_in must be a list'
+        h = range(len(h_in))
+        for i, h_i in enumerate(h_in):
+            if type(h_i) in [int, long, float]:
+                # This gives you something over the unit cube.
+                h_i = self._unitDimensions[i] * np.ones(int(h_i))/int(h_i)
+            assert type(h_i) == np.ndarray, ("h[%i] is not a numpy array." % i)
+            assert len(h_i.shape) == 1, ("h[%i] must be a 1D numpy array." % i)
+            h[i] = h_i[:] # make a copy.
+
+        BaseRectangularMesh.__init__(self, np.array([x.size for x in h]), x0)
+        assert len(h) == len(self.x0), "Dimension mismatch. x0 != len(h)"
+
+        # Ensure h contains 1D vectors
+        self._h = [Utils.mkvc(x.astype(float)) for x in h]
+
+    @property
+    def h(self):
+        """h is a list containing the cell widths of the tensor mesh in each dimension."""
+        return self._h
+
+    @property
+    def hx(self):
+        "Width of cells in the x direction"
+        return self._h[0]
+
+    @property
+    def hy(self):
+        "Width of cells in the y direction"
+        return None if self.dim < 2 else self._h[1]
+
+    @property
+    def hz(self):
+        "Width of cells in the z direction"
+        return None if self.dim < 3 else self._h[2]
+
+    @property
+    def vectorNx(self):
+        """Nodal grid vector (1D) in the x direction."""
+        return np.r_[0., self.hx.cumsum()] + self.x0[0]
+
+    @property
+    def vectorNy(self):
+        """Nodal grid vector (1D) in the y direction."""
+        return None if self.dim < 2 else np.r_[0., self.hy.cumsum()] + self.x0[1]
+
+    @property
+    def vectorNz(self):
+        """Nodal grid vector (1D) in the z direction."""
+        return None if self.dim < 3 else np.r_[0., self.hz.cumsum()] + self.x0[2]
+
+    @property
+    def vectorCCx(self):
+        """Cell-centered grid vector (1D) in the x direction."""
+        return np.r_[0, self.hx[:-1].cumsum()] + self.hx*0.5 + self.x0[0]
+
+    @property
+    def vectorCCy(self):
+        """Cell-centered grid vector (1D) in the y direction."""
+        return None if self.dim < 2 else np.r_[0, self.hy[:-1].cumsum()] + self.hy*0.5 + self.x0[1]
+
+    @property
+    def vectorCCz(self):
+        """Cell-centered grid vector (1D) in the z direction."""
+        return None if self.dim < 3 else np.r_[0, self.hz[:-1].cumsum()] + self.hz*0.5 + self.x0[2]
+
+    @property
+    def gridCC(self):
+        """Cell-centered grid."""
+        if getattr(self, '_gridCC', None) is None:
+            self._gridCC = Utils.ndgrid(self.getTensor('CC'))
+        return self._gridCC
+
+    @property
+    def gridN(self):
+        """Nodal grid."""
+        if getattr(self, '_gridN', None) is None:
+            self._gridN = Utils.ndgrid(self.getTensor('N'))
+        return self._gridN
+
+    @property
+    def gridFx(self):
+        """Face staggered grid in the x direction."""
+        if getattr(self, '_gridFx', None) is None:
+            self._gridFx = Utils.ndgrid(self.getTensor('Fx'))
+        return self._gridFx
+
+    @property
+    def gridFy(self):
+        """Face staggered grid in the y direction."""
+        if getattr(self, '_gridFy', None) is None and self.dim > 1:
+            self._gridFy = Utils.ndgrid(self.getTensor('Fy'))
+        return self._gridFy
+
+    @property
+    def gridFz(self):
+        """Face staggered grid in the z direction."""
+        if getattr(self, '_gridFz', None) is None and self.dim > 2:
+            self._gridFz = Utils.ndgrid(self.getTensor('Fz'))
+        return self._gridFz
+
+    @property
+    def gridEx(self):
+        """Edge staggered grid in the x direction."""
+        if getattr(self, '_gridEx', None) is None:
+            self._gridEx = Utils.ndgrid(self.getTensor('Ex'))
+        return self._gridEx
+
+    @property
+    def gridEy(self):
+        """Edge staggered grid in the y direction."""
+        if getattr(self, '_gridEy', None) is None and self.dim > 1:
+            self._gridEy = Utils.ndgrid(self.getTensor('Ey'))
+        return self._gridEy
+
+    @property
+    def gridEz(self):
+        """Edge staggered grid in the z direction."""
+        if getattr(self, '_gridEz', None) is None and self.dim > 2:
+            self._gridEz = Utils.ndgrid(self.getTensor('Ez'))
+        return self._gridEz
+
+    def getTensor(self, locType):
+        """ Returns a tensor list.
+
+        :param str locType: What tensor (see below)
+        :rtype: list
+        :return: list of the tensors that make up the mesh.
+
+        locType can be::
+
+            'Ex'    -> x-component of field defined on edges
+            'Ey'    -> y-component of field defined on edges
+            'Ez'    -> z-component of field defined on edges
+            'Fx'    -> x-component of field defined on faces
+            'Fy'    -> y-component of field defined on faces
+            'Fz'    -> z-component of field defined on faces
+            'N'     -> scalar field defined on nodes
+            'CC'    -> scalar field defined on cell centers
+        """
+
+        if   locType is 'Fx':
+            ten = [self.vectorNx , self.vectorCCy, self.vectorCCz]
+        elif locType is 'Fy':
+            ten = [self.vectorCCx, self.vectorNy , self.vectorCCz]
+        elif locType is 'Fz':
+            ten = [self.vectorCCx, self.vectorCCy, self.vectorNz ]
+        elif locType is 'Ex':
+            ten = [self.vectorCCx, self.vectorNy , self.vectorNz ]
+        elif locType is 'Ey':
+            ten = [self.vectorNx , self.vectorCCy, self.vectorNz ]
+        elif locType is 'Ez':
+            ten = [self.vectorNx , self.vectorNy , self.vectorCCz]
+        elif locType is 'CC':
+            ten = [self.vectorCCx, self.vectorCCy, self.vectorCCz]
+        elif locType is 'N':
+            ten = [self.vectorNx , self.vectorNy , self.vectorNz ]
+
+        return [t for t in ten if t is not None]
+
+
+class TensorMesh(BaseTensorMesh, TensorView, DiffOperators, InnerProducts):
+    """
+    TensorMesh is a mesh class that deals with tensor product meshes.
+
+    Any Mesh that has a constant width along the entire axis
+    such that it can defined by a single width vector, called 'h'.
+
+    ::
+
+        hx = np.array([1,1,1])
+        hy = np.array([1,2])
+        hz = np.array([1,1,1,1])
+
+        mesh = Mesh.TensorMesh([hx, hy, hz])
+
+    Example of a padded tensor mesh:
+
+    .. plot::
+
+        from SimPEG import Mesh, Utils
+        M = Mesh.TensorMesh(Utils.meshTensors(((10,10),(40,10),(10,10)), ((10,10),(20,10),(0,0))))
+        M.plotGrid()
+
+    For a quick tensor mesh on a (10x12x15) unit cube::
+
+        mesh = Mesh.TensorMesh([10, 12, 15])
+
+    """
+
+    __metaclass__ = Utils.SimPEGMetaClass
+
+    _meshType = 'TENSOR'
+
+    def __init__(self, h_in, x0=None):
+        BaseTensorMesh.__init__(self, h_in, x0)
+
+    def __str__(self):
+        outStr = '  ---- {0:d}-D TensorMesh ----  '.format(self.dim)
+        def printH(hx, outStr=''):
+            i = -1
+            while True:
+                i = i + 1
+                if i > hx.size:
+                    break
+                elif i == hx.size:
+                    break
+                h = hx[i]
+                n = 1
+                for j in range(i+1, hx.size):
+                    if hx[j] == h:
+                        n = n + 1
+                        i = i + 1
+                    else:
+                        break
+
+                if n == 1:
+                    outStr = outStr + ' {0:.2f},'.format(h)
+                else:
+                    outStr = outStr + ' {0:d}*{1:.2f},'.format(n,h)
+
+            return outStr[:-1]
+
+        if self.dim == 1:
+            outStr = outStr + '\n   x0: {0:.2f}'.format(self.x0[0])
+            outStr = outStr + '\n  nCx: {0:d}'.format(self.nCx)
+            outStr = outStr + printH(self.hx, outStr='\n   hx:')
+            pass
+        elif self.dim == 2:
+            outStr = outStr + '\n   x0: {0:.2f}'.format(self.x0[0])
+            outStr = outStr + '\n   y0: {0:.2f}'.format(self.x0[1])
+            outStr = outStr + '\n  nCx: {0:d}'.format(self.nCx)
+            outStr = outStr + '\n  nCy: {0:d}'.format(self.nCy)
+            outStr = outStr + printH(self.hx, outStr='\n   hx:')
+            outStr = outStr + printH(self.hy, outStr='\n   hy:')
+        elif self.dim == 3:
+            outStr = outStr + '\n   x0: {0:.2f}'.format(self.x0[0])
+            outStr = outStr + '\n   y0: {0:.2f}'.format(self.x0[1])
+            outStr = outStr + '\n   z0: {0:.2f}'.format(self.x0[2])
+            outStr = outStr + '\n  nCx: {0:d}'.format(self.nCx)
+            outStr = outStr + '\n  nCy: {0:d}'.format(self.nCy)
+            outStr = outStr + '\n  nCz: {0:d}'.format(self.nCz)
+            outStr = outStr + printH(self.hx, outStr='\n   hx:')
+            outStr = outStr + printH(self.hy, outStr='\n   hy:')
+            outStr = outStr + printH(self.hz, outStr='\n   hz:')
+
+        return outStr
+
+
+    # --------------- Geometries ---------------------
+    @property
+    def vol(self):
+        """Construct cell volumes of the 3D model as 1d array."""
+        if getattr(self, '_vol', None) is None:
+            vh = self.h
+            # Compute cell volumes
+            if self.dim == 1:
+                self._vol = Utils.mkvc(vh[0])
+            elif self.dim == 2:
+                # Cell sizes in each direction
+                self._vol = Utils.mkvc(np.outer(vh[0], vh[1]))
+            elif self.dim == 3:
+                # Cell sizes in each direction
+                self._vol = Utils.mkvc(np.outer(Utils.mkvc(np.outer(vh[0], vh[1])), vh[2]))
+        return self._vol
+
+    @property
+    def area(self):
+        """Construct face areas of the 3D model as 1d array."""
+        if getattr(self, '_area', None) is None:
+            # Ensure that we are working with column vectors
+            vh = self.h
+            # The number of cell centers in each direction
+            n = self.vnC
+            # Compute areas of cell faces
+            if(self.dim == 1):
+                self._area = np.ones(n[0]+1)
+            elif(self.dim == 2):
+                area1 = np.outer(np.ones(n[0]+1), vh[1])
+                area2 = np.outer(vh[0], np.ones(n[1]+1))
+                self._area = np.r_[Utils.mkvc(area1), Utils.mkvc(area2)]
+            elif(self.dim == 3):
+                area1 = np.outer(np.ones(n[0]+1), Utils.mkvc(np.outer(vh[1], vh[2])))
+                area2 = np.outer(vh[0], Utils.mkvc(np.outer(np.ones(n[1]+1), vh[2])))
+                area3 = np.outer(vh[0], Utils.mkvc(np.outer(vh[1], np.ones(n[2]+1))))
+                self._area = np.r_[Utils.mkvc(area1), Utils.mkvc(area2), Utils.mkvc(area3)]
+        return self._area
+
+    @property
+    def edge(self):
+        """Construct edge legnths of the 3D model as 1d array."""
+        if getattr(self, '_edge', None) is None:
+            # Ensure that we are working with column vectors
+            vh = self.h
+            # The number of cell centers in each direction
+            n = self.vnC
+            # Compute edge lengths
+            if(self.dim == 1):
+                self._edge = Utils.mkvc(vh[0])
+            elif(self.dim == 2):
+                l1 = np.outer(vh[0], np.ones(n[1]+1))
+                l2 = np.outer(np.ones(n[0]+1), vh[1])
+                self._edge = np.r_[Utils.mkvc(l1), Utils.mkvc(l2)]
+            elif(self.dim == 3):
+                l1 = np.outer(vh[0], Utils.mkvc(np.outer(np.ones(n[1]+1), np.ones(n[2]+1))))
+                l2 = np.outer(np.ones(n[0]+1), Utils.mkvc(np.outer(vh[1], np.ones(n[2]+1))))
+                l3 = np.outer(np.ones(n[0]+1), Utils.mkvc(np.outer(np.ones(n[1]+1), vh[2])))
+                self._edge = np.r_[Utils.mkvc(l1), Utils.mkvc(l2), Utils.mkvc(l3)]
+        return self._edge
+
+    # --------------- Methods ---------------------
+
+    def isInside(self, pts, locType='N'):
+        """
+        Determines if a set of points are inside a mesh.
+
+        :param numpy.ndarray pts: Location of points to test
+        :rtype numpy.ndarray
+        :return inside, numpy array of booleans
+        """
+
+        tensors = self.getTensor(locType)
+        if type(pts) == list:
+            pts = np.array(pts)
+        assert type(pts) == np.ndarray, "must be a numpy array"
+        if self.dim > 1:
+            assert pts.shape[1] == self.dim, "must be a column vector of shape (nPts, mesh.dim)"
+        elif len(pts.shape) == 1:
+            pts = pts[:,np.newaxis]
+        else:
+            assert pts.shape[1] == self.dim, "must be a column vector of shape (nPts, mesh.dim)"
+
+        inside = np.ones(pts.shape[0],dtype=bool)
+        for i, tensor in enumerate(tensors):
+            inside = inside & (pts[:,i] >= tensor.min()) & (pts[:,i] <= tensor.max())
+        return inside
+
+    def getInterpolationMat(self, loc, locType, zerosOutside=False):
+        """ Produces interpolation matrix
+
+        :param numpy.ndarray loc: Location of points to interpolate to
+        :param str locType: What to interpolate (see below)
+        :rtype: scipy.sparse.csr.csr_matrix
+        :return: M, the interpolation matrix
+
+        locType can be::
+
+            'Ex'    -> x-component of field defined on edges
+            'Ey'    -> y-component of field defined on edges
+            'Ez'    -> z-component of field defined on edges
+            'Fx'    -> x-component of field defined on faces
+            'Fy'    -> y-component of field defined on faces
+            'Fz'    -> z-component of field defined on faces
+            'N'     -> scalar field defined on nodes
+            'CC'    -> scalar field defined on cell centers
+        """
+
+        if type(loc) == list:
+            loc = np.array(loc)
+        assert type(loc) == np.ndarray, "must be a numpy array"
+        if self.dim > 1:
+            assert loc.shape[1] == self.dim, "must be a column vector of shape (nPts, mesh.dim)"
+        elif len(loc.shape) == 1:
+            loc = loc[:,np.newaxis]
+        else:
+            assert loc.shape[1] == self.dim, "must be a column vector of shape (nPts, mesh.dim)"
+
+        if zerosOutside is False:
+            assert np.all(self.isInside(loc)), "Points outside of mesh"
+        else:
+            indZeros = np.logical_not(self.isInside(loc))
+            loc[indZeros, :] = np.array([v.mean() for v in self.getTensor('CC')])
+
+        ind = 0 if 'x' in locType else 1 if 'y' in locType else 2 if 'z' in locType else -1
+        if locType in ['Fx','Fy','Fz','Ex','Ey','Ez'] and self.dim >= ind:
+            nF_nE = self.vnF if 'F' in locType else self.vnE
+            components = [Utils.spzeros(loc.shape[0], n) for n in nF_nE]
+            components[ind] = Utils.interpmat(loc, *self.getTensor(locType))
+            Q = sp.hstack(components)
+        elif locType in ['CC', 'N']:
+            Q = Utils.interpmat(loc, *self.getTensor(locType))
+        else:
+            raise NotImplementedError('getInterpolationMat: locType=='+locType+' and mesh.dim=='+str(self.dim))
+        if zerosOutside:
+            Q[indZeros, :] = 0
+        return Q.tocsr()
+
+if __name__ == '__main__':
+    print('Welcome to tensor mesh!')
+
+    testDim = 1
+    h1 = 0.3*np.ones(7)
+    h1[0] = 0.5
+    h1[-1] = 0.6
+    h2 = .5 * np.ones(4)
+    h3 = .4 * np.ones(6)
+
+    h = [h1, h2, h3]
+    h = h[:testDim]
+
+    M = TensorMesh(h)
+    print M
+
+    xn = M.plotGrid()