from __future__ import print_function
#      ___                     ___          ___          ___          ___
#     /\  \         ___       /\__\        /\  \        /\  \        /\  \
#    /::\  \       /\  \     /::|  |      /::\  \      /::\  \      /::\  \
#   /:/\ \  \      \:\  \   /:|:|  |     /:/\:\  \    /:/\:\  \    /:/\:\  \
#  _\:\~\ \  \     /::\__\ /:/|:|__|__  /::\~\:\  \  /::\~\:\  \  /:/  \:\  \
# /\ \:\ \ \__\ __/:/\/__//:/ |::::\__\/:/\:\ \:\__\/:/\:\ \:\__\/:/__/_\:\__\
# \:\ \:\ \/__//\/:/  /   \/__/~~/:/  /\/__\:\/:/  /\:\~\:\ \/__/\:\  /\ \/__/
#  \:\ \:\__\  \::/__/          /:/  /      \::/  /  \:\ \:\__\   \:\ \:\__\
#   \:\/:/  /   \:\__\         /:/  /        \/__/    \:\ \/__/    \:\/:/  /
#    \::/  /     \/__/        /:/  /                   \:\__\       \::/  /
#     \/__/                   \/__/                     \/__/        \/__/
#      ___          ___       ___          ___          ___          ___
#     /\  \        /\  \     /\  \        /\  \        /\  \        /\  \
#    /::\  \      /::\  \    \:\  \      /::\  \      /::\  \      /::\  \
#   /:/\:\  \    /:/\:\  \    \:\  \    /:/\:\  \    /:/\:\  \    /:/\:\  \
#  /:/  \:\  \  /:/  \:\  \   /::\  \  /::\~\:\  \  /::\~\:\  \  /::\~\:\  \
# /:/__/ \:\__\/:/__/ \:\__\ /:/\:\__\/:/\:\ \:\__\/:/\:\ \:\__\/:/\:\ \:\__\
# \:\  \ /:/  /\:\  \  \/__//:/  \/__/\/_|::\/:/  /\:\~\:\ \/__/\:\~\:\ \/__/
#  \:\  /:/  /  \:\  \     /:/  /        |:|::/  /  \:\ \:\__\   \:\ \:\__\
#   \:\/:/  /    \:\  \    \/__/         |:|\/__/    \:\ \/__/    \:\ \/__/
#    \::/  /      \:\__\                 |:|  |       \:\__\       \:\__\
#     \/__/        \/__/                  \|__|        \/__/        \/__/
#
#
#
#                      .----------------.----------------.
#                     /|               /|               /|
#                    / |              / |              / |
#                   /  |     011     /  |    111      /  |
#                  /   |            /   |            /   |
#                 .----------------.----+-----------.    |
#                /|    . ---------/|----.----------/|----.
#               / |   /|         / |   /|         / |   /|
#              /  |  / | 001    /  |  / |  101   /  |  / |
#             /   | /  |       /   | /  |       /   | /  |
#            . -------------- .----------------.    |/   |
#            |    . ---+------|----.----+------|----.    |
#            |   /|    .______|___/|____.______|___/|____.
#            |  / |   /   010 |  / |   /    110|  / |   /
#            | /  |  /        | /  |  /        | /  |  /
#            . ---+---------- . ---+---------- .    | /
#            |    |/          |    |/          |    |/             z
#            |    . ----------|----.-----------|----.              ^   y
#            |   /    000     |   /     100    |   /               |  /
#            |  /             |  /             |  /                | /
#            | /              | /              | /                 o----> x
#            . -------------- . -------------- .
#
#
# Face Refinement:
#
#      2_______________3                    _______________
#      |               |                   |       |       |
#   ^  |               |                   | (0,1) | (1,1) |
#   |  |               |                   |       |       |
#   |  |       x       |        --->       |-------+-------|
#   t1 |               |                   |       |       |
#      |               |                   | (0,0) | (1,0) |
#      |_______________|                   |_______|_______|
#      0      t0-->    1
#
#
# Face and Edge naming conventions:
#
#                      fZp
#                       |
#                 6 ------eX3------ 7
#                /|     |         / |
#               /eZ2    .        / eZ3
#             eY2 |        fYp eY3  |
#             /   |            / fXp|
#            4 ------eX2----- 5     |
#            |fXm 2 -----eX1--|---- 3          z
#           eZ0  /            |  eY1           ^   y
#            | eY0   .  fYm  eZ1 /             |  /
#            | /     |        | /              | /
#            0 ------eX0------1                o----> x
#                    |
#                   fZm
#
#
#            fX                                  fY                                 fZ
#      2___________3                       2___________3                      2___________3
#      |     e1    |                       |     e1    |                      |     e1    |
#      |           |                       |           |                      |           |
#   e2 |     x     | e3      z          e2 |     x     | e3      z         e2 |     x     | e3      y
#      |           |         ^             |           |         ^            |           |         ^
#      |___________|         |___> y       |___________|         |___> x      |___________|         |___> x
#      0    e0     1                       0    e0     1                      0    e0     1
#

import numpy as np
import scipy.sparse as sp
from SimPEG import Utils

try:
    from . import TreeUtils
    _IMPORT_TREEUTILS = True
except Exception:
    _IMPORT_TREEUTILS = False


from .InnerProducts import InnerProducts
from .TensorMesh import TensorMesh, BaseTensorMesh
from .MeshIO import TreeMeshIO
import time
from six import integer_types

MAX_BITS = 20


class TreeMesh(BaseTensorMesh, InnerProducts, TreeMeshIO):

    _meshType = 'TREE'

    def __init__(self, h, x0=None, levels=None):
        if not _IMPORT_TREEUTILS:
<<<<<<< HEAD
            raise Exception('Could not import the Cython code to run the TreeMesh Try:.\n\npython setup.py build_ext --inplace')
        assert type(h) is list, 'h must be a list'
        assert len(h) in [2, 3], "There is only support for TreeMesh in 2D or 3D."
=======
            raise Exception(
                "Could not import the Cython code to run the TreeMesh"
                " Try:.\n\npython setup.py build_ext --inplace"
            )
        assert type(h) is list, "h must be a list"
        assert len(h) in [2, 3], (
            "There is only support for TreeMesh in 2D or 3D."
        )
>>>>>>> b0a036d3

        BaseTensorMesh.__init__(self, h, x0)

        if levels is None:
            levels = int(np.log2(len(self._h[0])))
<<<<<<< HEAD
        assert np.all(len(_) == 2**levels for _ in self._h), "must make h and levels match"
=======
        assert np.all(len(_) == 2**levels for _ in self._h), (
            "must make h and levels match"
        )
>>>>>>> b0a036d3

        self._levels = levels
        self._levelBits = int(np.ceil(np.sqrt(levels)))+1

        self.__dirty__ = True  #: The numbering is dirty!

        self._cells = set()
        self._cells.add(0)

    @property
    def __dirty__(self):
        return (self.__dirtyFaces__ or
                self.__dirtyEdges__ or
                self.__dirtyNodes__ or
                self.__dirtyCells__ or
                self.__dirtyHanging__ or
                self.__dirtySets__)

    @__dirty__.setter
    def __dirty__(self, val):
        assert val is True
        self.__dirtyFaces__ = True
        self.__dirtyEdges__ = True
        self.__dirtyNodes__ = True
        self.__dirtyCells__ = True
        self.__dirtyHanging__ = True
        self.__dirtySets__ = True

        deleteThese = [
                        '__sortedCells',
                        '_gridCC', '_gridN',
                        '_gridFx', '_gridFy', '_gridFz',
                        '_gridEx', '_gridEy', '_gridEz',
                        '_area', '_edge', '_vol',
                        '_faceDiv', '_edgeCurl', '_nodalGrad',
                        '_aveFx2CC', '_aveFy2CC', '_aveFz2CC',
                        '_aveF2CC', '_aveF2CCV',
                        '_aveEx2CC', '_aveEy2CC', '_aveEz2CC',
                        '_aveE2CC', '_aveE2CCV',
                        '_aveN2CC',
                      ]
        for p in deleteThese:
            if hasattr(self, p):
                delattr(self, p)

    @property
    def levels(self):
        return self._levels

    @property
    def fill(self):
        """
        How filled is the mesh compared to a TensorMesh? As a fraction: [0,1].
        """
        return float(self.nC)/((2**self.maxLevel)**self.dim)

    @property
    def maxLevel(self):
        """The maximum level used, which may be less than `levels`."""
        l = 0
        for cell in self._cells:
            p = self._pointer(cell)
            l = max(l, p[-1])
        return l

    def __str__(self):
<<<<<<< HEAD
        outStr = '  ---- {0!s}TreeMesh ----  '.format(('Oc' if self.dim == 3 else 'Quad'))
=======
        outStr = (
            '  ---- {0!s}TreeMesh ----  '.format(
                ('Oc' if self.dim == 3 else 'Quad')
            )
        )
>>>>>>> b0a036d3

        def printH(hx, outStr=''):
            i = -1
            while True:
                i = i + 1
                if i > hx.size:
                    break
                elif i == hx.size:
                    break
                h = hx[i]
                n = 1
                for j in range(i+1, hx.size):
                    if hx[j] == h:
                        n = n + 1
                        i = i + 1
                    else:
                        break
                if n == 1:
                    outStr += ' {0:.2f},'.format(h)
                else:
                    outStr += ' {0:d}*{1:.2f},'.format(n, h)
            return outStr[:-1]

        if self.dim == 2:
            outStr += '\n   x0: {0:.2f}'.format(self.x0[0])
            outStr += '\n   y0: {0:.2f}'.format(self.x0[1])
            outStr += printH(self.hx, outStr='\n   hx:')
            outStr += printH(self.hy, outStr='\n   hy:')
        elif self.dim == 3:
            outStr += '\n   x0: {0:.2f}'.format(self.x0[0])
            outStr += '\n   y0: {0:.2f}'.format(self.x0[1])
            outStr += '\n   z0: {0:.2f}'.format(self.x0[2])
            outStr += printH(self.hx, outStr='\n   hx:')
            outStr += printH(self.hy, outStr='\n   hy:')
            outStr += printH(self.hz, outStr='\n   hz:')
        outStr += '\n  nC: {0:d}'.format(self.nC)
        outStr += '\n  Fill: {0:2.2f}%'.format((self.fill*100))
        return outStr

    @property
    def nC(self):
        return len(self._cells)

    @property
    def nN(self):
        self.number()
        return len(self._nodes) - len(self._hangingN)

    @property
    def nF(self):
        return self.nFx + self.nFy + (0 if self.dim == 2 else self.nFz)

    @property
    def nFx(self):
        self.number()
        return len(self._facesX) - len(self._hangingFx)

    @property
    def nFy(self):
        self.number()
        return len(self._facesY) - len(self._hangingFy)

    @property
    def nFz(self):
        if self.dim == 2:
            return None
        self.number()
        return len(self._facesZ) - len(self._hangingFz)

    @property
    def nE(self):
        return self.nEx + self.nEy + (0 if self.dim == 2 else self.nEz)

    @property
    def nEx(self):
        if self.dim == 2:
            return self.nFy
        self.number()
        return len(self._edgesX) - len(self._hangingEx)

    @property
    def nEy(self):
        if self.dim == 2:
            return self.nFx
        self.number()
        return len(self._edgesY) - len(self._hangingEy)

    @property
    def nEz(self):
        if self.dim == 2:
            return None
        self.number()
        return len(self._edgesZ) - len(self._hangingEz)

    @property
    def nhN(self):
        self.number()
        return len(self._hangingN)

    @property
    def nhF(self):
        return self.nhFx + self.nhFy + (0 if self.dim == 2 else self.nhFz)

    @property
    def nhFx(self):
        self.number()
        return len(self._hangingFx)

    @property
    def nhFy(self):
        self.number()
        return len(self._hangingFy)

    @property
    def nhFz(self):
        if self.dim == 2:
            return None
        self.number()
        return len(self._hangingFz)

    @property
    def nhE(self):
        return self.nhEx + self.nhEy + (0 if self.dim == 2 else self.nhEz)

    @property
    def nhEx(self):
        if self.dim == 2:
            return self.nhFy
        self.number()
        return len(self._hangingEx)

    @property
    def nhEy(self):
        if self.dim == 2:
            return self.nhFx
        self.number()
        return len(self._hangingEy)

    @property
    def nhEz(self):
        if self.dim == 2:
            return None
        self.number()
        return len(self._hangingEz)

    @property
    def ntN(self):
        self.number()
        return len(self._nodes)

    @property
    def ntF(self):
        return self.ntFx + self.ntFy + (0 if self.dim == 2 else self.ntFz)

    @property
    def vntF(self):
        return [self.ntFx, self.ntFy] + ([] if self.dim == 2 else [self.ntFz])

    @property
    def ntFx(self):
        self.number()
        return len(self._facesX)

    @property
    def ntFy(self):
        self.number()
        return len(self._facesY)

    @property
    def ntFz(self):
        if self.dim == 2:
            return None
        self.number()
        return len(self._facesZ)

    @property
    def ntE(self):
        return self.ntEx + self.ntEy + (0 if self.dim == 2 else self.ntEz)

    @property
    def vntE(self):
        return [self.ntEx, self.ntEy] + ([] if self.dim == 2 else [self.ntEz])

    @property
    def ntEx(self):
        if self.dim == 2:
            return self.ntFy
        self.number()
        return len(self._edgesX)

    @property
    def ntEy(self):
        if self.dim == 2:
            return self.ntFx
        self.number()
        return len(self._edgesY)

    @property
    def ntEz(self):
        if self.dim == 2:
            return None
        self.number()
        return len(self._edgesZ)

    @property
    def _sortedCells(self):
        if getattr(self, '__sortedCells', None) is None:
            self.__sortedCells = sorted(self._cells)
        return self.__sortedCells

    @property
    def permuteCC(self):
        # TODO: cache these?
        P = SortGrid(self.gridCC)
        return sp.identity(self.nC).tocsr()[P, :]

    @property
    def permuteF(self):
        # TODO: cache these?
        P = SortGrid(self.gridFx)
        P += SortGrid(self.gridFy, offset=self.nFx)
        if self.dim == 3:
            P += SortGrid(self.gridFz, offset=self.nFx+self.nFy)
        return sp.identity(self.nF).tocsr()[P, :]

    @property
    def permuteE(self):
        # TODO: cache these?
        if self.dim == 2:
            P = SortGrid(self.gridFy)
            P += SortGrid(self.gridFx, offset=self.nEx)
            return sp.identity(self.nE).tocsr()[P, :]
        if self.dim == 3:
            P = SortGrid(self.gridEx)
            P += SortGrid(self.gridEy, offset=self.nEx)
            P += SortGrid(self.gridEz, offset=self.nEx+self.nEy)
            return sp.identity(self.nE).tocsr()[P, :]

    def _index(self, pointer):
        assert len(pointer) is self.dim+1
        assert pointer[-1] <= self.levels
        return TreeUtils.index(
            self.dim, MAX_BITS, self._levelBits, pointer[:-1], pointer[-1]
        )

    def _pointer(self, index):
        assert type(index) in integer_types
        return TreeUtils.point(self.dim, MAX_BITS, self._levelBits, index)

    def __contains__(self, v):
        return self._asIndex(v) in self._cells

    def refine(
        self, function=None, recursive=True, cells=None, balance=True,
        verbose=False, _inRecursion=False
    ):

        if type(function) in integer_types:
            level = function

            def function(cell):
                return level

        if not _inRecursion:
            self.__dirty__ = True
            if verbose:
                print('Refining Mesh')

        cells = cells if cells is not None else sorted(self._cells)
        recurse = []
        tic = time.time()
        for cell in cells:
            p = self._pointer(cell)
            if p[-1] >= self.levels:
                continue
            result = function(Cell(self, cell, p))
            if type(result) is bool:
                do = result
            elif type(result) in integer_types:
                do = result > p[-1]
            else:
                raise Exception(
                    "You must tell the program what to refine. "
                    "Use BOOL or INT (level)"
                )
            if do:
                recurse += self._refineCell(cell, p)

        if verbose:
            print('   ', time.time() - tic)

        if recursive and len(recurse) > 0:
            recurse += self.refine(
                function=function, recursive=True, cells=recurse,
                balance=balance, verbose=verbose, _inRecursion=True
            )

        if balance and not _inRecursion:
            self.balance()
        return recurse

    def corsen(
        self, function=None, recursive=True, cells=None, balance=True,
        verbose=False, _inRecursion=False
    ):

        if type(function) in integer_types:
            level = function

            def function(cell):
                return level

        if not _inRecursion:
            self.__dirty__ = True
            if verbose:
                print('Corsening Mesh')

        cells = cells if cells is not None else sorted(self._cells)
        recurse = []
        tic = time.time()
        for cell in cells:
            if cell not in self._cells:
                continue  # already removed
            p = self._pointer(cell)
            if p[-1] >= self.levels:
                continue
            result = function(Cell(self, cell, p))
            if type(result) is bool:
                do = result
            elif type(result) in integer_types:
                do = result < p[-1]
            else:
                raise Exception(
                    "You must tell the program what to corsen."
                    " Use BOOL or INT (level)"
                )
            if do:
                recurse += self._corsenCell(cell, p)

        if verbose:
            print('   ', time.time() - tic)

        if recursive and len(recurse) > 0:
            recurse += self.corsen(
                function=function, recursive=True, cells=recurse,
                balance=balance, verbose=verbose, _inRecursion=True
            )

        if balance and not _inRecursion:
            self.balance()
        return recurse

    def _refineCell(self, ind, pointer=None):
        ind = self._asIndex(ind)
        pointer = self._asPointer(pointer if pointer is not None else ind)
        if ind not in self:
            raise CellLookUpException(ind)
        children = self._childPointers(pointer, returnAll=True)
        for child in children:
            self._cells.add(self._asIndex(child))
        self._cells.remove(ind)
        return [self._asIndex(child) for child in children]

    def _corsenCell(self, ind, pointer=None):
        ind = self._asIndex(ind)
        pointer = self._asPointer(pointer if pointer is not None else ind)
        if ind not in self:
            raise CellLookUpException(ind)
        parent = self._parentPointer(pointer)
        children = self._childPointers(parent, returnAll=True)
        for child in children:
            self._cells.remove(self._asIndex(child))
        parentInd = self._asIndex(parent)
        self._cells.add(parentInd)
        return [parentInd]

    def _asPointer(self, ind):
        if type(ind) in integer_types:
            return self._pointer(ind)
        if type(ind) is list:
            assert len(ind) == (self.dim + 1), (
                str(ind) + ' is not valid pointer'
            )
            assert ind[-1] <= (
                self.levels, str(ind) + ' is not valid pointer'
            )
            return ind
        if isinstance(ind, np.ndarray):
            return ind.tolist()
        raise Exception

    def _asIndex(self, pointer):
        if type(pointer) in integer_types:
            return pointer
        if type(pointer) is list:
            return self._index(pointer)
        raise Exception

    def _childPointers(
        self, pointer, direction=0, positive=True, returnAll=False
    ):
        l = self._levelWidth(pointer[-1] + 1)

        if self.dim == 2:

            children = [
                [pointer[0]    , pointer[1]    , pointer[-1] + 1],
                [pointer[0] + l, pointer[1]    , pointer[-1] + 1],
                [pointer[0]    , pointer[1] + l, pointer[-1] + 1],
                [pointer[0] + l, pointer[1] + l, pointer[-1] + 1]
            ]

        elif self.dim == 3:

            children = [
                [pointer[0]    , pointer[1]    , pointer[2]    , pointer[-1] + 1],
                [pointer[0] + l, pointer[1]    , pointer[2]    , pointer[-1] + 1],
                [pointer[0]    , pointer[1] + l, pointer[2]    , pointer[-1] + 1],
                [pointer[0] + l, pointer[1] + l, pointer[2]    , pointer[-1] + 1],
                [pointer[0]    , pointer[1]    , pointer[2] + l, pointer[-1] + 1],
                [pointer[0] + l, pointer[1]    , pointer[2] + l, pointer[-1] + 1],
                [pointer[0]    , pointer[1] + l, pointer[2] + l, pointer[-1] + 1],
                [pointer[0] + l, pointer[1] + l, pointer[2] + l, pointer[-1] + 1]
            ]
        if direction == 0:
            ind = [0, 2, 4, 6] if not positive else [1, 3, 5, 7]
        if direction == 1:
            ind = [0, 1, 4, 5] if not positive else [2, 3, 6, 7]
        if direction == 2:
            ind = [0, 1, 2, 3] if not positive else [4, 5, 6, 7]

        if returnAll:
            return children
        return [children[_] for _ in ind[:(self.dim-1)*2]]

    def _parentPointer(self, pointer):
        if pointer[-1] == 0:
            return None
        mod = self._levelWidth(pointer[-1] - 1)
        return [p - (p % mod) for p in pointer[:-1]] + [pointer[-1]-1]

    def _cellN(self, p):
        """
        Node location [x,y(,z)] of a single cell, closest to origin,
        given a pointer.
        """
        p = self._asPointer(p)
        return [hi[:p[ii]].sum() for ii, hi in enumerate(self.h)]

    def _cellH(self, p):
        """Widths of a single cell given a pointer."""
        p = self._asPointer(p)
        w = self._levelWidth(p[-1])
        return [hi[p[ii]:p[ii]+w].sum() for ii, hi in enumerate(self.h)]

    def _cellC(self, p):
        """
        Cell center of a single cell (without origin correction),
        given a pointer.
        """
        return (np.array(self._cellH(p))/2.0 + self._cellN(p)).tolist()

    def _levelWidth(self, level):
        return 2**(self.levels - level)

    def _isInsideMesh(self, pointer):
        inside = True
        for p in pointer[:-1]:
            inside = inside and p >= 0 and p < 2**self.levels
        return inside

    def _getNextCell(self, ind, direction=0, positive=True, _lookUp=True):
        """
            Returns a None, int, list, or nested list
            The int is the cell number.

        """
        if direction >= self.dim:
            return None
        pointer = self._asPointer(ind)
        if pointer[-1] > self.levels:
            return None

        step = (1 if positive else -1) * self._levelWidth(pointer[-1])
        nextCell = [
            p if ii is not direction
            else p + step for ii, p in enumerate(pointer)
        ]
        # raise Exception(pointer, nextCell)
        if not self._isInsideMesh(nextCell):
            return None

        # it might be the same size as me?
        if nextCell in self:
            return self._index(nextCell)

<<<<<<< HEAD
        if nextCell[-1] + 1 <= self.levels: # if I am not the smallest.
            children  = self._childPointers(pointer, direction=direction, positive=positive)
            nextCells = [self._getNextCell(child, direction=direction, positive=positive, _lookUp=False) for child in children]
=======
        if nextCell[-1] + 1 <= self.levels:  # if I am not the smallest.
            children = self._childPointers(
                pointer, direction=direction, positive=positive
            )
            nextCells = [
                self._getNextCell(
                    child, direction=direction, positive=positive,
                    _lookUp=False
                ) for child in children
            ]
>>>>>>> b0a036d3
            if nextCells[0] is not None:
                return nextCells

        if not _lookUp:
            return None

        # it might be bigger than me?
        return self._getNextCell(
            self._parentPointer(pointer),
            direction=direction, positive=positive)

    def balance(
        self, recursive=True, cells=None, verbose=False, _inRecursion=False
    ):

        tic = time.time()
        if not _inRecursion:
            self.__dirty__ = True
            if verbose:
                print('Balancing Mesh:')

        cells = cells if cells is not None else sorted(self._cells)

        # calcDepth = lambda i: lambda A: i if type(A) is not list else max(map(calcDepth(i+1), A))
        # flatten   = lambda A: A if calcDepth(0)(A) == 1 else flatten([_ for __ in A for _ in (__ if type(__) is list else [__])])

        recurse = set()

        for cell in cells:
            p = self._asPointer(cell)
            if p[-1] == self.levels:
                continue

            cs = list(range(6))
            cs[0] = self._getNextCell(cell, direction=0, positive=False)
            cs[1] = self._getNextCell(cell, direction=0, positive=True)
            cs[2] = self._getNextCell(cell, direction=1, positive=False)
            cs[3] = self._getNextCell(cell, direction=1, positive=True)
            cs[4] = self._getNextCell(cell, direction=2, positive=False) # this will be None if in 2D
            cs[5] = self._getNextCell(cell, direction=2, positive=True)  # this will be None if in 2D

            do = np.any([
                type(c) is list and np.any([type(_) is list for _ in c])
                for c in cs
                if c is not None
            ])
            # depth = calcDepth(0)(cs)
            # print(depth, depth > 2, do, [jj for jj in flatten(cs) if jj is not None])
            # recurse += [jj for jj in flatten(cs) if jj is not None]

            if do and cell in self:
                newCells = self._refineCell(cell)
                recurse.update([_ for _ in cs if type(_) in integer_types])  # only add the bigger ones!
                recurse.update(newCells)

        if verbose:
            print('   ', len(cells), time.time() - tic)
        if recursive and len(recurse) > 0:
            self.balance(cells=sorted(recurse), _inRecursion=True)

    @property
    def gridCC(self):
        if getattr(self, '_gridCC', None) is None:
            self._gridCC = np.zeros((len(self._cells), self.dim))
            for ii, ind in enumerate(self._sortedCells):
                p = self._asPointer(ind)
                self._gridCC[ii, :] = self._cellC(p) + self.x0
        return self._gridCC

    @property
    def gridN(self):
        self.number()
        R = self._deflationMatrix('N', withHanging=False)
        return R.T * self._gridN + np.repeat([self.x0], self.nN, axis=0)

    @property
    def gridFx(self):
        self.number()
        R = self._deflationMatrix('Fx', withHanging=False)
        return R.T * self._gridFx + np.repeat([self.x0], self.nFx, axis=0)

    @property
    def gridFy(self):
        self.number()
        R = self._deflationMatrix('Fy', withHanging=False)
        return R.T * self._gridFy + np.repeat([self.x0], self.nFy, axis=0)

    @property
    def gridFz(self):
        if self.dim < 3:
            return None
        self.number()
        R = self._deflationMatrix('Fz', withHanging=False)
        return R.T * self._gridFz + np.repeat([self.x0], self.nFz, axis=0)

    @property
    def gridEx(self):
        if self.dim == 2:
            return self.gridFy
        self.number()
        R = self._deflationMatrix('Ex', withHanging=False)
        return R.T * self._gridEx + np.repeat([self.x0], self.nEx, axis=0)

    @property
    def gridEy(self):
        if self.dim == 2:
            return self.gridFx
        self.number()
        R = self._deflationMatrix('Ey', withHanging=False)
        return R.T * self._gridEy + np.repeat([self.x0], self.nEy, axis=0)

    @property
    def gridEz(self):
        if self.dim < 3:
            return None
        self.number()
        R = self._deflationMatrix('Ez', withHanging=False)
        return R.T * self._gridEz + np.repeat([self.x0], self.nEz, axis=0)

    @property
    def vol(self):
        if getattr(self, '_vol', None) is None:
            self._vol = np.zeros(len(self._cells))
            for ii, ind in enumerate(self._sortedCells):
                p = self._asPointer(ind)
                self._vol[ii] = np.prod(self._cellH(p))
        return self._vol

    @property
    def area(self):
        self.number()
        if getattr(self, '_area', None) is None:
            Rf = self._deflationMatrix('F', withHanging=False)
            self._area = Rf.T * (
                np.r_[self._areaFxFull, self._areaFyFull] if self.dim == 2 else
                np.r_[self._areaFxFull, self._areaFyFull, self._areaFzFull]
            )
        return self._area

    @property
    def edge(self):
        self.number()
        if self.dim == 2:
            return np.r_[self.area[self.nFx:], self.area[:self.nFx]]
        if getattr(self, '_edge', None) is None:
            Re = self._deflationMatrix('E', withHanging=False)
            self._edge = Re.T * np.r_[
                self._edgeExFull, self._edgeEyFull, self._edgeEzFull
            ]

        return self._edge

    def _createNumberingSets(self, force=False):
        if not self.__dirtySets__ and not force:
            return

        self._nodes = set()

        self._facesX = set()
        self._facesY = set()
        if self.dim == 3:
            self._facesZ = set()
            self._edgesX = set()
            self._edgesY = set()
            self._edgesZ = set()

        for ind in self._cells:
            p = self._asPointer(ind)
            w = self._levelWidth(p[-1])
            if self.dim == 2:
                i00 = ind
                iw0 = self._index([p[0] + w, p[1]    , p[2]])
                i0w = self._index([p[0]    , p[1] + w, p[2]])
                iww = self._index([p[0] + w, p[1] + w, p[2]])

                self._nodes.add(i00)
                self._nodes.add(iw0)
                self._nodes.add(i0w)
                self._nodes.add(iww)

                self._facesX.add(i00)
                self._facesX.add(iw0)

                self._facesY.add(i00)
                self._facesY.add(i0w)

            elif self.dim == 3:
                i000 = ind
                iw00 = self._index([p[0] + w, p[1]    , p[2]    , p[3]])
                i0w0 = self._index([p[0]    , p[1] + w, p[2]    , p[3]])
                i00w = self._index([p[0]    , p[1]    , p[2] + w, p[3]])
                iww0 = self._index([p[0] + w, p[1] + w, p[2]    , p[3]])
                iw0w = self._index([p[0] + w, p[1]    , p[2] + w, p[3]])
                i0ww = self._index([p[0]    , p[1] + w, p[2] + w, p[3]])
                iwww = self._index([p[0] + w, p[1] + w, p[2] + w, p[3]])

                self._nodes.add(i000)
                self._nodes.add(iw00)
                self._nodes.add(i0w0)
                self._nodes.add(iww0)
                self._nodes.add(i00w)
                self._nodes.add(iw0w)
                self._nodes.add(i0ww)
                self._nodes.add(iwww)

                self._facesX.add(i000)
                self._facesX.add(iw00)

                self._facesY.add(i000)
                self._facesY.add(i0w0)

                self._facesZ.add(i000)
                self._facesZ.add(i00w)

                self._edgesX.add(i000)
                self._edgesX.add(i0w0)
                self._edgesX.add(i00w)
                self._edgesX.add(i0ww)

                self._edgesY.add(i000)
                self._edgesY.add(iw00)
                self._edgesY.add(i00w)
                self._edgesY.add(iw0w)

                self._edgesZ.add(i000)
                self._edgesZ.add(iw00)
                self._edgesZ.add(i0w0)
                self._edgesZ.add(iww0)

        self.__dirtySets__ = False

    def _numberCells(self, force=False):
        if not self.__dirtyCells__ and not force:
            return
        self._cc2i = dict()
        self._i2cc = dict()
        for ii, c in enumerate(sorted(self._cells)):
            self._cc2i[c] = ii
            self._i2cc[ii] = c
        self.__dirtyCells__ = False

    def _numberNodes(self, force=False):
        if not self.__dirtyNodes__ and not force:
            return
        self._createNumberingSets(force=force)
        gridN = []
        self._n2i = dict()
        for ii, n in enumerate(sorted(self._nodes)):
            self._n2i[n] = ii
            gridN.append(self._cellN(self._pointer(n)))
        self._gridN = np.array(gridN)

        self.__dirtyNodes__ = False

    def _numberFaces(self, force=False):
        if not self.__dirtyFaces__ and not force:
            return
        self._createNumberingSets(force=force)

        for ind in self._cells:
            p = self._asPointer(ind)
            w = self._levelWidth(p[-1])

        gridFx = []
        areaFx = []
        self._fx2i = dict()
        for ii, fx in enumerate(sorted(self._facesX)):
            self._fx2i[fx] = ii
            p = self._pointer(fx)
            n, h = self._cellN(p), self._cellH(p)
            if self.dim == 2:
                gridFx.append([n[0], n[1] + h[1]/2.0])
                areaFx.append(h[1])
            elif self.dim == 3:
                gridFx.append([n[0], n[1] + h[1]/2.0, n[2] + h[2]/2.0])
                areaFx.append(h[1]*h[2])
        self._gridFx = np.array(gridFx)
        self._areaFxFull = np.array(areaFx)

        gridFy = []
        areaFy = []
        self._fy2i = dict()
        for ii, fy in enumerate(sorted(self._facesY)):
            self._fy2i[fy] = ii
            p = self._pointer(fy)
            n, h = self._cellN(p), self._cellH(p)
            if self.dim == 2:
                gridFy.append([n[0] + h[0]/2.0, n[1]])
                areaFy.append(h[0])
            elif self.dim == 3:
                gridFy.append([n[0] + h[0]/2.0, n[1], n[2] + h[2]/2.0])
                areaFy.append(h[0]*h[2])
        self._gridFy = np.array(gridFy)
        self._areaFyFull = np.array(areaFy)

        if self.dim == 2:
            self.__dirtyFaces__ = False
            return

        gridFz = []
        areaFz = []
        self._fz2i = dict()
        for ii, fz in enumerate(sorted(self._facesZ)):
            self._fz2i[fz] = ii
            p = self._pointer(fz)
            n, h = self._cellN(p), self._cellH(p)
            gridFz.append([n[0] + h[0]/2.0, n[1] + h[1]/2.0, n[2]])
            areaFz.append(h[0]*h[1])
        self._gridFz = np.array(gridFz)
        self._areaFzFull = np.array(areaFz)

        self.__dirtyFaces__ = False

    def _numberEdges(self, force=False):
        if self.dim == 2:
            self.__dirtyEdges__ = False
            return
        if not self.__dirtyEdges__ and not force:
            return
        self._createNumberingSets(force=force)

        gridEx = []
        edgeEx = []
        self._ex2i = dict()
        for ii, ex in enumerate(sorted(self._edgesX)):
            self._ex2i[ex] = ii
            p = self._pointer(ex)
            n, h = self._cellN(p), self._cellH(p)
            gridEx.append([n[0] + h[0]/2.0, n[1], n[2]])
            edgeEx.append(h[0])
        self._gridEx = np.array(gridEx)
        self._edgeExFull = np.array(edgeEx)

        gridEy = []
        edgeEy = []
        self._ey2i = dict()
        for ii, ey in enumerate(sorted(self._edgesY)):
            self._ey2i[ey] = ii
            p = self._pointer(ey)
            n, h = self._cellN(p), self._cellH(p)
            gridEy.append([n[0], n[1] + h[1]/2.0, n[2]])
            edgeEy.append(h[1])
        self._gridEy = np.array(gridEy)
        self._edgeEyFull = np.array(edgeEy)

        gridEz = []
        edgeEz = []
        self._ez2i = dict()
        for ii, ez in enumerate(sorted(self._edgesZ)):
            self._ez2i[ez] = ii
            p = self._pointer(ez)
            n, h = self._cellN(p), self._cellH(p)
            gridEz.append([n[0], n[1], n[2] + h[2]/2.0])
            edgeEz.append(h[2])
        self._gridEz = np.array(gridEz)
        self._edgeEzFull = np.array(edgeEz)

        self.__dirtyEdges__ = False

    def _hanging(self, force=False):
        if not self.__dirtyHanging__ and not force:
            return

        self._numberCells(force=force)
        self._numberNodes(force=force)
        self._numberFaces(force=force)
        self._numberEdges(force=force)

        self._hangingN = dict()
        self._hangingFx = dict()
        self._hangingFy = dict()
        if self.dim == 3:
            self._hangingFz = dict()
            self._hangingEx = dict()
            self._hangingEy = dict()
            self._hangingEz = dict()

        # Compute from x faces
        for fx in self._facesX:
            p = self._pointer(fx)
            if p[-1] + 1 > self.levels:
                continue
            sl = p[-1] + 1 #: small level
            test = self._index(p[:-1] + [sl])
            if test not in self._facesX:
                # Return early without checking the other faces
                continue
            w = self._levelWidth(sl)

            if self.dim == 2:
                chy0 = self._cellH([p[0]    , p[1]    , sl])[1]
                chy1 = self._cellH([p[0]    , p[1] + w, sl])[1]
                A = (chy0 + chy1)

                self._hangingFx[self._fx2i[test                                 ]] = ([self._fx2i[fx], chy0 / A], )
                self._hangingFx[self._fx2i[self._index([p[0]    , p[1] + w, sl])]] = ([self._fx2i[fx], chy1 / A], )

                n0, n1 = fx, self._index([p[0], p[1] + 2*w, p[-1]])
                self._hangingN[self._n2i[test                                   ]] = ([self._n2i[n0], 1.0], )
                self._hangingN[self._n2i[self._index([p[0]    , p[1] +   w, sl])]] = ([self._n2i[n0], 1.0 - chy0 / A], [self._n2i[n1], 1.0 - chy1 / A])
                self._hangingN[self._n2i[self._index([p[0]    , p[1] + 2*w, sl])]] = ([self._n2i[n1], 1.0], )

            elif self.dim == 3:

                chy0 = self._cellH([p[0]    , p[1]    , p[2]    , sl])[1]
                chy1 = self._cellH([p[0]    , p[1] + w, p[2]    , sl])[1]
                chz0 = self._cellH([p[0]    , p[1]    , p[2]    , sl])[2]
                chz1 = self._cellH([p[0]    , p[1]    , p[2] + w, sl])[2]
                lenY = chy0 + chy1
                lenZ = chz0 + chz1
                A = lenY * lenZ

                ey0 = fx
                ey1 = self._index([p[0], p[1]      , p[2] + 2*w, p[-1]])
                ez0 = fx
                ez1 = self._index([p[0], p[1] + 2*w, p[2]      , p[-1]])

                n0  = fx
                n1  = self._index([p[0], p[1] + 2*w, p[2]      , p[-1]])
                n2  = self._index([p[0], p[1]      , p[2] + 2*w, p[-1]])
                n3  = self._index([p[0], p[1] + 2*w, p[2] + 2*w, p[-1]])

                i000 = test
                i010 = self._index([p[0], p[1] +   w, p[2]      , sl])
                i001 = self._index([p[0], p[1]      , p[2] +   w, sl])
                i011 = self._index([p[0], p[1] +   w, p[2] +   w, sl])
                i020 = self._index([p[0], p[1] + 2*w, p[2]      , sl])
                i021 = self._index([p[0], p[1] + 2*w, p[2] +   w, sl])
                i002 = self._index([p[0], p[1]      , p[2] + 2*w, sl])
                i012 = self._index([p[0], p[1] +   w, p[2] + 2*w, sl])
                i022 = self._index([p[0], p[1] + 2*w, p[2] + 2*w, sl])

                self._hangingFx[self._fx2i[i000]] = ([self._fx2i[fx], chy0*chz0 / A ], )
                self._hangingFx[self._fx2i[i010]] = ([self._fx2i[fx], chy1*chz0 / A ], )
                self._hangingFx[self._fx2i[i001]] = ([self._fx2i[fx], chy0*chz1 / A ], )
                self._hangingFx[self._fx2i[i011]] = ([self._fx2i[fx], chy1*chz1 / A ], )

                self._hangingEy[self._ey2i[i000]] = ([self._ey2i[ey0], 1.0], )
                self._hangingEy[self._ey2i[i010]] = ([self._ey2i[ey0], 1.0], )
                self._hangingEy[self._ey2i[i001]] = ([self._ey2i[ey0], 0.5], [self._ey2i[ey1], 0.5])
                self._hangingEy[self._ey2i[i011]] = ([self._ey2i[ey0], 0.5], [self._ey2i[ey1], 0.5])
                self._hangingEy[self._ey2i[i002]] = ([self._ey2i[ey1], 1.0], )
                self._hangingEy[self._ey2i[i012]] = ([self._ey2i[ey1], 1.0], )

                self._hangingEz[self._ez2i[i000]] = ([self._ez2i[ez0], 1.0], )
                self._hangingEz[self._ez2i[i001]] = ([self._ez2i[ez0], 1.0], )
                self._hangingEz[self._ez2i[i010]] = ([self._ez2i[ez0], 0.5], [self._ez2i[ez1], 0.5])
                self._hangingEz[self._ez2i[i011]] = ([self._ez2i[ez0], 0.5], [self._ez2i[ez1], 0.5])
                self._hangingEz[self._ez2i[i020]] = ([self._ez2i[ez1], 1.0], )
                self._hangingEz[self._ez2i[i021]] = ([self._ez2i[ez1], 1.0], )

                # self._hangingEy[self._ey2i[i000]] = ([self._ey2i[ey0], chy0 / lenY], )
                # self._hangingEy[self._ey2i[i010]] = ([self._ey2i[ey0], chy1 / lenY], )
                # self._hangingEy[self._ey2i[i001]] = ([self._ey2i[ey0], chy0 / lenY / 2.0], [self._ey2i[ey1], chy0 / lenY / 2.0])
                # self._hangingEy[self._ey2i[i011]] = ([self._ey2i[ey0], chy1 / lenY / 2.0], [self._ey2i[ey1], chy1 / lenY / 2.0])
                # self._hangingEy[self._ey2i[i002]] = ([self._ey2i[ey1], chy0 / lenY], )
                # self._hangingEy[self._ey2i[i012]] = ([self._ey2i[ey1], chy1 / lenY], )

                # self._hangingEz[self._ez2i[i000]] = ([self._ez2i[ez0], chz0 / lenZ], )
                # self._hangingEz[self._ez2i[i001]] = ([self._ez2i[ez0], chz1 / lenZ], )
                # self._hangingEz[self._ez2i[i010]] = ([self._ez2i[ez0], chz0 / lenZ / 2.0], [self._ez2i[ez1], chz0 / lenZ / 2.0])
                # self._hangingEz[self._ez2i[i011]] = ([self._ez2i[ez0], chz1 / lenZ / 2.0], [self._ez2i[ez1], chz1 / lenZ / 2.0])
                # self._hangingEz[self._ez2i[i020]] = ([self._ez2i[ez1], chz0 / lenZ], )
                # self._hangingEz[self._ez2i[i021]] = ([self._ez2i[ez1], chz1 / lenZ], )

                self._hangingN[ self._n2i[ i000]] = ([self._n2i[n0],   1.0], )
                self._hangingN[ self._n2i[ i010]] = ([self._n2i[n0],   0.5], [self._n2i[n1], 0.5])
                self._hangingN[ self._n2i[ i020]] = ([self._n2i[n1],   1.0], )
                self._hangingN[ self._n2i[ i001]] = ([self._n2i[n0],   0.5], [self._n2i[n2], 0.5])
                self._hangingN[ self._n2i[ i011]] = ([self._n2i[n0],   0.25], [self._n2i[n1], 0.25], [self._n2i[n2], 0.25], [self._n2i[n3], 0.25])
                self._hangingN[ self._n2i[ i021]] = ([self._n2i[n1],   0.5], [self._n2i[n3], 0.5])
                self._hangingN[ self._n2i[ i002]] = ([self._n2i[n2],   1.0], )
                self._hangingN[ self._n2i[ i012]] = ([self._n2i[n2],   0.5], [self._n2i[n3], 0.5])
                self._hangingN[ self._n2i[ i022]] = ([self._n2i[n3],   1.0], )

        # Compute from y faces
        for fy in self._facesY:
            p = self._pointer(fy)
            if p[-1] + 1 > self.levels:
                continue
            sl = p[-1] + 1 #: small level
            test = self._index(p[:-1] + [sl])
            if test not in self._facesY:
                # Return early without checking the other faces
                continue
            w = self._levelWidth(sl)

            if self.dim == 2:
                chx0 = self._cellH([p[0]    , p[1]    , sl])[0]
                chx1 = self._cellH([p[0] + w, p[1]    , sl])[0]

                self._hangingFy[self._fy2i[test                                 ]] = ([self._fy2i[fy], chx0 / (chx0 + chx1)], )
                self._hangingFy[self._fy2i[self._index([p[0] + w, p[1]    , sl])]] = ([self._fy2i[fy], chx1 / (chx0 + chx1)], )

                n0, n1 = fy, self._index([p[0] + 2*w, p[1], p[-1]])
                self._hangingN[self._n2i[test                                   ]] = ([self._n2i[n0], 1.0], )
                self._hangingN[self._n2i[self._index([p[0] +   w, p[1]    , sl])]] = ([self._n2i[n0], 0.5], [self._n2i[n1], 0.5])
                self._hangingN[self._n2i[self._index([p[0] + 2*w, p[1]    , sl])]] = ([self._n2i[n1], 1.0], )

            elif self.dim == 3:

                chx0 = self._cellH([p[0]    , p[1]    , p[2]    , sl])[0]
                chx1 = self._cellH([p[0] + w, p[1]    , p[2]    , sl])[0]
                chz0 = self._cellH([p[0]    , p[1]    , p[2]    , sl])[2]
                chz1 = self._cellH([p[0]    , p[1]    , p[2] + w, sl])[2]
                lenX = chx0 + chx1
                lenZ = chz0 + chz1
                A = lenX * lenZ

                ex0 = fy
                ex1 = self._index([p[0]      , p[1], p[2] + 2*w, p[-1]])
                ez0 = fy
                ez1 = self._index([p[0] + 2*w, p[1], p[2]      , p[-1]])

                n0  = fy
                n1  = self._index([p[0] + 2*w, p[1], p[2]      , p[-1]])
                n2  = self._index([p[0]      , p[1], p[2] + 2*w, p[-1]])
                n3  = self._index([p[0] + 2*w, p[1], p[2] + 2*w, p[-1]])

                i000 = test
                i100 = self._index([p[0] +   w, p[1], p[2]      , sl])
                i001 = self._index([p[0]      , p[1], p[2] +   w, sl])
                i101 = self._index([p[0] +   w, p[1], p[2] +   w, sl])
                i200 = self._index([p[0] + 2*w, p[1], p[2]      , sl])
                i201 = self._index([p[0] + 2*w, p[1], p[2] +   w, sl])
                i002 = self._index([p[0]      , p[1], p[2] + 2*w, sl])
                i102 = self._index([p[0] +   w, p[1], p[2] + 2*w, sl])
                i202 = self._index([p[0] + 2*w, p[1], p[2] + 2*w, sl])

                self._hangingFy[self._fy2i[i000]] = ([self._fy2i[fy], chx0*chz0 / A ], )
                self._hangingFy[self._fy2i[i100]] = ([self._fy2i[fy], chx1*chz0 / A ], )
                self._hangingFy[self._fy2i[i001]] = ([self._fy2i[fy], chx0*chz1 / A ], )
                self._hangingFy[self._fy2i[i101]] = ([self._fy2i[fy], chx1*chz1 / A ], )

                self._hangingEx[self._ex2i[i000]] = ([self._ex2i[ex0], 1.0], )
                self._hangingEx[self._ex2i[i100]] = ([self._ex2i[ex0], 1.0], )
                self._hangingEx[self._ex2i[i001]] = ([self._ex2i[ex0], 0.5], [self._ex2i[ex1], 0.5])
                self._hangingEx[self._ex2i[i101]] = ([self._ex2i[ex0], 0.5], [self._ex2i[ex1], 0.5])
                self._hangingEx[self._ex2i[i002]] = ([self._ex2i[ex1], 1.0], )
                self._hangingEx[self._ex2i[i102]] = ([self._ex2i[ex1], 1.0], )

                self._hangingEz[self._ez2i[i000]] = ([self._ez2i[ez0], 1.0], )
                self._hangingEz[self._ez2i[i001]] = ([self._ez2i[ez0], 1.0], )
                self._hangingEz[self._ez2i[i100]] = ([self._ez2i[ez0], 0.5], [self._ez2i[ez1], 0.5])
                self._hangingEz[self._ez2i[i101]] = ([self._ez2i[ez0], 0.5], [self._ez2i[ez1], 0.5])
                self._hangingEz[self._ez2i[i200]] = ([self._ez2i[ez1], 1.0], )
                self._hangingEz[self._ez2i[i201]] = ([self._ez2i[ez1], 1.0], )

                # self._hangingEx[self._ex2i[i000]] = ([self._ex2i[ex0], chx0 / lenX], )
                # self._hangingEx[self._ex2i[i100]] = ([self._ex2i[ex0], chx1 / lenX], )
                # self._hangingEx[self._ex2i[i001]] = ([self._ex2i[ex0], chx0 / lenX / 2.0], [self._ex2i[ex1], chx0 / lenX / 2.0])
                # self._hangingEx[self._ex2i[i101]] = ([self._ex2i[ex0], chx1 / lenX / 2.0], [self._ex2i[ex1], chx1 / lenX / 2.0])
                # self._hangingEx[self._ex2i[i002]] = ([self._ex2i[ex1], chx0 / lenX], )
                # self._hangingEx[self._ex2i[i102]] = ([self._ex2i[ex1], chx1 / lenX], )

                # self._hangingEz[self._ez2i[i000]] = ([self._ez2i[ez0], chz0 / lenZ], )
                # self._hangingEz[self._ez2i[i001]] = ([self._ez2i[ez0], chz1 / lenZ], )
                # self._hangingEz[self._ez2i[i100]] = ([self._ez2i[ez0], chz0 / lenZ / 2.0], [self._ez2i[ez1], chz0 / lenZ / 2.0])
                # self._hangingEz[self._ez2i[i101]] = ([self._ez2i[ez0], chz1 / lenZ / 2.0], [self._ez2i[ez1], chz1 / lenZ / 2.0])
                # self._hangingEz[self._ez2i[i200]] = ([self._ez2i[ez1], chz0 / lenZ], )
                # self._hangingEz[self._ez2i[i201]] = ([self._ez2i[ez1], chz1 / lenZ], )

                self._hangingN[ self._n2i[ i000]] = ([self._n2i[n0],   1.0], )
                self._hangingN[ self._n2i[ i100]] = ([self._n2i[n0],   0.5], [self._n2i[n1], 0.5])
                self._hangingN[ self._n2i[ i200]] = ([self._n2i[n1],   1.0], )
                self._hangingN[ self._n2i[ i001]] = ([self._n2i[n0],   0.5], [self._n2i[n2], 0.5])
                self._hangingN[ self._n2i[ i101]] = ([self._n2i[n0],   0.25], [self._n2i[n1], 0.25], [self._n2i[n2], 0.25], [self._n2i[n3], 0.25])
                self._hangingN[ self._n2i[ i201]] = ([self._n2i[n1],   0.5], [self._n2i[n3], 0.5])
                self._hangingN[ self._n2i[ i002]] = ([self._n2i[n2],   1.0], )
                self._hangingN[ self._n2i[ i102]] = ([self._n2i[n2],   0.5], [self._n2i[n3], 0.5])
                self._hangingN[ self._n2i[ i202]] = ([self._n2i[n3],   1.0], )

        if self.dim == 2:
            self.__dirtyHanging__ = False
            return

        # Compute from z faces
        for fz in self._facesZ:
            p = self._pointer(fz)
            if p[-1] + 1 > self.levels:
                continue
            sl = p[-1] + 1 #: small level
            test = self._index(p[:-1] + [sl])
            if test not in self._facesZ:
                # Return early without checking the other faces
                continue
            w = self._levelWidth(sl)

            chx0 = self._cellH([p[0]    , p[1]    , p[2]    , sl])[0]
            chx1 = self._cellH([p[0] + w, p[1]    , p[2]    , sl])[0]
            chy0 = self._cellH([p[0]    , p[1]    , p[2]    , sl])[1]
            chy1 = self._cellH([p[0]    , p[1] + w, p[2]    , sl])[1]
            lenX = chx0 + chx1
            lenY = chy0 + chy1
            A = lenX * lenY

            ex0 = fz
            ex1 = self._index([p[0]      , p[1] + 2*w, p[2], p[-1]])
            ey0 = fz
            ey1 = self._index([p[0] + 2*w, p[1]      , p[2], p[-1]])

            n0  = fz
            n1  = self._index([p[0] + 2*w, p[1]      , p[2], p[-1]])
            n2  = self._index([p[0]      , p[1] + 2*w, p[2], p[-1]])
            n3  = self._index([p[0] + 2*w, p[1] + 2*w, p[2], p[-1]])

            i000 = test
            i100 = self._index([p[0] +   w, p[1]      , p[2], sl])
            i010 = self._index([p[0]      , p[1] +   w, p[2], sl])
            i110 = self._index([p[0] +   w, p[1] +   w, p[2], sl])
            i200 = self._index([p[0] + 2*w, p[1]      , p[2], sl])
            i210 = self._index([p[0] + 2*w, p[1] +   w, p[2], sl])
            i020 = self._index([p[0]      , p[1] + 2*w, p[2], sl])
            i120 = self._index([p[0] +   w, p[1] + 2*w, p[2], sl])
            i220 = self._index([p[0] + 2*w, p[1] + 2*w, p[2], sl])

            self._hangingFz[self._fz2i[i000]] = ([self._fz2i[fz], chx0*chy0 / A ], )
            self._hangingFz[self._fz2i[i100]] = ([self._fz2i[fz], chx1*chy0 / A ], )
            self._hangingFz[self._fz2i[i010]] = ([self._fz2i[fz], chx0*chy1 / A ], )
            self._hangingFz[self._fz2i[i110]] = ([self._fz2i[fz], chx1*chy1 / A ], )

            self._hangingEx[self._ex2i[i000]] = ([self._ex2i[ex0], 1.0], )
            self._hangingEx[self._ex2i[i100]] = ([self._ex2i[ex0], 1.0], )
            self._hangingEx[self._ex2i[i010]] = ([self._ex2i[ex0], 0.5], [self._ex2i[ex1], 0.5])
            self._hangingEx[self._ex2i[i110]] = ([self._ex2i[ex0], 0.5], [self._ex2i[ex1], 0.5])
            self._hangingEx[self._ex2i[i020]] = ([self._ex2i[ex1], 1.0], )
            self._hangingEx[self._ex2i[i120]] = ([self._ex2i[ex1], 1.0], )

            self._hangingEy[self._ey2i[i000]] = ([self._ey2i[ey0], 1.0], )
            self._hangingEy[self._ey2i[i010]] = ([self._ey2i[ey0], 1.0], )
            self._hangingEy[self._ey2i[i100]] = ([self._ey2i[ey0], 0.5], [self._ey2i[ey1], 0.5])
            self._hangingEy[self._ey2i[i110]] = ([self._ey2i[ey0], 0.5], [self._ey2i[ey1], 0.5])
            self._hangingEy[self._ey2i[i200]] = ([self._ey2i[ey1], 1.0], )
            self._hangingEy[self._ey2i[i210]] = ([self._ey2i[ey1], 1.0], )

            # self._hangingEx[self._ex2i[i000]] = ([self._ex2i[ex0], chx0 / lenX], )
            # self._hangingEx[self._ex2i[i100]] = ([self._ex2i[ex0], chx1 / lenX], )
            # self._hangingEx[self._ex2i[i010]] = ([self._ex2i[ex0], chx0 / lenX / 2.0], [self._ex2i[ex1], chx0 / lenX / 2.0])
            # self._hangingEx[self._ex2i[i110]] = ([self._ex2i[ex0], chx1 / lenX / 2.0], [self._ex2i[ex1], chx1 / lenX / 2.0])
            # self._hangingEx[self._ex2i[i020]] = ([self._ex2i[ex1], chx0 / lenX], )
            # self._hangingEx[self._ex2i[i120]] = ([self._ex2i[ex1], chx1 / lenX], )

            # self._hangingEy[self._ey2i[i000]] = ([self._ey2i[ey0], chy0 / lenY], )
            # self._hangingEy[self._ey2i[i010]] = ([self._ey2i[ey0], chy1 / lenY], )
            # self._hangingEy[self._ey2i[i100]] = ([self._ey2i[ey0], chy0 / lenY / 2.0], [self._ey2i[ey1], chy0 / lenY / 2.0])
            # self._hangingEy[self._ey2i[i110]] = ([self._ey2i[ey0], chy1 / lenY / 2.0], [self._ey2i[ey1], chy1 / lenY / 2.0])
            # self._hangingEy[self._ey2i[i200]] = ([self._ey2i[ey1], chy0 / lenY], )
            # self._hangingEy[self._ey2i[i210]] = ([self._ey2i[ey1], chy1 / lenY], )

            self._hangingN[ self._n2i[ i000]] = ([self._n2i[n0],   1.0], )
            self._hangingN[ self._n2i[ i100]] = ([self._n2i[n0],   0.5], [self._n2i[n1], 0.5])
            self._hangingN[ self._n2i[ i200]] = ([self._n2i[n1],   1.0], )
            self._hangingN[ self._n2i[ i010]] = ([self._n2i[n0],   0.5], [self._n2i[n2], 0.5])
            self._hangingN[ self._n2i[ i110]] = ([self._n2i[n0],   0.25], [self._n2i[n1], 0.25], [self._n2i[n2], 0.25], [self._n2i[n3], 0.25])
            self._hangingN[ self._n2i[ i210]] = ([self._n2i[n1],   0.5], [self._n2i[n3], 0.5])
            self._hangingN[ self._n2i[ i020]] = ([self._n2i[n2],   1.0], )
            self._hangingN[ self._n2i[ i120]] = ([self._n2i[n2],   0.5], [self._n2i[n3], 0.5])
            self._hangingN[ self._n2i[ i220]] = ([self._n2i[n3],   1.0], )

        self.__dirtyHanging__ = False

    def number(self, balance=True, force=False):
        if not self.__dirty__ and not force:
            return
<<<<<<< HEAD
        if balance: self.balance()
=======
        if balance:
            self.balance()
>>>>>>> b0a036d3
        self._hanging(force=force)

    def _deflationMatrix(self, location, withHanging=True, asOnes=False):
        assert (
            location in ['N', 'F', 'Fx', 'Fy', 'E', 'Ex', 'Ey'] +
            (['Fz', 'Ez'] if self.dim == 3 else [])
        )

        args = dict()
        args['N'] =  (self._nodes,  self._hangingN,  self._n2i )
        args['Fx'] = (self._facesX, self._hangingFx, self._fx2i)
        args['Fy'] = (self._facesY, self._hangingFy, self._fy2i)
        if self.dim == 3:
            args['Fz'] = (self._facesZ, self._hangingFz, self._fz2i)
            args['Ex'] = (self._edgesX, self._hangingEx, self._ex2i)
            args['Ey'] = (self._edgesY, self._hangingEy, self._ey2i)
            args['Ez'] = (self._edgesZ, self._hangingEz, self._ez2i)
        elif self.dim == 2:
            args['Ex'] = (self._facesY, self._hangingFy, self._fy2i)
            args['Ey'] = (self._facesX, self._hangingFx, self._fx2i)
        if location in ['F', 'E']:
            Rlist = [
                self._deflationMatrix(
                    location + subLoc, withHanging=withHanging, asOnes=asOnes
                ) for subLoc in ['x', 'y', 'z'][:self.dim]
            ]
            return sp.block_diag(Rlist)
        return self.__deflationMatrix(
            *args[location], withHanging=withHanging, asOnes=asOnes
        )

    def __deflationMatrix(
        self, theSet, theHang, theIndex, withHanging=True, asOnes=False
    ):
        reducedInd = dict()  # final reduced index
        ii = 0
        I, J, V = [], [], []
        for fx in sorted(theSet):
            if theIndex[fx] not in theHang:
                reducedInd[theIndex[fx]] = ii
                I += [theIndex[fx]]
                J += [ii]
                V += [1.0]
                ii += 1
        if withHanging:
            for hfkey in theHang.keys():
                hf = theHang[hfkey]
                I += [hfkey]*len(hf)
                J += [reducedInd[_[0]] for _ in hf]
                if asOnes:
                    V += [1.0]*len(hf)
                else:
                    V += [_[1] for _ in hf]
        return sp.csr_matrix((V, (I, J)), shape=(len(theSet), len(reducedInd)))

    @property
    def _faceDivStencilFull(self):
        """
        Face divergence stencil, including hanging faces
        """
        if getattr(self, '__faceDivStencilFull', None) is None:
            self.number()

            # TODO: Preallocate!
            I, J, V = [], [], []
            PM = [-1, 1]*self.dim  # plus / minus

            # TODO total number of faces?
            offset = [0]*2 + [self.ntFx]*2 + [self.ntFx+self.ntFy]*2

            for ii, ind in enumerate(self._sortedCells):

                p = self._pointer(ind)
                w = self._levelWidth(p[-1])

                if self.dim == 2:
                    faces = [
                        self._fx2i[self._index([ p[0]    , p[1]    , p[2]])],
                        self._fx2i[self._index([ p[0] + w, p[1]    , p[2]])],
                        self._fy2i[self._index([ p[0]    , p[1]    , p[2]])],
                        self._fy2i[self._index([ p[0]    , p[1] + w, p[2]])]
                    ]
                elif self.dim == 3:
                    faces = [
                        self._fx2i[self._index([ p[0]    , p[1]    , p[2]    , p[3]])],
                        self._fx2i[self._index([ p[0] + w, p[1]    , p[2]    , p[3]])],
                        self._fy2i[self._index([ p[0]    , p[1]    , p[2]    , p[3]])],
                        self._fy2i[self._index([ p[0]    , p[1] + w, p[2]    , p[3]])],
                        self._fz2i[self._index([ p[0]    , p[1]    , p[2]    , p[3]])],
                        self._fz2i[self._index([ p[0]    , p[1]    , p[2] + w, p[3]])]
                    ]

                for off, pm, face in zip(offset, PM, faces):
                    I += [ii]
                    J += [face + off]
                    V += [pm]

            self.__faceDivStencilFull = sp.csr_matrix(
                (V, (I, J)), shape=(self.nC, self.ntF)
            )

        return self.__faceDivStencilFull

    @property
    def _faceDivStencil(self):
        """
        Deflated Face Div Stencil
        This is not used to build any differential operators, but is leveraged
        by regularization

        .. todo::
            Consider if it is worth caching this

        """
        R = self._deflationMatrix('F', asOnes=True)
        return self._faceDivStencilFull * R

    @property
    def _faceDivxStencil(self):
        # more efficient to form full faceDiv then grab components when working
        # with multiple components
        # print(self._faceDivyStencil.shape, self.nFx, self.vnF)
        return self._faceDivStencil[:, :self.nFx]

    @property
    def _faceDivyStencil(self):
        # more efficient to form full faceDiv then grab components when working
        # with multiple components
        return self._faceDivStencil[:, self.nFx:self.vnF[:2].sum()]

    @property
    def _faceDivzStencil(self):
        # more efficient to form full faceDiv then grab components when working
        # with multiple components
        return self._faceDivStencil[:, self.vnF[:2].sum():]

    @property
    def faceDiv(self):
        if getattr(self, '_faceDiv', None) is None:
            D = self._faceDivStencilFull
            R = self._deflationMatrix('F', asOnes=True)
            VOL = self.vol
            if self.dim == 2:
                S = np.r_[self._areaFxFull, self._areaFyFull]
            elif self.dim == 3:
                S = np.r_[self._areaFxFull, self._areaFyFull, self._areaFzFull]
            self._faceDiv = Utils.sdiag(1.0/VOL)*D*Utils.sdiag(S)*R
        return self._faceDiv

    @property
    def faceDivx(self):
        # more efficient to form full faceDiv then grab components when working
        # with multiple components
        return self.faceDiv[:, :self.nFx]

    @property
    def faceDivy(self):
        # more efficient to form full faceDiv then grab components when working
        # with multiple components
        return self.faceDiv[:, self.nFx:self.vnF[:2].sum()]

    @property
    def faceDivz(self):
        # more efficient to form full faceDiv then grab components when working
        # with multiple components
        return self.faceDiv[:, self.vnF[:2].sum():]

    @property
    def edgeCurl(self):
        """Construct the 3D curl operator."""
        assert self.dim > 2, "Edge Curl only programed for 3D."

        if getattr(self, '_edgeCurl', None) is None:
            self.number()
            # TODO: Preallocate!
            I, J, V = [], [], []
            faceOffset = 0
            offset = [self.ntEx]*2 + [self.ntEx+self.ntEy]*2
            PM = [1, -1, -1, 1]
            for ii, fx in  enumerate(sorted(self._facesX)):

                p = self._pointer(fx)
                w = self._levelWidth(p[-1])

                edges = [
                    self._ey2i[self._index([ p[0]    , p[1]    , p[2]    , p[3]])],
                    self._ey2i[self._index([ p[0]    , p[1]    , p[2] + w, p[3]])],
                    self._ez2i[self._index([ p[0]    , p[1]    , p[2]    , p[3]])],
                    self._ez2i[self._index([ p[0]    , p[1] + w, p[2]    , p[3]])],
                ]

                for off, pm, edge in zip(offset, PM, edges):
                    I += [ii + faceOffset]
                    J += [edge + off]
                    V += [pm]

            faceOffset = self.ntFx
            offset = [0]*2 + [self.ntEx+self.ntEy]*2
            PM = [-1, 1, 1, -1]

            for ii, fy in enumerate(sorted(self._facesY)):

                p = self._pointer(fy)
                w = self._levelWidth(p[-1])

                edges = [
                    self._ex2i[self._index([ p[0]    , p[1]    , p[2]    , p[3]])],
                    self._ex2i[self._index([ p[0]    , p[1]    , p[2] + w, p[3]])],
                    self._ez2i[self._index([ p[0]    , p[1]    , p[2]    , p[3]])],
                    self._ez2i[self._index([ p[0] + w, p[1]    , p[2]    , p[3]])],
                ]

                for off, pm, edge in zip(offset, PM, edges):
                    I += [ii + faceOffset]
                    J += [edge + off]
                    V += [pm]

            faceOffset = self.ntFx + self.ntFy
            offset = [0]*2 + [self.ntEx]*2
            PM = [1, -1, -1, 1]

            for ii, fz in enumerate(sorted(self._facesZ)):

                p = self._pointer(fz)
                w = self._levelWidth(p[-1])

                edges = [
                    self._ex2i[self._index([ p[0]    , p[1]    , p[2]    , p[3]])],
                    self._ex2i[self._index([ p[0]    , p[1] + w, p[2]    , p[3]])],
                    self._ey2i[self._index([ p[0]    , p[1]    , p[2]    , p[3]])],
                    self._ey2i[self._index([ p[0] + w, p[1]    , p[2]    , p[3]])],
                ]

                for off, pm, edge in zip(offset, PM, edges):
                    I += [ii + faceOffset]
                    J += [edge + off]
                    V += [pm]

            Rf = self._deflationMatrix('F', withHanging=True, asOnes=False)
            Re = self._deflationMatrix('E')

            Rf_ave = Utils.sdiag(1./Rf.sum(axis=0)) * Rf.T

            C = sp.csr_matrix((V, (I, J)), shape=(self.ntF, self.ntE))
            S = np.r_[self._areaFxFull, self._areaFyFull, self._areaFzFull]
            L = np.r_[self._edgeExFull, self._edgeEyFull, self._edgeEzFull]
            self._edgeCurl = Rf_ave*Utils.sdiag(1.0/S)*C*Utils.sdiag(L)*Re
        return self._edgeCurl

    @property
    def nodalGrad(self):
        if getattr(self, '_nodalGrad', None) is None:
            self.number()
            # TODO: Preallocate!
            I, J, V = [], [], []
            # kinda a hack for the 2D gradient
            # because edges are not stored
            edgesX = self._facesY if self.dim == 2 else self._edgesX
            offset = 0
            for ex in edgesX:
                p = self._pointer(ex)
                w = self._levelWidth(p[-1])
                if self.dim == 2:
                    I += [self._fy2i[ex] + offset]*2
                    nodePlus = self._index([p[0] + w, p[1], p[2]])
                elif self.dim == 3:
                    I += [self._ex2i[ex] + offset]*2
                    nodePlus = self._index([p[0] + w, p[1], p[2], p[3]])
                J += [self._n2i[ex], self._n2i[nodePlus]]
                V += [-1, 1]

            edgesY = self._facesX if self.dim == 2 else self._edgesY
            offset = self.ntFy    if self.dim == 2 else self.ntEx

            for ey in edgesY:
                p = self._pointer(ey)
                w = self._levelWidth(p[-1])
                if self.dim == 2:
                    I += [self._fx2i[ey] + offset]*2
                    nodePlus = self._index([ p[0], p[1] + w, p[2]])
                elif self.dim == 3:
                    I += [self._ey2i[ey] + offset]*2
                    nodePlus = self._index([ p[0], p[1] + w, p[2], p[3]])
                J += [self._n2i[ey], self._n2i[nodePlus]]
                V += [-1, 1]
            if self.dim == 3:

                edgesZ = self._edgesZ
                offset = self.ntEx + self.ntEy
                for ez in edgesZ:
                    p = self._pointer(ez)
                    w = self._levelWidth(p[-1])
                    I += [self._ez2i[ez] + offset]*2
                    nodePlus = self._index([ p[0], p[1], p[2] + w, p[3]])
                    J += [self._n2i[ez], self._n2i[nodePlus]]
                    V += [-1, 1]

            G = sp.csr_matrix((V, (I, J)), shape=(self.ntE, self.ntN))
            if self.dim == 2:
                L = np.r_[self._areaFyFull, self._areaFxFull]
            elif self.dim == 3:
                L = np.r_[self._edgeExFull, self._edgeEyFull, self._edgeEzFull]

            Rn = self._deflationMatrix('N')
            Re = self._deflationMatrix('E', withHanging=True, asOnes=False)

            Re_ave = Utils.sdiag(1./Re.sum(axis=0)) * Re.T

            self._nodalGrad = Re_ave*Utils.sdiag(1/L)*G*Rn
        return self._nodalGrad

    @property
    def aveEx2CC(self):
        if getattr(self, '_aveEx2CC', None) is None:
            I, J, V = [], [], []

            if self.dim == 2:
                raise Exception('aveEx2CC not implemented in 2D')

            if self.dim == 3:
                PM = [1./4.]*4

                for ii, ind in enumerate(self._sortedCells):
                    p = self._pointer(ind)
                    w = self._levelWidth(p[-1])

                    edgesx = [
                        self._ex2i[self._index([ p[0]    , p[1]    , p[2]    , p[3]])],
                        self._ex2i[self._index([ p[0]    , p[1] + w, p[2]    , p[3]])],
                        self._ex2i[self._index([ p[0]    , p[1]    , p[2] + w, p[3]])],
                        self._ex2i[self._index([ p[0]    , p[1] + w, p[2] + w, p[3]])],
                    ]

                    for pm, edge in zip(PM, edgesx):
                        I += [ii]
                        J += [edge]
                        V += [pm]

            Av = sp.csr_matrix((V, (I, J)), shape=(self.nC, self.ntEx))
            Re = self._deflationMatrix('Ex', asOnes=False, withHanging=True)

            self._aveEx2CC = Av*Re
        return self._aveEx2CC

    @property
    def aveEy2CC(self):
        "Construct the averaging operator on cell edges to cell centers."
        if getattr(self, '_aveEy2CC', None) is None:
            I, J, V = [], [], []

            if self.dim == 2:
                raise NotImplementedError('aveEy2CC not implemented in 2D')

            if self.dim == 3:
                PM = [1./4.]*4 # plus / plus

                for ii, ind in enumerate(self._sortedCells):
                    p = self._pointer(ind)
                    w = self._levelWidth(p[-1])

                    edgesy = [
                        self._ey2i[self._index([ p[0]    , p[1]    , p[2]    , p[3]])],
                        self._ey2i[self._index([ p[0] + w, p[1]    , p[2]    , p[3]])],
                        self._ey2i[self._index([ p[0]    , p[1]    , p[2] + w, p[3]])],
                        self._ey2i[self._index([ p[0] + w, p[1]    , p[2] + w, p[3]])],
                    ]

                    for pm, edge in zip(PM, edgesy):
                        I += [ii]
                        J += [edge]
                        V += [pm]

            Av = sp.csr_matrix((V, (I, J)), shape=(self.nC, self.ntEy))
            Re = self._deflationMatrix('Ey', asOnes=False, withHanging=True)

            self._aveEy2CC = Av*Re
        return self._aveEy2CC

    @property
    def aveEz2CC(self):
        "Construct the averaging operator on cell edges to cell centers."
        # raise Exception('Not yet implemented!')
        if getattr(self, '_aveEz2CC', None) is None:
            I, J, V = [], [], []

            if self.dim == 2:
                raise Exception('There are no z edges in 2D')

            if self.dim == 3:
                PM = [1./4.]*4 # plus / plus

                for ii, ind in enumerate(self._sortedCells):
                    p = self._pointer(ind)
                    w = self._levelWidth(p[-1])

                    edgesz = [
                        self._ez2i[self._index([ p[0]    , p[1]    , p[2]    , p[3]])],
                        self._ez2i[self._index([ p[0] + w, p[1]    , p[2]    , p[3]])],
                        self._ez2i[self._index([ p[0]    , p[1] + w, p[2]    , p[3]])],
                        self._ez2i[self._index([ p[0] + w, p[1] + w, p[2]    , p[3]])],
                    ]

                    for pm, edge in zip(PM, edgesz):
                        I += [ii]
                        J += [edge]
                        V += [pm]

<<<<<<< HEAD
            Av = sp.csr_matrix((V,(I,J)), shape=(self.nC, self.ntEz))
            Re = self._deflationMatrix('Ez',asOnes=False,withHanging=True)
=======
            Av = sp.csr_matrix((V, (I, J)), shape=(self.nC, self.ntEz))
            Re = self._deflationMatrix('Ez', asOnes=False, withHanging=True)
>>>>>>> b0a036d3

            self._aveEz2CC = Av*Re

        return self._aveEz2CC

    @property
    def aveE2CC(self):
        "Construct the averaging operator on cell edges to cell centers."
        if getattr(self, '_aveE2CC', None) is None:
            if self.dim == 2:
                raise Exception('aveE2CC not implemented in 2D')
            elif self.dim == 3:
                self._aveE2CC = 1./self.dim*sp.hstack(
                    [self.aveEx2CC, self.aveEy2CC, self.aveEz2CC]
                )
        return self._aveE2CC

    @property
    def aveE2CCV(self):
        "Construct the averaging operator on cell edges to cell centers."
        # raise Exception('Not yet implemented!')
        if getattr(self, '_aveE2CCV', None) is None:
            if self.dim == 2:
                raise Exception('aveE2CC not implemented in 2D')
            elif self.dim == 3:
                self._aveE2CCV = sp.block_diag(
                    [self.aveEx2CC, self.aveEy2CC, self.aveEz2CC]
                )
        return self._aveE2CCV

    @property
    def aveFx2CC(self):
        if getattr(self, '_aveFx2CC', None) is None:
            I, J, V = [], [], []
            PM = [1./2.]*self.dim # 0.5, 0.5

            if getattr(self, '_fx2i', None) is None:
                self._numberFaces(force=True)

            for ii, ind in enumerate(self._sortedCells):
                p = self._pointer(ind)
                w = self._levelWidth(p[-1])

                if self.dim == 2:
                    facesx = [
                        self._fx2i[self._index([ p[0]    , p[1]    , p[2]])],
                        self._fx2i[self._index([ p[0] + w, p[1]    , p[2]])],
                    ]

                elif self.dim == 3:
                    facesx = [
                        self._fx2i[self._index([ p[0]    , p[1]    , p[2]    , p[3]])],
                        self._fx2i[self._index([ p[0] + w, p[1]    , p[2]    , p[3]])],
                    ]

                for pm, face in zip(PM, facesx):
                    I += [ii]
                    J += [face]
                    V += [pm]

            Av = sp.csr_matrix((V, (I, J)), shape=(self.nC, self.ntFx))
            Rf = self._deflationMatrix('Fx', asOnes=True, withHanging=True)

            self._aveFx2CC = Av*Rf
        return self._aveFx2CC

    @property
    def aveFy2CC(self):
        if getattr(self, '_aveFy2CC', None) is None:
            I, J, V = [], [], []
            PM = [1./2.]*2  # 0.5, 0.5

            for ii, ind in enumerate(self._sortedCells):
                p = self._pointer(ind)
                w = self._levelWidth(p[-1])

                if self.dim == 2:
                    facesy = [
                        self._fy2i[self._index([ p[0]    , p[1]    , p[2]])],
                        self._fy2i[self._index([ p[0]    , p[1] + w, p[2]])],
                    ]
                elif self.dim == 3:
                    facesy = [
                        self._fy2i[self._index([ p[0]    , p[1]    , p[2]    , p[3]])],
                        self._fy2i[self._index([ p[0]    , p[1] + w, p[2]    , p[3]])],
                    ]

                for pm, face in zip(PM, facesy):
                    I += [ii]
                    J += [face]
                    V += [pm]

            Av = sp.csr_matrix((V, (I, J)), shape=(self.nC, self.ntFy))
            Rf = self._deflationMatrix('Fy', asOnes=True, withHanging=True)

            self._aveFy2CC = Av*Rf
        return self._aveFy2CC

    @property
    def aveFz2CC(self):
        if getattr(self, '_aveFz2CC', None) is None:
            I, J, V = [], [], []
            PM = [1./2.]*2  # 0.5, 0.5

            for ii, ind in enumerate(self._sortedCells):
                p = self._pointer(ind)
                w = self._levelWidth(p[-1])

                if self.dim == 2:
                    raise Exception('There are no z-faces in 2D')
                elif self.dim == 3:
                    facesz = [
                        self._fz2i[self._index([ p[0]    , p[1]    , p[2]    , p[3]])],
                        self._fz2i[self._index([ p[0]    , p[1]    , p[2] + w, p[3]])],
                    ]

                for pm, face in zip(PM, facesz):
                    I += [ii]
                    J += [face]
                    V += [pm]

<<<<<<< HEAD
            Av = sp.csr_matrix((V,(I,J)), shape=(self.nC, self.ntFz))
=======
            Av = sp.csr_matrix((V, (I, J)), shape=(self.nC, self.ntFz))
>>>>>>> b0a036d3
            Rf = self._deflationMatrix('Fz', asOnes=True, withHanging=True)
            self._aveFz2CC = Av*Rf
        return self._aveFz2CC

    @property
    def aveF2CC(self):
        "Construct the averaging operator on cell faces to cell centers."
        if getattr(self, '_aveF2CC', None) is None:
            if self.dim == 2:
                self._aveF2CC = 1./self.dim*sp.hstack(
                    [self.aveFx2CC, self.aveFy2CC]
                ).tocsr()
            elif self.dim == 3:
                self._aveF2CC = 1./self.dim*sp.hstack(
                    [self.aveFx2CC, self.aveFy2CC, self.aveFz2CC]
                ).tocsr()
        return self._aveF2CC

    @property
    def aveF2CCV(self):
        "Construct the averaging operator on cell faces to cell centers."
        if getattr(self, '_aveF2CCV', None) is None:
            if self.dim == 2:
                self._aveF2CCV = sp.block_diag(
                    [self.aveFx2CC, self.aveFy2CC]
                ).tocsr()
            elif self.dim == 3:
                self._aveF2CCV = sp.block_diag(
                    [self.aveFx2CC, self.aveFy2CC, self.aveFz2CC]
                ).tocsr()
        return self._aveF2CCV

    @property
    def aveN2CC(self):
        if getattr(self, '_aveN2CC', None) is None:
            I, J, V = [], [], []
            PM = [1./2.**self.dim] * 2**self.dim

            for ii, ind in enumerate(self._sortedCells):
                p = self._pointer(ind)
                w = self._levelWidth(p[-1])

                if self.dim == 2:
                    nodes = [
<<<<<<< HEAD
                                self._n2i[self._index([ p[0]    , p[1]    , p[2] ])],
                                self._n2i[self._index([ p[0] + w, p[1]    , p[2] ])],
                                self._n2i[self._index([ p[0]    , p[1] + w, p[2] ])],
                                self._n2i[self._index([ p[0] + w, p[1] + w, p[2] ])],
                            ]

                if self.dim == 3:
                    nodes = [
                                self._n2i[self._index([ p[0]    , p[1]    , p[2]    , p[3] ])],
                                self._n2i[self._index([ p[0] + w, p[1]    , p[2]    , p[3] ])],
                                self._n2i[self._index([ p[0]    , p[1] + w, p[2]    , p[3] ])],
                                self._n2i[self._index([ p[0] + w, p[1] + w, p[2]    , p[3] ])],
                                self._n2i[self._index([ p[0]    , p[1]    , p[2] + w, p[3] ])],
                                self._n2i[self._index([ p[0] + w, p[1]    , p[2] + w, p[3] ])],
                                self._n2i[self._index([ p[0]    , p[1] + w, p[2] + w, p[3] ])],
                                self._n2i[self._index([ p[0] + w, p[1] + w, p[2] + w, p[3] ])],
                            ]
=======
                        self._n2i[self._index([ p[0]    , p[1]    , p[2] ])],
                        self._n2i[self._index([ p[0] + w, p[1]    , p[2] ])],
                        self._n2i[self._index([ p[0]    , p[1] + w, p[2] ])],
                        self._n2i[self._index([ p[0] + w, p[1] + w, p[2] ])],
                    ]

                if self.dim == 3:
                    nodes = [
                        self._n2i[self._index([ p[0]    , p[1]    , p[2]    , p[3] ])],
                        self._n2i[self._index([ p[0] + w, p[1]    , p[2]    , p[3] ])],
                        self._n2i[self._index([ p[0]    , p[1] + w, p[2]    , p[3] ])],
                        self._n2i[self._index([ p[0] + w, p[1] + w, p[2]    , p[3] ])],
                        self._n2i[self._index([ p[0]    , p[1]    , p[2] + w, p[3] ])],
                        self._n2i[self._index([ p[0] + w, p[1]    , p[2] + w, p[3] ])],
                        self._n2i[self._index([ p[0]    , p[1] + w, p[2] + w, p[3] ])],
                        self._n2i[self._index([ p[0] + w, p[1] + w, p[2] + w, p[3] ])],
                    ]
>>>>>>> b0a036d3

                for pm, node in zip(PM, nodes):
                    I += [ii]
                    J += [node]
                    V += [pm]

            Av = sp.csr_matrix((V, (I, J)), shape=(self.nC, self.ntN))
            Re = self._deflationMatrix('N', asOnes=False, withHanging=True)

            self._aveN2CC = Av*Re
        return self._aveN2CC

    def _getFaceP(self, xFace, yFace, zFace):
        ind1, ind2, ind3 = [], [], []
        for ind in self._sortedCells:
            p = self._pointer(ind)
            w = self._levelWidth(p[-1])

            posX = 0 if xFace == 'fXm' else w
            posY = 0 if yFace == 'fYm' else w
            if self.dim == 3:
                posZ = 0 if zFace == 'fZm' else w

            ind1.append(self._fx2i[self._index([ p[0] + posX, p[1]] +  p[2:])]            )
            ind2.append(self._fy2i[self._index([ p[0], p[1] + posY] +  p[2:])] + self.ntFx)
            if self.dim == 3:
                ind3.append(
                    self._fz2i[self._index([ p[0], p[1], p[2] + posZ, p[3]])] +
                    self.ntFx + self.ntFy
                )

        if self.dim == 2:
            IND = np.r_[ind1, ind2]
        if self.dim == 3:
            IND = np.r_[ind1, ind2, ind3]

        PXXX = sp.coo_matrix(
            (np.ones(self.dim*self.nC), (range(self.dim*self.nC), IND)),
            shape=(self.dim*self.nC, self.ntF)
        ).tocsr()

        Rf = self._deflationMatrix('F', withHanging=True, asOnes=True)

        return PXXX * Rf

    def _getFacePxx(self):
        self.number()

        def Pxx(xFace, yFace):
            return self._getFaceP(xFace, yFace, None)
        return Pxx

    def _getFacePxxx(self):
        self.number()

        def Pxxx(xFace, yFace, zFace):
            return self._getFaceP(xFace, yFace, zFace)
        return Pxxx

    def _getEdgeP(self, xEdge, yEdge, zEdge):
        if self.dim == 2: raise Exception('Not implemented') # this should be a reordering of the face inner product?

        ind1, ind2, ind3 = [], [], []
        for ind in self._sortedCells:
            p = self._pointer(ind)
            w = self._levelWidth(p[-1])

            posX = [0, 0] if xEdge == 'eX0' else [w, 0] if xEdge == 'eX1' else [0, w] if xEdge == 'eX2' else [w, w]
            posY = [0, 0] if yEdge == 'eY0' else [w, 0] if yEdge == 'eY1' else [0, w] if yEdge == 'eY2' else [w, w]
            posZ = [0, 0] if zEdge == 'eZ0' else [w, 0] if zEdge == 'eZ1' else [0, w] if zEdge == 'eZ2' else [w, w]

            ind1.append( self._ex2i[self._index([ p[0]          , p[1] + posX[0], p[2] + posX[1], p[3]])]                         )
            ind2.append( self._ey2i[self._index([ p[0] + posY[0], p[1]          , p[2] + posY[1], p[3]])] + self.ntEx             )
            ind3.append( self._ez2i[self._index([ p[0] + posZ[0], p[1] + posZ[1], p[2]          , p[3]])] + self.ntEx + self.ntEy )

        IND = np.r_[ind1, ind2, ind3]

        PXXX = sp.coo_matrix((np.ones(self.dim*self.nC), (range(self.dim*self.nC), IND)), shape=(self.dim*self.nC, self.ntE)).tocsr()

        Re = self._deflationMatrix('E')

        return PXXX * Re

    def _getEdgePxx(self):
        raise Exception('Not implemented') # this should be a reordering of the face inner product?

    def _getEdgePxxx(self):
        self.number()

        def Pxxx(xEdge, yEdge, zEdge):
            return self._getEdgeP(xEdge, yEdge, zEdge)
        return Pxxx

    def point2index(self, locs):
        locs = Utils.asArray_N_x_Dim(locs, self.dim)

        TOL = 1e-10

        Nx = self.vectorNx
        Ny = self.vectorNy
        Nz = self.vectorNz

        pointers = list(range(self.dim))
        Nx = np.r_[Nx[0] - TOL, Nx[1:-1], Nx[-1] + TOL]
        pointers[0] = np.searchsorted(Nx, locs[:, 0])
        Ny = np.r_[Ny[0] - TOL, Ny[1:-1], Ny[-1] + TOL]
        pointers[1] = np.searchsorted(Ny, locs[:, 1])
        if self.dim == 3:
            Nz = np.r_[Nz[0] - TOL, Nz[1:-1], Nz[-1] + TOL]
            pointers[2] = np.searchsorted(Nz, locs[:, 2])

<<<<<<< HEAD
        if np.any([np.any(P == len(N)) or np.any(P == 0) for P, N in zip(pointers, [Nx, Ny, Nz])]):
=======
        if np.any(
            [
                np.any(P == len(N)) or np.any(P == 0) for P, N in
                zip(pointers, [Nx, Ny, Nz])
            ]
        ):
>>>>>>> b0a036d3
            raise Exception('There are points outside of the mesh.')

        out = []
        for pointer in zip(*pointers):
            for level in range(self.levels+1):
                width = self._levelWidth(level)
                testPointer = [((p-1)//width)*width for p in pointer] + [level]
                test = self._index(testPointer)
                if test in self:
                    out += [test]
                    break
        return out

    def getInterpolationMat(self, locs, locType, zerosOutside=False):
        """ Produces interpolation matrix

        :param numpy.ndarray locs: Location of points to interpolate to
        :param str locType: What to interpolate (see below)
        :rtype: scipy.sparse.csr_matrix
        :return: M, the interpolation matrix

        locType can be::

            'Ex'    -> x-component of field defined on edges
            'Ey'    -> y-component of field defined on edges
            'Ez'    -> z-component of field defined on edges
            'Fx'    -> x-component of field defined on faces
            'Fy'    -> y-component of field defined on faces
            'Fz'    -> z-component of field defined on faces
            'N'     -> scalar field defined on nodes
            'CC'    -> scalar field defined on cell centers
        """
        if 'E' in locType and self.dim == 2:
            raise Exception('Interpolation for edges is not supported in 2D.')
        locs = Utils.asArray_N_x_Dim(locs, self.dim)

        TOL = 1e-10
        self.number()

        cells = self.point2index(locs)
<<<<<<< HEAD
        I, J, V = [], [], []
=======
        I, J, V=[], [], []
>>>>>>> b0a036d3
        numberer = getattr(self, '_'+locType.lower()+'2i')

        if zerosOutside is False:
            assert np.all(self.isInside(locs)), "Points outside of mesh"
        else:
            indZeros = np.logical_not(self.isInside(locs))
            locs[indZeros, :] = np.array(
                [v.mean() for v in self.getTensor('CC')]
            )

        if locType in ['Fx', 'Fy', 'Fz', 'Ex', 'Ey', 'Ez']:
            ind = {'x': 0, 'y': 1, 'z': 2}[locType[1]]
            assert self.dim >= ind, 'mesh is not high enough dimension.'
            antiInd = {
                'x': [1, 2], 'y': [0, 2], 'z': [0, 1]
            }[locType[1]][:self.dim-1]
            nF_nE = self.vntF if 'F' in locType else self.vntE
            components = [Utils.spzeros(locs.shape[0], n) for n in nF_nE]

            for ii, cell in enumerate(cells):
                loc = locs[ii, :]
                p = self._asPointer(cell)
                h, n = self._cellH(p), self._cellN(p)
                w = self._levelWidth(p[-1])
                if 'E' in locType:
                    iLocs, weights = Utils.interputils._interpmat2D(
                        np.array([(loc-n-self.x0)[antiInd]]),
                        np.r_[0.,h[antiInd[0]]+TOL],
                        np.r_[0., h[antiInd[1]]+TOL]
                    )
                    newJ = [
                        numberer[self._index([
                            __+w*iLocs[IND][0] if _ == antiInd[0]
                            else __+w*iLocs[IND][1] if _ == antiInd[1]
                            else __ for _, __ in enumerate(p[:-1])
                        ] + [p[-1]])] for IND in range(4)
                    ]  # sorry
                elif 'F' in locType:
                    _, weights = Utils.interputils._interpmat1D(
                        np.r_[(loc-n-self.x0)[ind]],np.r_[0., h[ind]+TOL]
                    )
                    plusFace = self._index([
                        __+w if _ == ind else __ for _, __ in
                        enumerate(p[:-1])] + [p[-1]
                    ])
                    newJ = [numberer[cell], numberer[plusFace]]
                I += [ii]*len(newJ)
                J += newJ
                V += weights

            components[ind] = sp.csr_matrix(
                (V, (I, J)), shape=(locs.shape[0], nF_nE[ind])
            )
            # remove any zero blocks (hstack complains)
            components = [comp for comp in components if comp.shape[1] > 0]
            Q = sp.hstack(components).tocsr()
            if 'E' in locType:
                R = self._deflationMatrix(
                    locType[0], asOnes=False, withHanging=True
                )
            else: # faces
                R = self._deflationMatrix(
                    locType[0], asOnes=True, withHanging=True
                )
        elif locType == 'N':
            for ii, cell in enumerate(cells):
                loc = locs[ii, :]
                p = self._asPointer(cell)
                h, n = self._cellH(p), self._cellN(p)
                w = self._levelWidth(p[-1])

                iLocs, weights = Utils.interputils._interpmat3D(
                    np.array(
                        [(loc-n-self.x0)]), *
                        [np.r_[0., h[_]+TOL] for _ in range(3)]
                )
                newJ = [
                    numberer[self._index(
                        [__+w*iLocs[IND][_] for _, __ in enumerate(p[:-1])] +
                        [p[-1]]
                    )] for IND in range(8)
                ]  # sorry

                I += [ii]*len(newJ)
                J += newJ
                V += weights

            Q = sp.csr_matrix((V, (I, J)), shape=(locs.shape[0], self.ntN))
            R = self._deflationMatrix('N', withHanging=True)
        elif locType == 'CC':
            for ii, cell in enumerate(cells):
                I += [ii]
                J += [numberer[cell]]
                V += [1.0]
            Q = sp.csr_matrix((V, (I, J)), shape=(locs.shape[0], self.nC))
            R = Utils.Identity()
        else:
            raise NotImplementedError(
                'getInterpolationMat: locType=='+locType+
                ' and mesh.dim=='+str(self.dim)
            )

        if zerosOutside:
            Q[indZeros, :] = 0

        return Q * R

    def plotGrid(
        self, ax=None, showIt=False,
        grid=True,
        cells=False, cellLine=False,
        nodes=False,
        facesX=False, facesY=False, facesZ=False,
        edgesX=False, edgesY=False, edgesZ=False
    ):

        import matplotlib.pyplot as plt
        import matplotlib
        from mpl_toolkits.mplot3d import Axes3D
        import matplotlib.colors as colors
        import matplotlib.cm as cmx

        # self.number()

        axOpts = {'projection': '3d'} if self.dim == 3 else {}
        if ax is None:
            ax = plt.subplot(111, **axOpts)
        else:
            assert isinstance(ax, matplotlib.axes.Axes), "ax must be an Axes!"
            fig = ax.figure

        if grid:
            X, Y, Z = [], [], []
            for ind in self._sortedCells:
                p = self._asPointer(ind)
                n = self._cellN(p)
                h = self._cellH(p)
                if self.dim == 2:
                    X += [n[0]    , n[0] + h[0], n[0] + h[0], n[0]       , n[0], np.nan]
                    Y += [n[1]    , n[1]       , n[1] + h[1], n[1] + h[1], n[1], np.nan]
                elif self.dim == 3:
                    X += [n[0]    , n[0] + h[0], n[0] + h[0], n[0]       , n[0], np.nan]*2
                    Y += [n[1]    , n[1]       , n[1] + h[1], n[1] + h[1], n[1], np.nan]*2
                    Z += [n[2]]*5+[np.nan]
                    Z += [n[2] + h[2], n[2] + h[2], n[2] + h[2], n[2] + h[2], n[2] + h[2], np.nan]
                    sides = [0, 0], [h[0], 0], [0, h[1]], [h[0], h[1]]
                    for s in sides:
                        X += [n[0] + s[0], n[0] + s[0]]
                        Y += [n[1] + s[1], n[1] + s[1]]
                        Z += [n[2]       , n[2] + h[2]]
            if self.dim == 2:
                ax.plot(X, Y, 'b-')
            elif self.dim == 3:
                ax.plot(X, Y, 'b-', zs=Z)

        if self.dim == 2:
            if cells:
                ax.plot(self.gridCC[:, 0], self.gridCC[:, 1], 'r.')
            if cellLine:
                ax.plot(self.gridCC[:, 0], self.gridCC[:, 1], 'r:')
                ax.plot(self.gridCC[[0, -1], 0], self.gridCC[[0, -1], 1], 'ro')
            if nodes:
                ax.plot(self._gridN[:, 0], self._gridN[:, 1], 'ms')
                ax.plot(
                    self._gridN[list(self._hangingN.keys()), 0],
                    self._gridN[list(self._hangingN.keys()), 1],
                    'ms', ms=10, mfc='none', mec='m'
                )
            if facesX:
                ax.plot(self._gridFx[:, 0], self._gridFx[:, 1], 'g>')
                ax.plot(
                    self._gridFx[list(self._hangingFx.keys()), 0],
                    self._gridFx[list(self._hangingFx.keys()), 1],
                    'gs', ms=10, mfc='none', mec='g'
                )
            if facesY:
                ax.plot(self._gridFy[:, 0], self._gridFy[:, 1], 'g^')
                ax.plot(
                    self._gridFy[list(self._hangingFy.keys()), 0],
                    self._gridFy[list(self._hangingFy.keys()), 1],
                    'gs', ms=10, mfc='none', mec='g'
                )
            ax.set_xlabel('x1')
            ax.set_ylabel('x2')
        elif self.dim == 3:
            if cells:
                ax.plot(
                    self.gridCC[:, 0], self.gridCC[:, 1],
                    'r.', zs=self.gridCC[:, 2]
                )
            if cellLine:
                ax.plot(
                    self.gridCC[:, 0], self.gridCC[:, 1],
                    'r:', zs=self.gridCC[:, 2]
                )
                ax.plot(
                    self.gridCC[[0, -1], 0], self.gridCC[[0, -1], 1],
                    'ro', zs=self.gridCC[[0, -1], 2]
                )

            if nodes:
                ax.plot(
                    self._gridN[:, 0], self._gridN[:, 1],
                    'ms', zs=self._gridN[:, 2]
                )
                ax.plot(
                    self._gridN[list(self._hangingN.keys()), 0],
                    self._gridN[list(self._hangingN.keys()), 1],
                    'ms', ms=10, mfc='none', mec='m',
                    zs=self._gridN[list(self._hangingN.keys()),2]
                )
                for key in self._hangingN.keys():
                    for hf in self._hangingN[key]:
                        ind = [key, hf[0]]
                        ax.plot(
                            self._gridN[ind, 0], self._gridN[ind, 1],
                            'm:', zs=self._gridN[ind, 2]
                        )

            if facesX:
                ax.plot(
                    self._gridFx[:, 0], self._gridFx[:, 1],
                    'g>', zs=self._gridFx[:, 2]
                )
                ax.plot(
                    self._gridFx[list(self._hangingFx.keys()), 0],
                    self._gridFx[list(self._hangingFx.keys()), 1],
                    'gs', ms=10, mfc='none', mec='g',
                    zs=self._gridFx[list(self._hangingFx.keys()), 2]
                )
                for key in self._hangingFx.keys():
                    for hf in self._hangingFx[key]:
                        ind = [key, hf[0]]
                        ax.plot(
                            self._gridFx[ind, 0], self._gridFx[ind, 1],
                            'g:', zs=self._gridFx[ind,2]
                        )

            if facesY:
                ax.plot(
                    self._gridFy[:, 0], self._gridFy[:, 1],
                    'g^', zs=self._gridFy[:,2]
                )
                ax.plot(
                    self._gridFy[list(self._hangingFy.keys()), 0],
                    self._gridFy[list(self._hangingFy.keys()), 1],
                    'gs', ms=10, mfc='none', mec='g',
                    zs=self._gridFy[list(self._hangingFy.keys()), 2]
                )
                for key in self._hangingFy.keys():
                    for hf in self._hangingFy[key]:
                        ind = [key, hf[0]]
                        ax.plot(
                            self._gridFy[ind, 0], self._gridFy[ind, 1],
                            'g:', zs=self._gridFy[ind, 2]
                        )

            if facesZ:
                ax.plot(
                    self._gridFz[:, 0], self._gridFz[:, 1],
                    'g^', zs=self._gridFz[:, 2]
                )
                ax.plot(
                    self._gridFz[list(self._hangingFz.keys()), 0],
                    self._gridFz[list(self._hangingFz.keys()), 1],
                    'gs', ms=10, mfc='none', mec='g',
                    zs=self._gridFz[list(self._hangingFz.keys()), 2]
                )
                for key in self._hangingFz.keys():
                    for hf in self._hangingFz[key]:
                        ind = [key, hf[0]]
                        ax.plot(
                            self._gridFz[ind, 0], self._gridFz[ind, 1],
                            'g:', zs=self._gridFz[ind, 2]
                        )

            if edgesX:
                ax.plot(
                    self._gridEx[:, 0], self._gridEx[:, 1],
                    'k>', zs=self._gridEx[:, 2]
                )
                ax.plot(
                    self._gridEx[list(self._hangingEx.keys()), 0],
                    self._gridEx[list(self._hangingEx.keys()), 1],
                    'ks', ms=10, mfc='none', mec='k',
                    zs=self._gridEx[list(self._hangingEx.keys()),2]
                )
                for key in self._hangingEx.keys():
                    for hf in self._hangingEx[key]:
                        ind = [key, hf[0]]
                        ax.plot(
                            self._gridEx[ind, 0], self._gridEx[ind, 1],
                            'k:', zs=self._gridEx[ind, 2]
                        )

            if edgesY:
                ax.plot(
                    self._gridEy[:, 0], self._gridEy[:, 1],
                    'k<', zs=self._gridEy[:, 2]
                )
                ax.plot(
                    self._gridEy[list(self._hangingEy.keys()), 0],
                    self._gridEy[list(self._hangingEy.keys()), 1],
                    'ks', ms=10, mfc='none', mec='k',
                    zs=self._gridEy[list(self._hangingEy.keys()), 2]
                )
                for key in self._hangingEy.keys():
                    for hf in self._hangingEy[key]:
                        ind = [key, hf[0]]
                        ax.plot(
                            self._gridEy[ind, 0], self._gridEy[ind, 1],
                            'k:', zs=self._gridEy[ind, 2]
                        )

            if edgesZ:
                ax.plot(
                    self._gridEz[:, 0], self._gridEz[:, 1],
                    'k^', zs=self._gridEz[:, 2]
                )
                ax.plot(
                    self._gridEz[list(self._hangingEz.keys()), 0],
                    self._gridEz[list(self._hangingEz.keys()), 1],
                    'ks', ms=10, mfc='none', mec='k',
                    zs=self._gridEz[list(self._hangingEz.keys()), 2]
                )
                for key in self._hangingEz.keys():
                    for hf in self._hangingEz[key]:
                        ind = [key, hf[0]]
                        ax.plot(
                            self._gridEz[ind, 0], self._gridEz[ind, 1],
                            'k:', zs=self._gridEz[ind, 2]
                        )
            ax.set_xlabel('x1')
            ax.set_ylabel('x2')
            ax.set_zlabel('x3')
        ax.grid(True)
        if showIt:
            plt.show()

    def plotImage(self, I, ax=None, showIt=False, grid=False, clim=None):
        if self.dim == 3:
            raise Exception('Use plot slice?')

        import matplotlib.pyplot as plt
        import matplotlib
        from mpl_toolkits.mplot3d import Axes3D
        import matplotlib.colors as colors
        import matplotlib.cm as cmx

        if ax is None:
            ax = plt.subplot(111)
        jet = cm = plt.get_cmap('jet')
        cNorm  = colors.Normalize(
            vmin=I.min() if clim is None else clim[0],
            vmax=I.max() if clim is None else clim[1])

        scalarMap = cmx.ScalarMappable(norm=cNorm, cmap=jet)
        ax.set_xlim((self.x0[0], self.h[0].sum()))
        ax.set_ylim((self.x0[1], self.h[1].sum()))
        for ii, node in enumerate(self._sortedCells):
            x0, sz = self._cellN(node), self._cellH(node)
            ax.add_patch(
                plt.Rectangle(
                    (x0[0], x0[1]), sz[0], sz[1],
                    facecolor=scalarMap.to_rgba(I[ii]),
                    edgecolor='k' if grid else 'none'
                )
            )
            # if text: ax.text(self.center[0],self.center[1],self.num)
        scalarMap._A = []  # http://stackoverflow.com/questions/8342549/matplotlib-add-colorbar-to-a-sequence-of-line-plots
        ax.set_xlabel('x')
        ax.set_ylabel('y')
        if showIt:
            plt.show()
        return [scalarMap]

    def plotSlice(
        self, v, vType='CC',
        normal='Z', ind=None, grid=True, view='real',
        ax=None, clim=None, showIt=False,
        pcolorOpts=None,
        streamOpts=None,
        gridOpts=None
    ):

        if pcolorOpts is None:
            pcolorOpts = {}
        if streamOpts is None:
            streamOpts = {'color': 'k'}
        if gridOpts is None:
            gridOpts = {'color': 'k', 'alpha': 0.5}
        assert vType in ['CC', 'F', 'E']
        assert self.dim == 3

        import matplotlib.pyplot as plt
        import matplotlib
        from mpl_toolkits.mplot3d import Axes3D
        import matplotlib.colors as colors
        import matplotlib.cm as cmx

        szSliceDim = len(getattr(self, 'h'+normal.lower())) #: Size of the sliced dimension
        if ind is None:
            ind = int(szSliceDim//2)
        assert type(ind) in integer_types, 'ind must be an integer'
        indLoc = getattr(self, 'vectorCC'+normal.lower())[ind]
        normalInd = {'X': 0, 'Y': 1, 'Z': 2}[normal]
        antiNormalInd = {'X': [1, 2], 'Y': [0, 2], 'Z': [0, 1]}[normal]
        h2d = []
        x2d = []
        if 'X' not in normal:
            h2d.append(self.hx)
            x2d.append(self.x0[0])
        if 'Y' not in normal:
            h2d.append(self.hy)
            x2d.append(self.x0[1])
        if 'Z' not in normal:
            h2d.append(self.hz)
            x2d.append(self.x0[2])
        tM = TensorMesh(h2d, x2d)  #: Temp Mesh

        def getLocs(*args):
            if len(args) == 1:
                grids = (args[0], args[0], args[0])
            else:
                assert len(args) == 3
                grids = args
            one = np.ones((grids[0].shape[0], 1))*indLoc
            if normal == 'X':
                return np.hstack((one, grids[0][:, [0]], grids[1][:, [1]]))
            if normal == 'Y':
                return np.hstack((grids[0][:, [0]], one, grids[1][:, [1]]))
            if normal == 'Z':
                return np.hstack((grids[0][:, [0]], grids[1][:, [1]], one))

        def doSlice(v):
            if vType == 'CC':
                P    = self.getInterpolationMat(getLocs(tM.gridCC),'CC')
            elif vType in ['F', 'E']:
                Ps = []
                gridX = getLocs(getattr(tM, 'grid' + vType + 'x'))
                gridY = getLocs(getattr(tM, 'grid' + vType + 'y'))
                Ps += [
                    self.getInterpolationMat(
                        gridX, vType + ('y' if normal == 'X' else 'x')
                    )
                ]
                Ps += [
                    self.getInterpolationMat(
                        gridY, vType + ('y' if normal == 'Z' else 'z')
                    )
                ]
                P = sp.vstack(Ps)
            return P*v

        v2d = doSlice(v)

        if ax is None:
            fig = plt.figure()
            ax = plt.subplot(111)
        else:
            assert isinstance(ax, matplotlib.axes.Axes), (
                "ax must be an matplotlib.axes.Axes"
            )
            fig = ax.figure

        out = tM._plotImage2D(
            v2d, vType=vType, view=view, ax=ax, clim=clim,
            pcolorOpts=pcolorOpts, streamOpts=streamOpts
        )

        ax.set_xlabel('y' if normal == 'X' else 'x')
        ax.set_ylabel('y' if normal == 'Z' else 'z')
        ax.set_title(
            'Slice {0:d}, {1!s} = {2:4.2f}'.format(ind, normal, indLoc)
        )

        if grid:
            _ = antiNormalInd
            X = []
            Y = []
            for cell in self._cells:
                p = self._pointer(cell)
                n, h = self._cellN(p), self._cellH(p)
                if n[normalInd] < indLoc and n[normalInd]+h[normalInd] > indLoc:
                    X += [n[_[0]]    , n[_[0]] + h[_[0]], n[_[0]] + h[_[0]], n[_[0]]          , n[_[0]], np.nan]
                    Y += [n[_[1]]    , n[_[1]]          , n[_[1]] + h[_[1]], n[_[1]] + h[_[1]], n[_[1]], np.nan]
            out = list(out)
            out += ax.plot(X, Y, **gridOpts)
            if len(out) > 2:  # this is not robust, searching for the streamlines would be better
                out[1].lines.set_zorder(200)
                out[1].arrows.set_zorder(201)
        if showIt:
            plt.show()
        return tuple(out)

    def __len__(self):
        return self.nC

    def __getitem__(self, key):
        if isinstance(key, slice):
            # Get the start, stop, and step from the slice
            return [self[ii] for ii in xrange(*key.indices(len(self)))]

        elif isinstance(key, int):
            if key < 0 :  # Handle negative indices
                key += len( self )
            if key >= len( self ) :
                raise IndexError("The index ({0:d}) is out of range.".format(key))

            self._numberCells() # no-op if numbered
            index   = self._i2cc[key]
            pointer = self._asPointer(index)
            return Cell(self, index, pointer)
        else:
            raise TypeError("Invalid argument type.")


class Cell(object):
    def __init__(self, mesh, index, pointer):
        self.mesh     = mesh
        self._index   = index
        self._pointer = pointer

    @property
    def nodes(self):
        """The node index in _gridN (this may include hanging nodes)."""
        M = self.mesh
        M._numberNodes()
        p = self._pointer
        i = self._index
        w = M._levelWidth(p[-1])

        if M.dim == 2:
            n = [
<<<<<<< HEAD
                    i,
                    M._index([ p[0] + w, p[1]    , p[2]]),
                    M._index([ p[0]    , p[1] + w, p[2]]),
                    M._index([ p[0] + w, p[1] + w, p[2]]),
                ]
        elif self.dim == 3:
            n = [
                    i,
                    M._index([ p[0] + w, p[1]    , p[2]    , p[3]]),
                    M._index([ p[0]    , p[1] + w, p[2]    , p[3]]),
                    M._index([ p[0] + w, p[1] + w, p[2]    , p[3]]),
                    M._index([ p[0]    , p[1]    , p[2] + w, p[3]]),
                    M._index([ p[0] + w, p[1]    , p[2] + w, p[3]]),
                    M._index([ p[0]    , p[1] + w, p[2] + w, p[3]]),
                    M._index([ p[0] + w, p[1] + w, p[2] + w, p[3]]),
                ]
=======
                i,
                M._index([ p[0] + w, p[1]   , p[2]]),
                M._index([ p[0]    , p[1]+ w, p[2]]),
                M._index([ p[0] + w, p[1]+ w, p[2]]),
            ]
        elif self.dim == 3:
            n = [
                i,
                M._index([ p[0] + w, p[1]    , p[2]    ,p[3]]),
                M._index([ p[0]    , p[1] + w, p[2]    ,p[3]]),
                M._index([ p[0] + w, p[1] + w, p[2]    ,p[3]]),
                M._index([ p[0]    , p[1]    , p[2] + w,p[3]]),
                M._index([ p[0] + w, p[1]    , p[2] + w,p[3]]),
                M._index([ p[0]    , p[1] + w, p[2] + w,p[3]]),
                M._index([ p[0] + w, p[1] + w, p[2] + w,p[3]]),
            ]
>>>>>>> b0a036d3
        return [M._n2i[_] for _ in n]

    @property
    def center(self):
        if getattr(self, '_center', None) is None:
            self._center = np.array(self.mesh._cellC(self._pointer))
        return self._center

    @property
    def h(self):
        return self.mesh._cellH(self._pointer)
<<<<<<< HEAD
    @property
    def x0(self):
        return self.mesh._cellN(self._pointer)
=======

    @property
    def x0(self):
        return self.mesh._cellN(self._pointer)

>>>>>>> b0a036d3
    @property
    def dim(self):
        return self.mesh.dim


def SortGrid(grid, offset=0):
    """
        Sorts a grid by the x0 location.
    """

    eps = 1e-7

    def mycmp(c1, c2):
        c1 = grid[c1-offset]
        c2 = grid[c2-offset]
        if c1.size == 2:
            if np.abs(c1[1] - c2[1]) < eps:
                return c1[0] - c2[0]
            return c1[1] - c2[1]
        elif c1.size == 3:
            if np.abs(c1[2] - c2[2]) < eps:
                if np.abs(c1[1] - c2[1]) < eps:
                    return c1[0] - c2[0]
                return c1[1] - c2[1]
            return c1[2] - c2[2]

    class K(object):
        def __init__(self, obj, *args):
            self.obj = obj

        def __lt__(self, other):
            return mycmp(self.obj, other.obj) < 0

        def __gt__(self, other):
            return mycmp(self.obj, other.obj) > 0

        def __eq__(self, other):
            return mycmp(self.obj, other.obj) == 0

        def __le__(self, other):
            return mycmp(self.obj, other.obj) <= 0

        def __ge__(self, other):
            return mycmp(self.obj, other.obj) >= 0

        def __ne__(self, other):
            return mycmp(self.obj, other.obj) != 0

    return sorted(list(range(offset, grid.shape[0]+offset)), key=K)


class TreeException(Exception):
    pass


class NotBalancedException(TreeException):
    pass


class CellLookUpException(TreeException):
    pass<|MERGE_RESOLUTION|>--- conflicted
+++ resolved
@@ -90,9 +90,7 @@
 #      0    e0     1                       0    e0     1                      0    e0     1
 #
 
-import numpy as np
-import scipy.sparse as sp
-from SimPEG import Utils
+from SimPEG import np, sp, Utils, Solver
 
 try:
     from . import TreeUtils
@@ -116,11 +114,6 @@
 
     def __init__(self, h, x0=None, levels=None):
         if not _IMPORT_TREEUTILS:
-<<<<<<< HEAD
-            raise Exception('Could not import the Cython code to run the TreeMesh Try:.\n\npython setup.py build_ext --inplace')
-        assert type(h) is list, 'h must be a list'
-        assert len(h) in [2, 3], "There is only support for TreeMesh in 2D or 3D."
-=======
             raise Exception(
                 "Could not import the Cython code to run the TreeMesh"
                 " Try:.\n\npython setup.py build_ext --inplace"
@@ -129,19 +122,14 @@
         assert len(h) in [2, 3], (
             "There is only support for TreeMesh in 2D or 3D."
         )
->>>>>>> b0a036d3
 
         BaseTensorMesh.__init__(self, h, x0)
 
         if levels is None:
             levels = int(np.log2(len(self._h[0])))
-<<<<<<< HEAD
-        assert np.all(len(_) == 2**levels for _ in self._h), "must make h and levels match"
-=======
         assert np.all(len(_) == 2**levels for _ in self._h), (
             "must make h and levels match"
         )
->>>>>>> b0a036d3
 
         self._levels = levels
         self._levelBits = int(np.ceil(np.sqrt(levels)))+1
@@ -208,15 +196,11 @@
         return l
 
     def __str__(self):
-<<<<<<< HEAD
-        outStr = '  ---- {0!s}TreeMesh ----  '.format(('Oc' if self.dim == 3 else 'Quad'))
-=======
         outStr = (
             '  ---- {0!s}TreeMesh ----  '.format(
                 ('Oc' if self.dim == 3 else 'Quad')
             )
         )
->>>>>>> b0a036d3
 
         def printH(hx, outStr=''):
             i = -1
@@ -713,11 +697,6 @@
         if nextCell in self:
             return self._index(nextCell)
 
-<<<<<<< HEAD
-        if nextCell[-1] + 1 <= self.levels: # if I am not the smallest.
-            children  = self._childPointers(pointer, direction=direction, positive=positive)
-            nextCells = [self._getNextCell(child, direction=direction, positive=positive, _lookUp=False) for child in children]
-=======
         if nextCell[-1] + 1 <= self.levels:  # if I am not the smallest.
             children = self._childPointers(
                 pointer, direction=direction, positive=positive
@@ -728,7 +707,6 @@
                     _lookUp=False
                 ) for child in children
             ]
->>>>>>> b0a036d3
             if nextCells[0] is not None:
                 return nextCells
 
@@ -1393,12 +1371,8 @@
     def number(self, balance=True, force=False):
         if not self.__dirty__ and not force:
             return
-<<<<<<< HEAD
-        if balance: self.balance()
-=======
         if balance:
             self.balance()
->>>>>>> b0a036d3
         self._hanging(force=force)
 
     def _deflationMatrix(self, location, withHanging=True, asOnes=False):
@@ -1806,13 +1780,8 @@
                         J += [edge]
                         V += [pm]
 
-<<<<<<< HEAD
-            Av = sp.csr_matrix((V,(I,J)), shape=(self.nC, self.ntEz))
-            Re = self._deflationMatrix('Ez',asOnes=False,withHanging=True)
-=======
             Av = sp.csr_matrix((V, (I, J)), shape=(self.nC, self.ntEz))
             Re = self._deflationMatrix('Ez', asOnes=False, withHanging=True)
->>>>>>> b0a036d3
 
             self._aveEz2CC = Av*Re
 
@@ -1934,11 +1903,7 @@
                     J += [face]
                     V += [pm]
 
-<<<<<<< HEAD
-            Av = sp.csr_matrix((V,(I,J)), shape=(self.nC, self.ntFz))
-=======
             Av = sp.csr_matrix((V, (I, J)), shape=(self.nC, self.ntFz))
->>>>>>> b0a036d3
             Rf = self._deflationMatrix('Fz', asOnes=True, withHanging=True)
             self._aveFz2CC = Av*Rf
         return self._aveFz2CC
@@ -1983,25 +1948,6 @@
 
                 if self.dim == 2:
                     nodes = [
-<<<<<<< HEAD
-                                self._n2i[self._index([ p[0]    , p[1]    , p[2] ])],
-                                self._n2i[self._index([ p[0] + w, p[1]    , p[2] ])],
-                                self._n2i[self._index([ p[0]    , p[1] + w, p[2] ])],
-                                self._n2i[self._index([ p[0] + w, p[1] + w, p[2] ])],
-                            ]
-
-                if self.dim == 3:
-                    nodes = [
-                                self._n2i[self._index([ p[0]    , p[1]    , p[2]    , p[3] ])],
-                                self._n2i[self._index([ p[0] + w, p[1]    , p[2]    , p[3] ])],
-                                self._n2i[self._index([ p[0]    , p[1] + w, p[2]    , p[3] ])],
-                                self._n2i[self._index([ p[0] + w, p[1] + w, p[2]    , p[3] ])],
-                                self._n2i[self._index([ p[0]    , p[1]    , p[2] + w, p[3] ])],
-                                self._n2i[self._index([ p[0] + w, p[1]    , p[2] + w, p[3] ])],
-                                self._n2i[self._index([ p[0]    , p[1] + w, p[2] + w, p[3] ])],
-                                self._n2i[self._index([ p[0] + w, p[1] + w, p[2] + w, p[3] ])],
-                            ]
-=======
                         self._n2i[self._index([ p[0]    , p[1]    , p[2] ])],
                         self._n2i[self._index([ p[0] + w, p[1]    , p[2] ])],
                         self._n2i[self._index([ p[0]    , p[1] + w, p[2] ])],
@@ -2019,7 +1965,6 @@
                         self._n2i[self._index([ p[0]    , p[1] + w, p[2] + w, p[3] ])],
                         self._n2i[self._index([ p[0] + w, p[1] + w, p[2] + w, p[3] ])],
                     ]
->>>>>>> b0a036d3
 
                 for pm, node in zip(PM, nodes):
                     I += [ii]
@@ -2131,16 +2076,12 @@
             Nz = np.r_[Nz[0] - TOL, Nz[1:-1], Nz[-1] + TOL]
             pointers[2] = np.searchsorted(Nz, locs[:, 2])
 
-<<<<<<< HEAD
-        if np.any([np.any(P == len(N)) or np.any(P == 0) for P, N in zip(pointers, [Nx, Ny, Nz])]):
-=======
         if np.any(
             [
                 np.any(P == len(N)) or np.any(P == 0) for P, N in
                 zip(pointers, [Nx, Ny, Nz])
             ]
         ):
->>>>>>> b0a036d3
             raise Exception('There are points outside of the mesh.')
 
         out = []
@@ -2181,11 +2122,7 @@
         self.number()
 
         cells = self.point2index(locs)
-<<<<<<< HEAD
-        I, J, V = [], [], []
-=======
         I, J, V=[], [], []
->>>>>>> b0a036d3
         numberer = getattr(self, '_'+locType.lower()+'2i')
 
         if zerosOutside is False:
@@ -2720,24 +2657,6 @@
 
         if M.dim == 2:
             n = [
-<<<<<<< HEAD
-                    i,
-                    M._index([ p[0] + w, p[1]    , p[2]]),
-                    M._index([ p[0]    , p[1] + w, p[2]]),
-                    M._index([ p[0] + w, p[1] + w, p[2]]),
-                ]
-        elif self.dim == 3:
-            n = [
-                    i,
-                    M._index([ p[0] + w, p[1]    , p[2]    , p[3]]),
-                    M._index([ p[0]    , p[1] + w, p[2]    , p[3]]),
-                    M._index([ p[0] + w, p[1] + w, p[2]    , p[3]]),
-                    M._index([ p[0]    , p[1]    , p[2] + w, p[3]]),
-                    M._index([ p[0] + w, p[1]    , p[2] + w, p[3]]),
-                    M._index([ p[0]    , p[1] + w, p[2] + w, p[3]]),
-                    M._index([ p[0] + w, p[1] + w, p[2] + w, p[3]]),
-                ]
-=======
                 i,
                 M._index([ p[0] + w, p[1]   , p[2]]),
                 M._index([ p[0]    , p[1]+ w, p[2]]),
@@ -2754,7 +2673,6 @@
                 M._index([ p[0]    , p[1] + w, p[2] + w,p[3]]),
                 M._index([ p[0] + w, p[1] + w, p[2] + w,p[3]]),
             ]
->>>>>>> b0a036d3
         return [M._n2i[_] for _ in n]
 
     @property
@@ -2766,17 +2684,11 @@
     @property
     def h(self):
         return self.mesh._cellH(self._pointer)
-<<<<<<< HEAD
+
     @property
     def x0(self):
         return self.mesh._cellN(self._pointer)
-=======
-
-    @property
-    def x0(self):
-        return self.mesh._cellN(self._pointer)
-
->>>>>>> b0a036d3
+
     @property
     def dim(self):
         return self.mesh.dim
