--- conflicted
+++ resolved
@@ -113,66 +113,7 @@
     _multiplier_pair = "alpha_s"
 
     def __init__(self, mesh, **kwargs):
-<<<<<<< HEAD
         super().__init__(mesh=mesh, **kwargs)
-=======
-        super(SparseSmall, self).__init__(mesh=mesh, **kwargs)
-
-    # Give the option to scale or not
-    scaledIRLS = properties.Bool("Scale the gradients of the IRLS norms", default=True)
-
-    @property
-    def f_m(self):
-
-        return self.mapping * self._delta_m(self.model)
-
-    @property
-    def W(self):
-        if getattr(self, "model", None) is None:
-            R = utils.speye(self.mapping.shape[0])
-        else:
-            r = self.R(self.f_m)
-            R = utils.sdiag(r)
-
-        if self.scale is None:
-            self.scale = np.ones(self.mapping.shape[0])
-
-        weights = self.scale * self.regmesh.vol
-
-        if self.cell_weights is not None:
-            weights *= self.cell_weights
-
-        return utils.sdiag((weights ** 0.5)) * R
-
-    def R(self, f_m):
-        # if R is stashed, return that instead
-        if getattr(self, "stashedR") is not None:
-            return self.stashedR
-
-        # Default
-        eta = np.ones_like(f_m)
-
-        if self.scaledIRLS:
-            # Eta scaling is important for mix-norms...do not mess with it
-            # Scale on l2-norm gradient: f_m.max()
-            maxVal = np.ones_like(f_m) * np.abs(f_m).max()
-
-            # Compute theoritical maximum gradients for p < 1
-            maxVal[self.norm < 1] = self.epsilon / np.sqrt(
-                1.0 - self.norm[self.norm < 1]
-            )
-            maxGrad = maxVal / (maxVal ** 2.0 + self.epsilon ** 2.0) ** (
-                1.0 - self.norm / 2.0
-            )
-            # Scaling factor
-            eta[maxGrad != 0] = np.abs(f_m).max() / maxGrad[maxGrad != 0]
-
-        # Scaled IRLS weights
-        r = (eta / (f_m ** 2.0 + self.epsilon ** 2.0) ** (1.0 - self.norm / 2.0)) ** 0.5
-
-        self.stashedR = r  # stash on the first calculation
-        return r
->>>>>>> 2421118f
 
     def update_weights(self, m):
         """
@@ -189,85 +130,10 @@
 
     _gradient_type = "total"
 
-<<<<<<< HEAD
     def __init__(self, mesh, orientation="x", **kwargs):
         super().__init__(mesh=mesh, orientation=orientation, **kwargs)
 
     def update_weights(self, m):
-=======
-            r(m) = \\frac{1}{2}
-        """
-        if self.mrefInSmooth:
-
-            f_m = self._delta_m(m)
-
-        else:
-            f_m = m
-        if self.scale is None:
-            self.scale = np.ones(self.mapping.shape[0])
-
-        if self.space == "spherical":
-            ave_cc_f = getattr(self.regmesh, "aveCC2F{}".format(self.orientation))
-
-            if getattr(self, "model", None) is None:
-                R = utils.speye(self.cellDiffStencil.shape[0])
-
-            else:
-                r = self.R(self.f_m)
-                R = utils.sdiag(r)
-
-            weights = self.scale * self.regmesh.vol
-
-            if self.cell_weights is not None:
-                weights *= self.cell_weights
-
-            W = utils.sdiag((ave_cc_f * weights ** 0.5)) * R
-
-            theta = self.cellDiffStencil * (self.mapping * f_m)
-            dm_dx = utils.mat_utils.coterminal(theta)
-            r = W * dm_dx
-
-        else:
-            r = self.W * (self.mapping * f_m)
-
-        return 0.5 * r.dot(r)
-
-    def R(self, f_m):
-        # if R is stashed, return that instead
-        if getattr(self, "stashedR") is not None:
-            return self.stashedR
-
-        # Default
-        eta = np.ones_like(f_m)
-
-        if self.scaledIRLS:
-            # Eta scaling is important for mix-norms...do not mess with it
-            # Scale on l2-norm gradient: f_m.max()
-            maxVal = np.ones_like(f_m) * np.abs(f_m).max()
-
-            # Compute theoritical maximum gradients for p < 1
-            maxVal[self.norm < 1] = self.epsilon / np.sqrt(
-                1.0 - self.norm[self.norm < 1]
-            )
-            maxGrad = maxVal / (
-                maxVal ** 2.0 + (self.epsilon * self.length_scales) ** 2.0
-            ) ** (1.0 - self.norm / 2.0)
-
-            # Scaling Factor
-            eta[maxGrad != 0] = np.abs(f_m).max() / maxGrad[maxGrad != 0]
-
-        # Scaled-IRLS weights
-        r = (
-            eta
-            / (f_m ** 2.0 + (self.epsilon * self.length_scales) ** 2.0)
-            ** (1.0 - self.norm / 2.0)
-        ) ** 0.5
-        self.stashedR = r  # stash on the first calculation
-        return r
-
-    @utils.timeIt
-    def deriv(self, m):
->>>>>>> 2421118f
         """
         Compute and store the irls weights.
         """
@@ -275,7 +141,6 @@
             if self.reference_model_in_smooth:
                 delta_m = self.mapping * self._delta_m(m)
             else:
-<<<<<<< HEAD
                 delta_m = self.mapping * m
 
             f_m = np.zeros_like(delta_m)
@@ -285,70 +150,6 @@
                     length_scales = Ave * (
                         self.regularization_mesh.Pac.T
                         * self.regularization_mesh.mesh.h_gridded[:, ii]
-=======
-                r = self.R(self.f_m)
-                R = utils.sdiag(r)
-
-            weights = self.scale * self.regmesh.vol
-
-            if self.cell_weights is not None:
-                weights *= self.cell_weights
-
-            W = utils.sdiag((ave_cc_f * weights ** 0.5)) * R
-            theta = self.cellDiffStencil * (self.mapping * model)
-            dm_dx = utils.mat_utils.coterminal(theta)
-            r = W * dm_dx
-
-        else:
-            r = self.W * (self.mapping * model)
-
-        mD = self.mapping.deriv(model)
-        return mD.T * (self.W.T * r)
-
-    @property
-    def _multiplier_pair(self):
-        return "alpha_{orientation}".format(orientation=self.orientation)
-
-    @property
-    def f_m(self):
-
-        if self.mrefInSmooth:
-
-            f_m = self._delta_m(self.model)
-
-        else:
-            f_m = self.model
-
-        if self.space == "spherical":
-            theta = self.cellDiffStencil * (self.mapping * f_m)
-            dm_dx = utils.mat_utils.coterminal(theta)
-
-        else:
-
-            if self.gradientType == "total":
-                ave_cc_f = getattr(self.regmesh, "aveCC2F{}".format(self.orientation))
-
-                dm_dx = np.abs(
-                    self.regmesh.aveFx2CC
-                    * self.regmesh.cellDiffxStencil
-                    * (self.mapping * f_m)
-                )
-
-                if self.regmesh.dim > 1:
-
-                    dm_dx += np.abs(
-                        self.regmesh.aveFy2CC
-                        * self.regmesh.cellDiffyStencil
-                        * (self.mapping * f_m)
-                    )
-
-                if self.regmesh.dim > 2:
-
-                    dm_dx += np.abs(
-                        self.regmesh.aveFz2CC
-                        * self.regmesh.cellDiffzStencil
-                        * (self.mapping * f_m)
->>>>>>> 2421118f
                     )
                     dm = getattr(self.regularization_mesh, f"cellDiff{comp}") * delta_m
 
@@ -366,14 +167,7 @@
         else:
             f_m = self.f_m(m)
 
-<<<<<<< HEAD
         self.add_set_weights({"irls": self.get_lp_weights(f_m)})
-=======
-        if self.cell_weights is not None:
-            weights *= self.cell_weights
-
-        return utils.sdiag((ave_cc_f * weights ** 0.5)) * R * self.cellDiffStencil
->>>>>>> 2421118f
 
     @property
     def gradient_type(self) -> str:
