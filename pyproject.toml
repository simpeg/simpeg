--- conflicted
+++ resolved
@@ -16,16 +16,13 @@
 
 keywords = ["geophysics", "inverse problem"]
 dependencies = [
-<<<<<<< HEAD
     "numpy>=1.22",
     "scipy>=1.8",
     "pymatsolver>=0.3",
-=======
     "discretize>=0.11.0",
     "empymod>=2.0.0",
     "geoana>=0.5.0",
     "geoh5py>=0.11.0a1, <0.12.dev",
->>>>>>> 42d85343
     "matplotlib",
     "discretize>=0.11",
     "geoana>=0.7",
