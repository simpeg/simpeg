[build-system]
requires = ["setuptools>=64", "setuptools_scm>=8"]
build-backend = "setuptools.build_meta"


[project]
name = 'simpeg'
description = "SimPEG: Simulation and Parameter Estimation in Geophysics"
readme = 'README.rst'
requires-python = '>=3.10'
authors = [
  {name = 'SimPEG developers', email = 'rowanc1@gmail.com'},
]
keywords = [
    'geophysics', 'inverse problem'
]
dependencies = [
    "numpy>=1.22",
    "scipy>=1.8",
    "pymatsolver>=0.3",
    "matplotlib",
    "discretize>=0.11",
    "geoana>=0.7",
    "libdlf",
    "typing_extensions; python_version<'3.13'",
]
classifiers = [
    "Development Status :: 4 - Beta",
    "Intended Audience :: Developers",
    "Intended Audience :: Science/Research",
    "License :: OSI Approved :: MIT License",
    "Programming Language :: Python",
    "Topic :: Scientific/Engineering",
    "Topic :: Scientific/Engineering :: Mathematics",
    "Topic :: Scientific/Engineering :: Physics",
    "Operating System :: Microsoft :: Windows",
    "Operating System :: POSIX",
    "Operating System :: Unix",
    "Operating System :: MacOS",
    "Natural Language :: English",
]
dynamic = ["version"]

[project.license]
file = 'LICENSE'

[project.urls]
Homepage = 'https://simpeg.xyz'
Documentation = 'https://docs.simpeg.xyz'
Repository = 'http://github.com/simpeg/simpeg.git'

[project.optional-dependencies]
dask = ["dask", "zarr", "fsspec>=0.3.3"]
choclo = ["choclo>=0.3.0"]
reporting = ["scooby"]
plotting = ["plotly"]
sklearn = ["scikit-learn>=1.2"]
pandas = ["pandas"]
all = [
    "simpeg[dask,choclo,plotting,reporting,sklearn,pandas]"
] # all optional *runtime* dependencies (not related to development)
style = [
    "black==24.3.0",
    "flake8==7.0.0",
    "flake8-bugbear==23.12.2",
    "flake8-builtins==2.2.0",
    "flake8-mutable==1.2.0",
    "flake8-rst-docstrings==0.3.0",
    "flake8-docstrings==1.7.0",
    "flake8-pyproject==1.2.3",
]
docs = [
    "sphinx",
    "sphinx-gallery>=0.1.13",
    "sphinxcontrib-apidoc",
    "sphinx-reredirects",
    "pydata-sphinx-theme",
    "nbsphinx",
    "empymod>=2.0.0",
    "numpydoc",
    "pillow",
    "sympy",
    "memory_profiler",
    "python-kaleido",
]
tests = [
    "simpeg[all,docs]",
    "pytest",
    "pytest-cov",
]
dev = [
    "simpeg[all,style,docs,tests]",
] # the whole kit and caboodle

[tool.setuptools]
py-modules = ['SimPEG']

[tool.setuptools.packages.find]
include = ["simpeg*"]

[tool.setuptools_scm]
version_file = "simpeg/version.py"
local_scheme = "node-and-date"

[tool.coverage.run]
branch = true
source = ["simpeg", "tests", "examples", "tutorials"]

[tool.coverage.report]
ignore_errors = false
show_missing = true
# Regexes for lines to exclude from consideration
exclude_also = [
    # Don't complain about missing debug-only code:
    "def __repr__",
    "if self\\.debug",

    # Don't complain if tests don't hit defensive assertion code:
    "raise AssertionError",
    "raise NotImplementedError",
    "AbstractMethodError",

    # Don't complain if non-runnable code isn't run:
    "if 0:",
    "if __name__ == .__main__.:",

    # Don't complain about default solver choices:
    'if AvailableSolvers["Pardiso"]:',

    # Don't complain about abstract methods, they aren't run:
    "@(abc\\.)?abstractmethod",
]

[tool.coverage.html]
directory = "coverage_html_report"

[tool.black]
required-version = '24.3.0'
target-version = ['py310', 'py311', 'py312']

[tool.flake8]
extend-ignore = [
    # Default ignores by flake (added here for when ignore gets overwritten)
    'E121','E123','E126','E226','E24','E704','W503','W504',
    # Too many leading '#' for block comment
    'E266',
    # Line too long (82 > 79 characters)
    'E501',
    # Do not use variables named 'I', 'O', or 'l'
    'E741',
    # Line break before binary operator (conflicts with black)
    'W503',
    # Ignore spaces before a colon (Black handles it)
    'E203',
]
exclude = [
    '.git',
    '__pycache__',
    '.ipynb_checkpoints',
    'docs/conf.py',
    'docs/_build/',
]
per-file-ignores = [
    # disable unused-imports errors on __init__.py
    '__init__.py:F401',
]
exclude-from-doctest = [
    # Don't check style in docstring of test functions
    'tests',
]
ignore = [
    # assertRaises(Exception): should be considered evil
    'B017',
    # Missing docstring in public module
    'D100',
    # Missing docstring in public class
    'D101',
    # Missing docstring in public method
    'D102',
    # Missing docstring in public function
    'D103',
    # Missing docstring in public package
    'D104',
    # Missing docstring in magic method
    'D105',
    # Missing docstring in __init__
    'D107',
    # One-line docstring should fit on one line with quotes
    'D200',
    # No blank lines allowed before function docstring
    'D201',
    # No blank lines allowed after function docstring
    'D202',
    # 1 blank line required between summary line and description
    'D205',
    # Docstring is over-indented
    'D208',
    # Multi-line docstring closing quotes should be on a separate line
    'D209',
    # No whitespaces allowed surrounding docstring text
    'D210',
    # No blank lines allowed before class docstring
    'D211',
    # Use """triple double quotes"""
    'D300',
    # First line should end with a period
    'D400',
    # First line should be in imperative mood; try rephrasing
    'D401',
    # First line should not be the function's "signature"
    'D402',
    # First word of the first line should be properly capitalized
    'D403',
    # No blank lines allowed between a section header and its content
    'D412',
    # Section has no content
    'D414',
    # Docstring is empty
    'D419',
    # module level import not at top of file
    'E402',
    # Block quote ends without a blank line; unexpected unindent.
    'RST201',
    # Definition list ends without a blank line; unexpected unindent.
    'RST203',
    # Field list ends without a blank line; unexpected unindent.
    'RST206',
    # Inline strong start-string without end-string.
    'RST210',
    # Title underline too short.
    'RST212',
    # Inline emphasis start-string without end-string.
    'RST213',
    # Inline interpreted text or phrase reference start-string without end-string.
    'RST215',
    # Inline substitution_reference start-string without end-string.
    'RST219',
    # Unexpected indentation.
    'RST301',
    # Unknown directive type "*".
    'RST303',
    # Unknown interpreted text role "*".
    'RST304',
    # Error in "*" directive:
    'RST307',
    # Previously unseen severe error, not yet assigned a unique code.
    'RST499',
]

rst-roles = [
    'class',
    'func',
    'mod',
    'meth',
    'ref',
]

# pyproject.toml
[tool.pytest.ini_options]
filterwarnings = [
    "ignore::simpeg.utils.solver_utils.DefaultSolverWarning",
<<<<<<< HEAD
    'error:You are running a pytest without setting a random seed.*:UserWarning',
=======
    "error:The `index_dictionary` property has been deprecated:FutureWarning",
>>>>>>> 1148ef1e
]<|MERGE_RESOLUTION|>--- conflicted
+++ resolved
@@ -259,9 +259,6 @@
 [tool.pytest.ini_options]
 filterwarnings = [
     "ignore::simpeg.utils.solver_utils.DefaultSolverWarning",
-<<<<<<< HEAD
-    'error:You are running a pytest without setting a random seed.*:UserWarning',
-=======
+    "error:You are running a pytest without setting a random seed.*:UserWarning",
     "error:The `index_dictionary` property has been deprecated:FutureWarning",
->>>>>>> 1148ef1e
 ]