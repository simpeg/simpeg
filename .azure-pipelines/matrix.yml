--- conflicted
+++ resolved
@@ -59,20 +59,15 @@
           - script: |
               source "${HOME}/conda/etc/profile.d/conda.sh"
               conda activate simpeg-test
-<<<<<<< HEAD
-              coverage run -m pytest ${{ test }} -v - W ignore::DeprecationWarning
-              coverage xml
-              coverage html
-=======
               python -c "import simpeg; print(simpeg.__version__)"
             displayName: Check SimPEG version
 
           - script: |
               source "${HOME}/conda/etc/profile.d/conda.sh"
               conda activate simpeg-test
-              export KMP_WARNINGS=0
-              pytest ${{ test }} -v --cov-config=.coveragerc --cov=simpeg --cov-report=xml --cov-report=html -W ignore::DeprecationWarning
->>>>>>> efad8b0e
+              coverage run -m pytest ${{ test }} -v - W ignore::DeprecationWarning
+              coverage xml
+              coverage html
             displayName: 'Testing ${{ test }}'
 
           - task: PublishPipelineArtifact@1
